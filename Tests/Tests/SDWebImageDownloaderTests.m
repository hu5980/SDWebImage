/*
 * This file is part of the SDWebImage package.
 * (c) Olivier Poitrey <rs@dailymotion.com>
 * (c) Matt Galloway
 *
 * For the full copyright and license information, please view the LICENSE
 * file that was distributed with this source code.
 */

#import "SDTestCase.h"
#import "SDWebImageTestDownloadOperation.h"
#import "SDWebImageTestCoder.h"
#import "SDWebImageTestLoader.h"

/**
 *  Category for SDWebImageDownloader so we can access the operationClass
 */
@interface SDWebImageDownloadToken ()
@property (nonatomic, weak, nullable) NSOperation<SDWebImageDownloaderOperation> *downloadOperation;
@end

@interface SDWebImageDownloader ()
@property (strong, nonatomic, nonnull) NSOperationQueue *downloadQueue;

<<<<<<< HEAD
- (nullable SDWebImageDownloadToken *)addProgressCallback:(SDWebImageDownloaderProgressBlock)progressBlock
                                           completedBlock:(SDWebImageDownloaderCompletedBlock)completedBlock
                                                   forURL:(nullable NSURL *)url
                                           createCallback:(NSOperation<SDWebImageDownloaderOperation> *(^)(void))createCallback;
=======
- (NSOperation<SDWebImageDownloaderOperationInterface> *)createDownloaderOperationWithUrl:(nullable NSURL *)url options:(SDWebImageDownloaderOptions)options;

@end

/**
 *  A class that fits the NSOperation+SDWebImageDownloaderOperationInterface requirement so we can test
 */
@interface CustomDownloaderOperation : NSOperation<SDWebImageDownloaderOperationInterface>

@property (nonatomic, assign) BOOL shouldDecompressImages;
@property (nonatomic, strong, nullable) NSURLCredential *credential;

>>>>>>> 676a4b53
@end


@interface SDWebImageDownloaderTests : SDTestCase

@end

@implementation SDWebImageDownloaderTests

- (void)test01ThatSharedDownloaderIsNotEqualToInitDownloader {
    SDWebImageDownloader *downloader = [[SDWebImageDownloader alloc] init];
    expect(downloader).toNot.equal([SDWebImageDownloader sharedDownloader]);
    [downloader invalidateSessionAndCancel:YES];
}

- (void)test02ThatByDefaultDownloaderSetsTheAcceptHTTPHeader {
    expect([[SDWebImageDownloader sharedDownloader] valueForHTTPHeaderField:@"Accept"]).to.match(@"image/\\*");
}

- (void)test03ThatSetAndGetValueForHTTPHeaderFieldWork {
    NSString *headerValue = @"Tests";
    NSString *headerName = @"AppName";
    // set it
    [[SDWebImageDownloader sharedDownloader] setValue:headerValue forHTTPHeaderField:headerName];
    expect([[SDWebImageDownloader sharedDownloader] valueForHTTPHeaderField:headerName]).to.equal(headerValue);
    // clear it
    [[SDWebImageDownloader sharedDownloader] setValue:nil forHTTPHeaderField:headerName];
    expect([[SDWebImageDownloader sharedDownloader] valueForHTTPHeaderField:headerName]).to.beNil();
}

- (void)test04ThatASimpleDownloadWorks {
    XCTestExpectation *expectation = [self expectationWithDescription:@"Simple download"];
    NSURL *imageURL = [NSURL URLWithString:kTestJpegURL];
    [[SDWebImageDownloader sharedDownloader] downloadImageWithURL:imageURL options:0 progress:nil completed:^(UIImage * _Nullable image, NSData * _Nullable data, NSError * _Nullable error, BOOL finished) {
        if (image && data && !error && finished) {
            [expectation fulfill];
        } else {
            XCTFail(@"Something went wrong");
        }
    }];
    [self waitForExpectationsWithCommonTimeout];
}

- (void)test05ThatSetAndGetMaxConcurrentDownloadsWorks {
    NSInteger initialValue = SDWebImageDownloader.sharedDownloader.config.maxConcurrentDownloads;
    
    SDWebImageDownloader.sharedDownloader.config.maxConcurrentDownloads = 3;
    expect(SDWebImageDownloader.sharedDownloader.config.maxConcurrentDownloads).to.equal(3);
    
    SDWebImageDownloader.sharedDownloader.config.maxConcurrentDownloads = initialValue;
}

- (void)test06ThatUsingACustomDownloaderOperationWorks {
    SDWebImageDownloader *downloader = [[SDWebImageDownloader alloc] initWithConfig:nil];
    NSURL *imageURL1 = [NSURL URLWithString:kTestJpegURL];
    NSURL *imageURL2 = [NSURL URLWithString:kTestPNGURL];
    NSURL *imageURL3 = [NSURL URLWithString:kTestGIFURL];
    // we try to set a usual NSOperation as operation class. Should not work
    downloader.config.operationClass = [NSOperation class];
    SDWebImageDownloadToken *token = [downloader downloadImageWithURL:imageURL1 options:0 progress:nil completed:nil];
    NSOperation<SDWebImageDownloaderOperation> *operation = token.downloadOperation;
    expect([operation class]).to.equal([SDWebImageDownloaderOperation class]);
    
    // setting an NSOperation subclass that conforms to SDWebImageDownloaderOperation - should work
    downloader.config.operationClass = [SDWebImageTestDownloadOperation class];
    token = [downloader downloadImageWithURL:imageURL2 options:0 progress:nil completed:nil];
    operation = token.downloadOperation;
    expect([operation class]).to.equal([SDWebImageTestDownloadOperation class]);
    
    // back to the original value
    downloader.config.operationClass = nil;
    token = [downloader downloadImageWithURL:imageURL3 options:0 progress:nil completed:nil];
    operation = token.downloadOperation;
    expect([operation class]).to.equal([SDWebImageDownloaderOperation class]);
    
    [downloader invalidateSessionAndCancel:YES];
}

- (void)test07ThatDownloadImageWithNilURLCallsCompletionWithNils {
    expect([[SDWebImageDownloader sharedDownloader] createDownloaderOperationWithUrl:nil options:0]).toNot.beNil();
    
    XCTestExpectation *expectation = [self expectationWithDescription:@"Completion is called with nils"];
<<<<<<< HEAD
    [[SDWebImageDownloader sharedDownloader] addProgressCallback:nil completedBlock:^(UIImage * _Nullable image, NSData * _Nullable data, NSError * _Nullable error, BOOL finished) {
        if (!image && !data && error) {
            [expectation fulfill];
        } else {
            XCTFail(@"All params except error should be nil");
        }
    } forURL:nil createCallback:nil];
    [self waitForExpectationsWithTimeout:0.5 handler:nil];
=======
    [[SDWebImageDownloader sharedDownloader] downloadImageWithURL:nil options:0 progress:nil completed:^(UIImage * _Nullable image, NSData * _Nullable data, NSError * _Nullable error, BOOL finished) {
        expect(image).to.beNil();
        expect(data).to.beNil();
        expect(error).to.beNil();
        [expectation fulfill];
    }];
    [self waitForExpectationsWithCommonTimeout];
>>>>>>> 676a4b53
}

- (void)test08ThatAHTTPAuthDownloadWorks {
    XCTestExpectation *expectation = [self expectationWithDescription:@"HTTP Auth download"];
    SDWebImageDownloaderConfig *config = SDWebImageDownloaderConfig.defaultDownloaderConfig;
    config.username = @"httpwatch";
    config.password = @"httpwatch01";
    SDWebImageDownloader *downloader = [[SDWebImageDownloader alloc] initWithConfig:config];
    NSURL *imageURL = [NSURL URLWithString:@"http://www.httpwatch.com/httpgallery/authentication/authenticatedimage/default.aspx?0.35786508303135633"];
    [downloader downloadImageWithURL:imageURL options:0 progress:nil completed:^(UIImage * _Nullable image, NSData * _Nullable data, NSError * _Nullable error, BOOL finished) {
        if (image && data && !error && finished) {
            [expectation fulfill];
        } else {
            XCTFail(@"Something went wrong");
        }
    }];
    [self waitForExpectationsWithCommonTimeoutUsingHandler:^(NSError * _Nullable error) {
        [downloader invalidateSessionAndCancel:YES];
    }];
}

- (void)test09ThatProgressiveJPEGWorks {
    XCTestExpectation *expectation = [self expectationWithDescription:@"Progressive JPEG download"];
    NSURL *imageURL = [NSURL URLWithString:kTestJpegURL];
    [[SDWebImageDownloader sharedDownloader] downloadImageWithURL:imageURL options:SDWebImageDownloaderProgressiveLoad progress:nil completed:^(UIImage * _Nullable image, NSData * _Nullable data, NSError * _Nullable error, BOOL finished) {
        if (image && data && !error && finished) {
            [expectation fulfill];
        } else if (finished) {
            XCTFail(@"Something went wrong");
        } else {
            // progressive updates
        }
    }];
    [self waitForExpectationsWithCommonTimeout];
}

- (void)test10That404CaseCallsCompletionWithError {
    NSURL *imageURL = [NSURL URLWithString:@"http://static2.dmcdn.net/static/video/656/177/44771656:jpeg_preview_small.jpg?20120509154705"];
    
    XCTestExpectation *expectation = [self expectationWithDescription:@"404"];
    [[SDWebImageDownloader sharedDownloader] downloadImageWithURL:imageURL options:0 progress:nil completed:^(UIImage * _Nullable image, NSData * _Nullable data, NSError * _Nullable error, BOOL finished) {
        if (!image && !data && error && finished) {
            [expectation fulfill];
        } else {
            XCTFail(@"Something went wrong");
        }
    }];
    [self waitForExpectationsWithCommonTimeout];
}

- (void)test11ThatCancelWorks {
    XCTestExpectation *expectation = [self expectationWithDescription:@"Cancel"];
    
    NSURL *imageURL = [NSURL URLWithString:kTestJpegURL];
    SDWebImageDownloadToken *token = [[SDWebImageDownloader sharedDownloader]
                                      downloadImageWithURL:imageURL options:0 progress:nil completed:^(UIImage * _Nullable image, NSData * _Nullable data, NSError * _Nullable error, BOOL finished) {
                                          XCTFail(@"Should not get here");
                                      }];
    expect([SDWebImageDownloader sharedDownloader].currentDownloadCount).to.equal(1);
    
    [token cancel];
    
    // doesn't cancel immediately - since it uses dispatch async
    dispatch_after(dispatch_time(DISPATCH_TIME_NOW, kMinDelayNanosecond), dispatch_get_main_queue(), ^{
        expect([SDWebImageDownloader sharedDownloader].currentDownloadCount).to.equal(0);
        [expectation fulfill];
    });
    
    [self waitForExpectationsWithCommonTimeout];
}

- (void)test12ThatWeCanUseAnotherSessionForEachDownloadOperation {
    XCTestExpectation *expectation = [self expectationWithDescription:@"Owned session"];
    NSURL *imageURL = [NSURL URLWithString:kTestJpegURL];
    
    NSMutableURLRequest *request = [[NSMutableURLRequest alloc] initWithURL:imageURL cachePolicy:NSURLRequestReloadIgnoringLocalCacheData timeoutInterval:15];
    request.HTTPShouldUsePipelining = YES;
    request.allHTTPHeaderFields = @{@"Accept": @"image/*;q=0.8"};
    
    SDWebImageDownloaderOperation *operation = [[SDWebImageDownloaderOperation alloc] initWithRequest:request
                                                                                            inSession:nil
                                                                                              options:0];
    [operation addHandlersForProgress:^(NSInteger receivedSize, NSInteger expectedSize, NSURL *imageURL) {
        
    } completed:^(UIImage * _Nullable image, NSData * _Nullable data, NSError * _Nullable error, BOOL finished) {
        if (image && data && !error && finished) {
            [expectation fulfill];
        } else {
            XCTFail(@"Something went wrong");
        }
    }];
    
    [operation start];
    
    [self waitForExpectationsWithCommonTimeout];
}

- (void)test13ThatDownloadCanContinueWhenTheAppEntersBackground {
    XCTestExpectation *expectation = [self expectationWithDescription:@"Simple download"];
    NSURL *imageURL = [NSURL URLWithString:kTestJpegURL];
    [[SDWebImageDownloader sharedDownloader] downloadImageWithURL:imageURL options:SDWebImageDownloaderContinueInBackground progress:nil completed:^(UIImage * _Nullable image, NSData * _Nullable data, NSError * _Nullable error, BOOL finished) {
        if (image && data && !error && finished) {
            [expectation fulfill];
        } else {
            XCTFail(@"Something went wrong");
        }
    }];
    [self waitForExpectationsWithCommonTimeout];
}

- (void)test14ThatPNGWorks {
    XCTestExpectation *expectation = [self expectationWithDescription:@"PNG"];
    NSURL *imageURL = [NSURL URLWithString:kTestPNGURL];
    [[SDWebImageDownloader sharedDownloader] downloadImageWithURL:imageURL options:0 progress:nil completed:^(UIImage * _Nullable image, NSData * _Nullable data, NSError * _Nullable error, BOOL finished) {
        if (image && data && !error && finished) {
            [expectation fulfill];
        } else {
            XCTFail(@"Something went wrong");
        }
    }];
    [self waitForExpectationsWithCommonTimeout];
}

- (void)test15ThatWEBPWorks {
    XCTestExpectation *expectation = [self expectationWithDescription:@"WEBP"];
    NSURL *imageURL = [NSURL URLWithString:@"http://www.ioncannon.net/wp-content/uploads/2011/06/test2.webp"];
    [[SDWebImageDownloader sharedDownloader] downloadImageWithURL:imageURL options:0 progress:nil completed:^(UIImage * _Nullable image, NSData * _Nullable data, NSError * _Nullable error, BOOL finished) {
        if (image && data && !error && finished) {
            [expectation fulfill];
        } else {
            XCTFail(@"Something went wrong");
        }
    }];
    [self waitForExpectationsWithCommonTimeout];
}

- (void)test16ThatProgressiveWebPWorks {
    XCTestExpectation *expectation = [self expectationWithDescription:@"Progressive WebP download"];
    NSURL *imageURL = [NSURL URLWithString:@"http://www.ioncannon.net/wp-content/uploads/2011/06/test9.webp"];
    [[SDWebImageDownloader sharedDownloader] downloadImageWithURL:imageURL options:SDWebImageDownloaderProgressiveLoad progress:nil completed:^(UIImage * _Nullable image, NSData * _Nullable data, NSError * _Nullable error, BOOL finished) {
        if (image && data && !error && finished) {
            [expectation fulfill];
        } else if (finished) {
            XCTFail(@"Something went wrong");
        } else {
            // progressive updates
        }
    }];
    [self waitForExpectationsWithCommonTimeout];
}

/**
 *  Per #883 - Fix multiple requests for same image and then canceling one
 *  Old SDWebImage (3.x) could not handle correctly multiple requests for the same image + cancel
 *  In 4.0, via #883 added `SDWebImageDownloadToken` so we can cancel exactly the request we want
 *  This test validates the scenario of making 2 requests for the same image and cancelling the 1st one
 */
- (void)test20ThatDownloadingSameURLTwiceAndCancellingFirstWorks {
    XCTestExpectation *expectation = [self expectationWithDescription:@"Correct image downloads"];
    
    NSURL *imageURL = [NSURL URLWithString:kTestJpegURL];
    
    SDWebImageDownloadToken *token1 = [[SDWebImageDownloader sharedDownloader]
                                       downloadImageWithURL:imageURL
                                       options:0
                                       progress:nil
                                       completed:^(UIImage *image, NSData *data, NSError *error, BOOL finished) {
                                           XCTFail(@"Shouldn't have completed here.");
                                       }];
    expect(token1).toNot.beNil();
    
    SDWebImageDownloadToken *token2 = [[SDWebImageDownloader sharedDownloader]
                                       downloadImageWithURL:imageURL
                                       options:0
                                       progress:nil
                                       completed:^(UIImage *image, NSData *data, NSError *error, BOOL finished) {
                                           if (image && data && !error && finished) {
                                               [expectation fulfill];
                                           } else {
                                               XCTFail(@"Something went wrong");
                                           }
                                       }];
    expect(token2).toNot.beNil();
<<<<<<< HEAD

    [token1 cancel];

=======
    
    [[SDWebImageDownloader sharedDownloader] cancel:token1];
    
>>>>>>> 676a4b53
    [self waitForExpectationsWithCommonTimeout];
}

/**
 *  Per #883 - Fix multiple requests for same image and then canceling one
 *  Old SDWebImage (3.x) could not handle correctly multiple requests for the same image + cancel
 *  In 4.0, via #883 added `SDWebImageDownloadToken` so we can cancel exactly the request we want
 *  This test validates the scenario of requesting an image, cancel and then requesting it again
 */
- (void)test21ThatCancelingDownloadThenRequestingAgainWorks {
    XCTestExpectation *expectation = [self expectationWithDescription:@"Correct image downloads"];
    
    NSURL *imageURL = [NSURL URLWithString:kTestJpegURL];
    
    SDWebImageDownloadToken *token1 = [[SDWebImageDownloader sharedDownloader]
                                       downloadImageWithURL:imageURL
                                       options:0
                                       progress:nil
                                       completed:^(UIImage *image, NSData *data, NSError *error, BOOL finished) {
                                           XCTFail(@"Shouldn't have completed here.");
                                       }];
    expect(token1).toNot.beNil();
    
    [token1 cancel];
    
    SDWebImageDownloadToken *token2 = [[SDWebImageDownloader sharedDownloader]
                                       downloadImageWithURL:imageURL
                                       options:0
                                       progress:nil
                                       completed:^(UIImage *image, NSData *data, NSError *error, BOOL finished) {
                                           if (image && data && !error && finished) {
                                               [expectation fulfill];
                                           } else {
                                               NSLog(@"image = %@, data = %@, error = %@", image, data, error);
                                               XCTFail(@"Something went wrong");
                                           }
                                       }];
    expect(token2).toNot.beNil();
    
    [self waitForExpectationsWithCommonTimeout];
}

#if SD_UIKIT
- (void)test22ThatCustomDecoderWorksForImageDownload {
    XCTestExpectation *expectation = [self expectationWithDescription:@"Custom decoder for SDWebImageDownloader not works"];
    SDWebImageDownloader *downloader = [[SDWebImageDownloader alloc] init];
    SDWebImageTestCoder *testDecoder = [[SDWebImageTestCoder alloc] init];
    [[SDImageCodersManager sharedManager] addCoder:testDecoder];
    NSURL * testImageURL = [[NSBundle bundleForClass:[self class]] URLForResource:@"TestImage" withExtension:@"png"];
    
    // Decoded result is JPEG
    NSString *testJPEGImagePath = [[NSBundle bundleForClass:[self class]] pathForResource:@"TestImage" ofType:@"jpg"];
    UIImage *testJPEGImage = [[UIImage alloc] initWithContentsOfFile:testJPEGImagePath];
    
    [downloader downloadImageWithURL:testImageURL options:0 progress:nil completed:^(UIImage * _Nullable image, NSData * _Nullable data, NSError * _Nullable error, BOOL finished) {
        NSData *data1 = UIImagePNGRepresentation(testJPEGImage);
        NSData *data2 = UIImagePNGRepresentation(image);
        if (![data1 isEqualToData:data2]) {
            XCTFail(@"The image data is not equal to cutom decoder, check -[SDWebImageTestDecoder decodedImageWithData:]");
        }
        [[SDImageCodersManager sharedManager] removeCoder:testDecoder];
        [expectation fulfill];
    }];
    
    [self waitForExpectationsWithCommonTimeout];
    [downloader invalidateSessionAndCancel:YES];
}
#endif

- (void)test23ThatDownloadRequestModifierWorks {
    XCTestExpectation *expectation = [self expectationWithDescription:@"Download request modifier not works"];
    SDWebImageDownloader *downloader = [[SDWebImageDownloader alloc] init];
    SDWebImageDownloaderRequestModifier *requestModifier = [SDWebImageDownloaderRequestModifier requestModifierWithBlock:^NSURLRequest * _Nullable(NSURLRequest * _Nonnull request) {
        if ([request.URL.absoluteString isEqualToString:kTestPNGURL]) {
            // Test that return a modified request
            NSMutableURLRequest *mutableRequest = [request mutableCopy];
            [mutableRequest setValue:@"Bar" forHTTPHeaderField:@"Foo"];
            NSURLComponents *components = [NSURLComponents componentsWithURL:mutableRequest.URL resolvingAgainstBaseURL:NO];
            components.query = @"text=Hello+World";
            mutableRequest.URL = components.URL;
            return mutableRequest;
        } else if ([request.URL.absoluteString isEqualToString:kTestJpegURL]) {
            // Test that return nil request will treat as error
            return nil;
        } else {
            return request;
        }
    }];
    downloader.requestModifier = requestModifier;
    
    __block BOOL firstCheck = NO;
    __block BOOL secondCheck = NO;
    
    [downloader downloadImageWithURL:[NSURL URLWithString:kTestJpegURL] options:0 progress:nil completed:^(UIImage * _Nullable image, NSData * _Nullable data, NSError * _Nullable error, BOOL finished) {
        // Except error
        expect(error).notTo.beNil();
        firstCheck = YES;
        if (firstCheck && secondCheck) {
            [expectation fulfill];
        }
    }];
    
    [downloader downloadImageWithURL:[NSURL URLWithString:kTestPNGURL] options:0 progress:nil completed:^(UIImage * _Nullable image, NSData * _Nullable data, NSError * _Nullable error, BOOL finished) {
        // Expect not error
        expect(error).to.beNil();
        secondCheck = YES;
        if (firstCheck && secondCheck) {
            [expectation fulfill];
        }
    }];
    
    [self waitForExpectationsWithCommonTimeout];
}

#pragma mark - SDWebImageLoader
- (void)test30CustomImageLoaderWorks {
    XCTestExpectation *expectation = [self expectationWithDescription:@"Custom image not works"];
    SDWebImageTestLoader *loader = [[SDWebImageTestLoader alloc] init];
    NSURL *imageURL = [NSURL URLWithString:kTestJpegURL];
    [loader loadImageWithURL:imageURL options:0 context:nil progress:^(NSInteger receivedSize, NSInteger expectedSize, NSURL * _Nullable targetURL) {
        expect(targetURL).notTo.beNil();
    } completed:^(UIImage * _Nullable image, NSData * _Nullable data, NSError * _Nullable error, BOOL finished) {
        expect(error).to.beNil();
        expect(image).notTo.beNil();
        [expectation fulfill];
    }];
    
    [self waitForExpectationsWithCommonTimeout];
}

- (void)test31ThatLoadersManagerWorks {
    XCTestExpectation *expectation = [self expectationWithDescription:@"Loaders manager not works"];
    NSURL *imageURL = [NSURL URLWithString:kTestJpegURL];
    [[SDImageLoadersManager sharedManager] loadImageWithURL:imageURL options:0 context:nil progress:^(NSInteger receivedSize, NSInteger expectedSize, NSURL * _Nullable targetURL) {
        expect(targetURL).notTo.beNil();
    } completed:^(UIImage * _Nullable image, NSData * _Nullable data, NSError * _Nullable error, BOOL finished) {
        expect(error).to.beNil();
        expect(image).notTo.beNil();
        [expectation fulfill];
    }];
    
    [self waitForExpectationsWithCommonTimeout];
}

@end
<|MERGE_RESOLUTION|>--- conflicted
+++ resolved
@@ -21,26 +21,6 @@
 
 @interface SDWebImageDownloader ()
 @property (strong, nonatomic, nonnull) NSOperationQueue *downloadQueue;
-
-<<<<<<< HEAD
-- (nullable SDWebImageDownloadToken *)addProgressCallback:(SDWebImageDownloaderProgressBlock)progressBlock
-                                           completedBlock:(SDWebImageDownloaderCompletedBlock)completedBlock
-                                                   forURL:(nullable NSURL *)url
-                                           createCallback:(NSOperation<SDWebImageDownloaderOperation> *(^)(void))createCallback;
-=======
-- (NSOperation<SDWebImageDownloaderOperationInterface> *)createDownloaderOperationWithUrl:(nullable NSURL *)url options:(SDWebImageDownloaderOptions)options;
-
-@end
-
-/**
- *  A class that fits the NSOperation+SDWebImageDownloaderOperationInterface requirement so we can test
- */
-@interface CustomDownloaderOperation : NSOperation<SDWebImageDownloaderOperationInterface>
-
-@property (nonatomic, assign) BOOL shouldDecompressImages;
-@property (nonatomic, strong, nullable) NSURLCredential *credential;
-
->>>>>>> 676a4b53
 @end
 
 
@@ -117,30 +97,6 @@
     expect([operation class]).to.equal([SDWebImageDownloaderOperation class]);
     
     [downloader invalidateSessionAndCancel:YES];
-}
-
-- (void)test07ThatDownloadImageWithNilURLCallsCompletionWithNils {
-    expect([[SDWebImageDownloader sharedDownloader] createDownloaderOperationWithUrl:nil options:0]).toNot.beNil();
-    
-    XCTestExpectation *expectation = [self expectationWithDescription:@"Completion is called with nils"];
-<<<<<<< HEAD
-    [[SDWebImageDownloader sharedDownloader] addProgressCallback:nil completedBlock:^(UIImage * _Nullable image, NSData * _Nullable data, NSError * _Nullable error, BOOL finished) {
-        if (!image && !data && error) {
-            [expectation fulfill];
-        } else {
-            XCTFail(@"All params except error should be nil");
-        }
-    } forURL:nil createCallback:nil];
-    [self waitForExpectationsWithTimeout:0.5 handler:nil];
-=======
-    [[SDWebImageDownloader sharedDownloader] downloadImageWithURL:nil options:0 progress:nil completed:^(UIImage * _Nullable image, NSData * _Nullable data, NSError * _Nullable error, BOOL finished) {
-        expect(image).to.beNil();
-        expect(data).to.beNil();
-        expect(error).to.beNil();
-        [expectation fulfill];
-    }];
-    [self waitForExpectationsWithCommonTimeout];
->>>>>>> 676a4b53
 }
 
 - (void)test08ThatAHTTPAuthDownloadWorks {
@@ -324,15 +280,9 @@
                                            }
                                        }];
     expect(token2).toNot.beNil();
-<<<<<<< HEAD
 
     [token1 cancel];
 
-=======
-    
-    [[SDWebImageDownloader sharedDownloader] cancel:token1];
-    
->>>>>>> 676a4b53
     [self waitForExpectationsWithCommonTimeout];
 }
 
@@ -477,4 +427,4 @@
     [self waitForExpectationsWithCommonTimeout];
 }
 
-@end
+@end