/*
 * This file is part of the SDWebImage package.
 * (c) Olivier Poitrey <rs@dailymotion.com>
 *
 * For the full copyright and license information, please view the LICENSE
 * file that was distributed with this source code.
 */

#import "SDWebImageDownloader.h"
#import "SDWebImageDownloaderConfig.h"
#import "SDWebImageDownloaderOperation.h"
#import "SDWebImageError.h"

static void * SDWebImageDownloaderContext = &SDWebImageDownloaderContext;

@interface SDWebImageDownloadToken ()

@property (nonatomic, strong, nullable, readwrite) NSURL *url;
@property (nonatomic, strong, nullable, readwrite) NSURLRequest *request;
@property (nonatomic, strong, nullable, readwrite) NSURLResponse *response;
@property (nonatomic, strong, nullable, readwrite) id downloadOperationCancelToken;
@property (nonatomic, weak, nullable) NSOperation<SDWebImageDownloaderOperation> *downloadOperation;
@property (nonatomic, weak, nullable) SDWebImageDownloader *downloader;
@property (nonatomic, assign, getter=isCancelled) BOOL cancelled;

@end

@interface SDWebImageDownloader () <NSURLSessionTaskDelegate, NSURLSessionDataDelegate>

@property (strong, nonatomic, nonnull) NSOperationQueue *downloadQueue;
@property (weak, nonatomic, nullable) NSOperation *lastAddedOperation;
<<<<<<< HEAD
@property (strong, nonatomic, nonnull) NSMutableDictionary<NSURL *, NSOperation<SDWebImageDownloaderOperation> *> *URLOperations;
@property (copy, atomic, nullable) NSDictionary<NSString *, NSString *> *HTTPHeaders; // Since modify this value is rare, use immutable object can enhance performance. But should mark as atomic to keep thread-safe
=======
@property (assign, nonatomic, nullable) Class operationClass;
@property (strong, nonatomic, nonnull) NSMutableDictionary<NSURL *, NSOperation<SDWebImageDownloaderOperationInterface> *> *URLOperations;
@property (strong, nonatomic, nullable) SDHTTPHeadersMutableDictionary *HTTPHeaders;
>>>>>>> 676a4b53
@property (strong, nonatomic, nonnull) dispatch_semaphore_t operationsLock; // a lock to keep the access to `URLOperations` thread-safe

// The session in which data tasks will run
@property (strong, nonatomic) NSURLSession *session;

@end

@implementation SDWebImageDownloader

+ (void)initialize {
    // Bind SDNetworkActivityIndicator if available (download it here: http://github.com/rs/SDNetworkActivityIndicator )
    // To use it, just add #import "SDNetworkActivityIndicator.h" in addition to the SDWebImage import
    if (NSClassFromString(@"SDNetworkActivityIndicator")) {

#pragma clang diagnostic push
#pragma clang diagnostic ignored "-Warc-performSelector-leaks"
        id activityIndicator = [NSClassFromString(@"SDNetworkActivityIndicator") performSelector:NSSelectorFromString(@"sharedActivityIndicator")];
#pragma clang diagnostic pop

        // Remove observer in case it was previously added.
        [[NSNotificationCenter defaultCenter] removeObserver:activityIndicator name:SDWebImageDownloadStartNotification object:nil];
        [[NSNotificationCenter defaultCenter] removeObserver:activityIndicator name:SDWebImageDownloadStopNotification object:nil];

        [[NSNotificationCenter defaultCenter] addObserver:activityIndicator
                                                 selector:NSSelectorFromString(@"startActivity")
                                                     name:SDWebImageDownloadStartNotification object:nil];
        [[NSNotificationCenter defaultCenter] addObserver:activityIndicator
                                                 selector:NSSelectorFromString(@"stopActivity")
                                                     name:SDWebImageDownloadStopNotification object:nil];
    }
}

+ (nonnull instancetype)sharedDownloader {
    static dispatch_once_t once;
    static id instance;
    dispatch_once(&once, ^{
        instance = [self new];
    });
    return instance;
}

- (nonnull instancetype)init {
    return [self initWithConfig:SDWebImageDownloaderConfig.defaultDownloaderConfig];
}

- (instancetype)initWithConfig:(SDWebImageDownloaderConfig *)config {
    self = [super init];
    if (self) {
        if (!config) {
            config = SDWebImageDownloaderConfig.defaultDownloaderConfig;
        }
        _config = [config copy];
        [_config addObserver:self forKeyPath:NSStringFromSelector(@selector(maxConcurrentDownloads)) options:0 context:SDWebImageDownloaderContext];
        _downloadQueue = [NSOperationQueue new];
        _downloadQueue.maxConcurrentOperationCount = _config.maxConcurrentDownloads;
        _downloadQueue.name = @"com.hackemist.SDWebImageDownloader";
        _URLOperations = [NSMutableDictionary new];
#ifdef SD_WEBP
        _HTTPHeaders = @{@"Accept": @"image/webp,image/*;q=0.8"};
#else
        _HTTPHeaders = @{@"Accept": @"image/*;q=0.8"};
#endif
        _operationsLock = dispatch_semaphore_create(1);
        NSURLSessionConfiguration *sessionConfiguration = _config.sessionConfiguration;
        if (!sessionConfiguration) {
            sessionConfiguration = [NSURLSessionConfiguration defaultSessionConfiguration];
        }
        /**
         *  Create the session for this task
         *  We send nil as delegate queue so that the session creates a serial operation queue for performing all delegate
         *  method calls and completion handler calls.
         */
        _session = [NSURLSession sessionWithConfiguration:sessionConfiguration
                                                 delegate:self
                                            delegateQueue:nil];
    }
    return self;
}

- (void)dealloc {
    [self.session invalidateAndCancel];
    self.session = nil;
    
    [self.downloadQueue cancelAllOperations];
    [self.config removeObserver:self forKeyPath:NSStringFromSelector(@selector(maxConcurrentDownloads)) context:SDWebImageDownloaderContext];
}

- (void)invalidateSessionAndCancel:(BOOL)cancelPendingOperations {
    if (self == [SDWebImageDownloader sharedDownloader]) {
        return;
    }
    if (cancelPendingOperations) {
        [self.session invalidateAndCancel];
    } else {
        [self.session finishTasksAndInvalidate];
    }
}

- (void)setValue:(nullable NSString *)value forHTTPHeaderField:(nullable NSString *)field {
    if (!field) {
        return;
    }
    NSMutableDictionary *mutableHTTPHeaders = [self.HTTPHeaders mutableCopy];
    if (value) {
        [mutableHTTPHeaders setObject:value forKey:field];
    } else {
        [mutableHTTPHeaders removeObjectForKey:field];
    }
    self.HTTPHeaders = [mutableHTTPHeaders copy];
}

- (nullable NSString *)valueForHTTPHeaderField:(nullable NSString *)field {
    if (!field) {
        return nil;
    }
    return [self.HTTPHeaders objectForKey:field];
}

- (nullable SDWebImageDownloadToken *)downloadImageWithURL:(NSURL *)url options:(SDWebImageDownloaderOptions)options progress:(SDWebImageDownloaderProgressBlock)progressBlock completed:(SDWebImageDownloaderCompletedBlock)completedBlock {
    return [self downloadImageWithURL:url options:options context:nil progress:progressBlock completed:completedBlock];
}

<<<<<<< HEAD
- (nullable SDWebImageDownloadToken *)downloadImageWithURL:(nullable NSURL *)url
                                                   options:(SDWebImageDownloaderOptions)options
                                                   context:(nullable SDWebImageContext *)context
                                                  progress:(nullable SDWebImageDownloaderProgressBlock)progressBlock
                                                 completed:(nullable SDWebImageDownloaderCompletedBlock)completedBlock {
    __weak SDWebImageDownloader *wself = self;

    return [self addProgressCallback:progressBlock completedBlock:completedBlock forURL:url createCallback:^NSOperation<SDWebImageDownloaderOperation> *{
        __strong __typeof (wself) sself = wself;
        NSTimeInterval timeoutInterval = sself.config.downloadTimeout;
        if (timeoutInterval == 0.0) {
            timeoutInterval = 15.0;
        }

        // In order to prevent from potential duplicate caching (NSURLCache + SDImageCache) we disable the cache for image requests if told otherwise
        NSURLRequestCachePolicy cachePolicy = options & SDWebImageDownloaderUseNSURLCache ? NSURLRequestUseProtocolCachePolicy : NSURLRequestReloadIgnoringLocalCacheData;
        NSMutableURLRequest *mutableRequest = [[NSMutableURLRequest alloc] initWithURL:url cachePolicy:cachePolicy timeoutInterval:timeoutInterval];
        mutableRequest.HTTPShouldHandleCookies = (options & SDWebImageDownloaderHandleCookies);
        mutableRequest.HTTPShouldUsePipelining = YES;
        mutableRequest.allHTTPHeaderFields = sself.HTTPHeaders;
        id<SDWebImageDownloaderRequestModifier> requestModifier;
        if ([context valueForKey:SDWebImageContextDownloadRequestModifier]) {
            requestModifier = [context valueForKey:SDWebImageContextDownloadRequestModifier];
        } else {
            requestModifier = self.requestModifier;
        }
        
        NSURLRequest *request;
        if (requestModifier) {
            NSURLRequest *modifiedRequest = [requestModifier modifiedRequestWithRequest:[mutableRequest copy]];
            // If modified request is nil, early return
            if (!modifiedRequest) {
                return nil;
            } else {
                request = [modifiedRequest copy];
            }
        } else {
            request = [mutableRequest copy];
        }
        Class operationClass = sself.config.operationClass;
        if (operationClass && [operationClass isSubclassOfClass:[NSOperation class]] && [operationClass conformsToProtocol:@protocol(SDWebImageDownloaderOperation)]) {
            // Custom operation class
        } else {
            operationClass = [SDWebImageDownloaderOperation class];
        }
        NSOperation<SDWebImageDownloaderOperation> *operation = [[operationClass alloc] initWithRequest:request inSession:sself.session options:options context:context];
        
        if (sself.config.urlCredential) {
            operation.credential = sself.config.urlCredential;
        } else if (sself.config.username && sself.config.password) {
            operation.credential = [NSURLCredential credentialWithUser:sself.config.username password:sself.config.password persistence:NSURLCredentialPersistenceForSession];
        }
        
        if (options & SDWebImageDownloaderHighPriority) {
            operation.queuePriority = NSOperationQueuePriorityHigh;
        } else if (options & SDWebImageDownloaderLowPriority) {
            operation.queuePriority = NSOperationQueuePriorityLow;
        }
        
        if (sself.config.executionOrder == SDWebImageDownloaderLIFOExecutionOrder) {
            // Emulate LIFO execution order by systematically adding new operations as last operation's dependency
            [sself.lastAddedOperation addDependency:operation];
            sself.lastAddedOperation = operation;
        }
=======
- (NSOperation<SDWebImageDownloaderOperationInterface> *)createDownloaderOperationWithUrl:(nullable NSURL *)url
                                                                                  options:(SDWebImageDownloaderOptions)options {
    NSTimeInterval timeoutInterval = self.downloadTimeout;
    if (timeoutInterval == 0.0) {
        timeoutInterval = 15.0;
    }

    // In order to prevent from potential duplicate caching (NSURLCache + SDImageCache) we disable the cache for image requests if told otherwise
    NSURLRequestCachePolicy cachePolicy = options & SDWebImageDownloaderUseNSURLCache ? NSURLRequestUseProtocolCachePolicy : NSURLRequestReloadIgnoringLocalCacheData;
    NSMutableURLRequest *request = [[NSMutableURLRequest alloc] initWithURL:url
                                                                cachePolicy:cachePolicy
                                                            timeoutInterval:timeoutInterval];
    
    request.HTTPShouldHandleCookies = (options & SDWebImageDownloaderHandleCookies);
    request.HTTPShouldUsePipelining = YES;
    if (self.headersFilter) {
        request.allHTTPHeaderFields = self.headersFilter(url, [self allHTTPHeaderFields]);
    }
    else {
        request.allHTTPHeaderFields = [self allHTTPHeaderFields];
    }
    NSOperation<SDWebImageDownloaderOperationInterface> *operation = [[self.operationClass alloc] initWithRequest:request inSession:self.session options:options];
    operation.shouldDecompressImages = self.shouldDecompressImages;
    
    if (self.urlCredential) {
        operation.credential = self.urlCredential;
    } else if (self.username && self.password) {
        operation.credential = [NSURLCredential credentialWithUser:self.username password:self.password persistence:NSURLCredentialPersistenceForSession];
    }
    
    if (options & SDWebImageDownloaderHighPriority) {
        operation.queuePriority = NSOperationQueuePriorityHigh;
    } else if (options & SDWebImageDownloaderLowPriority) {
        operation.queuePriority = NSOperationQueuePriorityLow;
    }
    
    if (self.executionOrder == SDWebImageDownloaderLIFOExecutionOrder) {
        // Emulate LIFO execution order by systematically adding new operations as last operation's dependency
        [self.lastAddedOperation addDependency:operation];
        self.lastAddedOperation = operation;
    }
>>>>>>> 676a4b53

    return operation;
}

- (void)cancel:(nullable SDWebImageDownloadToken *)token {
    NSURL *url = token.url;
    if (!url) {
        return;
    }
    LOCK(self.operationsLock);
<<<<<<< HEAD
    NSOperation<SDWebImageDownloaderOperation> *operation = [self.URLOperations objectForKey:url];
=======
    NSOperation<SDWebImageDownloaderOperationInterface> *operation = [self.URLOperations objectForKey:url];
>>>>>>> 676a4b53
    if (operation) {
        BOOL canceled = [operation cancel:token.downloadOperationCancelToken];
        if (canceled) {
            [self.URLOperations removeObjectForKey:url];
        }
    }
    UNLOCK(self.operationsLock);
}

<<<<<<< HEAD
- (nullable SDWebImageDownloadToken *)addProgressCallback:(SDWebImageDownloaderProgressBlock)progressBlock
                                           completedBlock:(SDWebImageDownloaderCompletedBlock)completedBlock
                                                   forURL:(nullable NSURL *)url
                                           createCallback:(NSOperation<SDWebImageDownloaderOperation> *(^)(void))createCallback {
=======
- (nullable SDWebImageDownloadToken *)downloadImageWithURL:(nullable NSURL *)url
                                                   options:(SDWebImageDownloaderOptions)options
                                                  progress:(nullable SDWebImageDownloaderProgressBlock)progressBlock
                                                 completed:(nullable SDWebImageDownloaderCompletedBlock)completedBlock {
>>>>>>> 676a4b53
    // The URL will be used as the key to the callbacks dictionary so it cannot be nil. If it is nil immediately call the completed block with no image or data.
    if (url == nil) {
        if (completedBlock) {
            NSError *error = [NSError errorWithDomain:SDWebImageErrorDomain code:SDWebImageErrorInvalidURL userInfo:@{NSLocalizedDescriptionKey : @"Image url is nil"}];
            completedBlock(nil, nil, error, YES);
        }
        return nil;
    }
    
    LOCK(self.operationsLock);
<<<<<<< HEAD
    NSOperation<SDWebImageDownloaderOperation> *operation = [self.URLOperations objectForKey:url];
    if (!operation || operation.isFinished) {
    // There is a case that the operation may be marked as finished, but not been removed from `self.URLOperations`.
        operation = createCallback();
        if (!operation) {
            UNLOCK(self.operationsLock);
            if (completedBlock) {
                NSError *error = [NSError errorWithDomain:SDWebImageErrorDomain code:SDWebImageErrorInvalidDownloadOperation userInfo:@{NSLocalizedDescriptionKey : @"Downloader operation is nil"}];
                completedBlock(nil, nil, error, YES);
            }
            return nil;
        }
=======
    NSOperation<SDWebImageDownloaderOperationInterface> *operation = [self.URLOperations objectForKey:url];
    // There is a case that the operation may be marked as finished, but not been removed from `self.URLOperations`.
    if (!operation || operation.isFinished) {
        operation = [self createDownloaderOperationWithUrl:url options:options];
>>>>>>> 676a4b53
        __weak typeof(self) wself = self;
        operation.completionBlock = ^{
            __strong typeof(wself) sself = wself;
            if (!sself) {
                return;
            }
            LOCK(sself.operationsLock);
            [sself.URLOperations removeObjectForKey:url];
            UNLOCK(sself.operationsLock);
        };
        [self.URLOperations setObject:operation forKey:url];
        // Add operation to operation queue only after all configuration done according to Apple's doc.
        // `addOperation:` does not synchronously execute the `operation.completionBlock` so this will not cause deadlock.
        [self.downloadQueue addOperation:operation];
    }
    UNLOCK(self.operationsLock);

    id downloadOperationCancelToken = [operation addHandlersForProgress:progressBlock completed:completedBlock];
    
    SDWebImageDownloadToken *token = [SDWebImageDownloadToken new];
    token.downloadOperation = operation;
    token.url = url;
    token.request = operation.request;
    token.downloadOperationCancelToken = downloadOperationCancelToken;
    token.downloader = self;

    return token;
}

- (void)cancelAllDownloads {
    [self.downloadQueue cancelAllOperations];
}

#pragma mark - Properties

- (BOOL)isSuspended {
    return self.downloadQueue.isSuspended;
}

- (void)setSuspended:(BOOL)suspended {
    self.downloadQueue.suspended = suspended;
}

- (NSUInteger)currentDownloadCount {
    return self.downloadQueue.operationCount;
}

- (NSURLSessionConfiguration *)sessionConfiguration {
    return self.session.configuration;
}

#pragma mark - KVO

- (void)observeValueForKeyPath:(NSString *)keyPath ofObject:(id)object change:(NSDictionary<NSKeyValueChangeKey,id> *)change context:(void *)context {
    if (context == SDWebImageDownloaderContext) {
        if ([keyPath isEqualToString:NSStringFromSelector(@selector(maxConcurrentDownloads))]) {
            self.downloadQueue.maxConcurrentOperationCount = self.config.maxConcurrentDownloads;
        }
    } else {
        [super observeValueForKeyPath:keyPath ofObject:object change:change context:context];
    }
}

#pragma mark Helper methods

<<<<<<< HEAD
- (NSOperation<SDWebImageDownloaderOperation> *)operationWithTask:(NSURLSessionTask *)task {
    NSOperation<SDWebImageDownloaderOperation> *returnOperation = nil;
    for (NSOperation<SDWebImageDownloaderOperation> *operation in self.downloadQueue.operations) {
=======
- (NSOperation<SDWebImageDownloaderOperationInterface> *)operationWithTask:(NSURLSessionTask *)task {
    NSOperation<SDWebImageDownloaderOperationInterface> *returnOperation = nil;
    for (NSOperation<SDWebImageDownloaderOperationInterface> *operation in self.downloadQueue.operations) {
>>>>>>> 676a4b53
        if ([operation respondsToSelector:@selector(dataTask)]) {
            if (operation.dataTask.taskIdentifier == task.taskIdentifier) {
                returnOperation = operation;
                break;
            }
        }
    }
    return returnOperation;
}

#pragma mark NSURLSessionDataDelegate

- (void)URLSession:(NSURLSession *)session
          dataTask:(NSURLSessionDataTask *)dataTask
didReceiveResponse:(NSURLResponse *)response
 completionHandler:(void (^)(NSURLSessionResponseDisposition disposition))completionHandler {

    // Identify the operation that runs this task and pass it the delegate method
<<<<<<< HEAD
    NSOperation<SDWebImageDownloaderOperation> *dataOperation = [self operationWithTask:dataTask];
=======
    NSOperation<SDWebImageDownloaderOperationInterface> *dataOperation = [self operationWithTask:dataTask];
>>>>>>> 676a4b53
    if ([dataOperation respondsToSelector:@selector(URLSession:dataTask:didReceiveResponse:completionHandler:)]) {
        [dataOperation URLSession:session dataTask:dataTask didReceiveResponse:response completionHandler:completionHandler];
    } else {
        if (completionHandler) {
            completionHandler(NSURLSessionResponseAllow);
        }
    }
}

- (void)URLSession:(NSURLSession *)session dataTask:(NSURLSessionDataTask *)dataTask didReceiveData:(NSData *)data {

    // Identify the operation that runs this task and pass it the delegate method
<<<<<<< HEAD
    NSOperation<SDWebImageDownloaderOperation> *dataOperation = [self operationWithTask:dataTask];
=======
    NSOperation<SDWebImageDownloaderOperationInterface> *dataOperation = [self operationWithTask:dataTask];
>>>>>>> 676a4b53
    if ([dataOperation respondsToSelector:@selector(URLSession:dataTask:didReceiveData:)]) {
        [dataOperation URLSession:session dataTask:dataTask didReceiveData:data];
    }
}

- (void)URLSession:(NSURLSession *)session
          dataTask:(NSURLSessionDataTask *)dataTask
 willCacheResponse:(NSCachedURLResponse *)proposedResponse
 completionHandler:(void (^)(NSCachedURLResponse *cachedResponse))completionHandler {

    // Identify the operation that runs this task and pass it the delegate method
<<<<<<< HEAD
    NSOperation<SDWebImageDownloaderOperation> *dataOperation = [self operationWithTask:dataTask];
=======
    NSOperation<SDWebImageDownloaderOperationInterface> *dataOperation = [self operationWithTask:dataTask];
>>>>>>> 676a4b53
    if ([dataOperation respondsToSelector:@selector(URLSession:dataTask:willCacheResponse:completionHandler:)]) {
        [dataOperation URLSession:session dataTask:dataTask willCacheResponse:proposedResponse completionHandler:completionHandler];
    } else {
        if (completionHandler) {
            completionHandler(proposedResponse);
        }
    }
}

#pragma mark NSURLSessionTaskDelegate

- (void)URLSession:(NSURLSession *)session task:(NSURLSessionTask *)task didCompleteWithError:(NSError *)error {
    
    // Identify the operation that runs this task and pass it the delegate method
<<<<<<< HEAD
    NSOperation<SDWebImageDownloaderOperation> *dataOperation = [self operationWithTask:task];
=======
    NSOperation<SDWebImageDownloaderOperationInterface> *dataOperation = [self operationWithTask:task];
>>>>>>> 676a4b53
    if ([dataOperation respondsToSelector:@selector(URLSession:task:didCompleteWithError:)]) {
        [dataOperation URLSession:session task:task didCompleteWithError:error];
    }
}

- (void)URLSession:(NSURLSession *)session task:(NSURLSessionTask *)task willPerformHTTPRedirection:(NSHTTPURLResponse *)response newRequest:(NSURLRequest *)request completionHandler:(void (^)(NSURLRequest * _Nullable))completionHandler {
    
    // Identify the operation that runs this task and pass it the delegate method
<<<<<<< HEAD
    NSOperation<SDWebImageDownloaderOperation> *dataOperation = [self operationWithTask:task];
=======
    NSOperation<SDWebImageDownloaderOperationInterface> *dataOperation = [self operationWithTask:task];
>>>>>>> 676a4b53
    if ([dataOperation respondsToSelector:@selector(URLSession:task:willPerformHTTPRedirection:newRequest:completionHandler:)]) {
        [dataOperation URLSession:session task:task willPerformHTTPRedirection:response newRequest:request completionHandler:completionHandler];
    } else {
        if (completionHandler) {
            completionHandler(request);
        }
    }
}

- (void)URLSession:(NSURLSession *)session task:(NSURLSessionTask *)task didReceiveChallenge:(NSURLAuthenticationChallenge *)challenge completionHandler:(void (^)(NSURLSessionAuthChallengeDisposition disposition, NSURLCredential *credential))completionHandler {

    // Identify the operation that runs this task and pass it the delegate method
<<<<<<< HEAD
    NSOperation<SDWebImageDownloaderOperation> *dataOperation = [self operationWithTask:task];
=======
    NSOperation<SDWebImageDownloaderOperationInterface> *dataOperation = [self operationWithTask:task];
>>>>>>> 676a4b53
    if ([dataOperation respondsToSelector:@selector(URLSession:task:didReceiveChallenge:completionHandler:)]) {
        [dataOperation URLSession:session task:task didReceiveChallenge:challenge completionHandler:completionHandler];
    } else {
        if (completionHandler) {
            completionHandler(NSURLSessionAuthChallengePerformDefaultHandling, nil);
        }
    }
}

@end

@implementation SDWebImageDownloadToken

- (void)dealloc {
    [[NSNotificationCenter defaultCenter] removeObserver:self name:SDWebImageDownloadReceiveResponseNotification object:nil];
}

- (instancetype)init {
    self = [super init];
    if (self) {
        [[NSNotificationCenter defaultCenter] addObserver:self selector:@selector(downloadReceiveResponse:) name:SDWebImageDownloadReceiveResponseNotification object:nil];
    }
    return self;
}

- (void)downloadReceiveResponse:(NSNotification *)notification {
    NSOperation<SDWebImageDownloaderOperation> *downloadOperation = notification.object;
    if (downloadOperation && downloadOperation == self.downloadOperation) {
        self.response = downloadOperation.response;
    }
}

- (void)cancel {
    @synchronized (self) {
        if (self.isCancelled) {
            return;
        }
        self.cancelled = YES;
        if (self.downloader) {
            // Downloader is alive, cancel token
            [self.downloader cancel:self];
        } else {
            // Downloader is dealloced, only cancel download operation
            [self.downloadOperation cancel:self.downloadOperationCancelToken];
        }
        self.downloadOperationCancelToken = nil;
    }
}

@end

@implementation SDWebImageDownloader (SDImageLoader)

- (BOOL)canLoadWithURL:(NSURL *)url {
    if (!url) {
        return NO;
    }
    // Always pass YES to let URLSession or custom download operation to determine
    return YES;
}

- (id<SDWebImageOperation>)loadImageWithURL:(NSURL *)url options:(SDWebImageOptions)options context:(SDWebImageContext *)context progress:(SDImageLoaderProgressBlock)progressBlock completed:(SDImageLoaderCompletedBlock)completedBlock {
    UIImage *cachedImage;
    if ([context valueForKey:SDWebImageContextLoaderCachedImage]) {
        cachedImage = [context valueForKey:SDWebImageContextLoaderCachedImage];
    }
    SDWebImageDownloaderOptions downloaderOptions = 0;
    if (options & SDWebImageLowPriority) downloaderOptions |= SDWebImageDownloaderLowPriority;
    if (options & SDWebImageProgressiveLoad) downloaderOptions |= SDWebImageDownloaderProgressiveLoad;
    if (options & SDWebImageRefreshCached) downloaderOptions |= SDWebImageDownloaderUseNSURLCache;
    if (options & SDWebImageContinueInBackground) downloaderOptions |= SDWebImageDownloaderContinueInBackground;
    if (options & SDWebImageHandleCookies) downloaderOptions |= SDWebImageDownloaderHandleCookies;
    if (options & SDWebImageAllowInvalidSSLCertificates) downloaderOptions |= SDWebImageDownloaderAllowInvalidSSLCertificates;
    if (options & SDWebImageHighPriority) downloaderOptions |= SDWebImageDownloaderHighPriority;
    if (options & SDWebImageScaleDownLargeImages) downloaderOptions |= SDWebImageDownloaderScaleDownLargeImages;
    if (options & SDWebImageAvoidDecodeImage) downloaderOptions |= SDWebImageDownloaderAvoidDecodeImage;
    if (options & SDWebImageDecodeFirstFrameOnly) downloaderOptions |= SDWebImageDownloaderDecodeFirstFrameOnly;
    if (options & SDWebImagePreloadAllFrames) downloaderOptions |= SDWebImageDownloaderPreloadAllFrames;
    
    if (cachedImage && options & SDWebImageRefreshCached) {
        // force progressive off if image already cached but forced refreshing
        downloaderOptions &= ~SDWebImageDownloaderProgressiveLoad;
        // ignore image read from NSURLCache if image if cached but force refreshing
        downloaderOptions |= SDWebImageDownloaderIgnoreCachedResponse;
    }
    
    return [self downloadImageWithURL:url options:downloaderOptions context:context progress:progressBlock completed:completedBlock];
}

@end<|MERGE_RESOLUTION|>--- conflicted
+++ resolved
@@ -29,14 +29,8 @@
 
 @property (strong, nonatomic, nonnull) NSOperationQueue *downloadQueue;
 @property (weak, nonatomic, nullable) NSOperation *lastAddedOperation;
-<<<<<<< HEAD
 @property (strong, nonatomic, nonnull) NSMutableDictionary<NSURL *, NSOperation<SDWebImageDownloaderOperation> *> *URLOperations;
 @property (copy, atomic, nullable) NSDictionary<NSString *, NSString *> *HTTPHeaders; // Since modify this value is rare, use immutable object can enhance performance. But should mark as atomic to keep thread-safe
-=======
-@property (assign, nonatomic, nullable) Class operationClass;
-@property (strong, nonatomic, nonnull) NSMutableDictionary<NSURL *, NSOperation<SDWebImageDownloaderOperationInterface> *> *URLOperations;
-@property (strong, nonatomic, nullable) SDHTTPHeadersMutableDictionary *HTTPHeaders;
->>>>>>> 676a4b53
 @property (strong, nonatomic, nonnull) dispatch_semaphore_t operationsLock; // a lock to keep the access to `URLOperations` thread-safe
 
 // The session in which data tasks will run
@@ -159,149 +153,11 @@
     return [self downloadImageWithURL:url options:options context:nil progress:progressBlock completed:completedBlock];
 }
 
-<<<<<<< HEAD
 - (nullable SDWebImageDownloadToken *)downloadImageWithURL:(nullable NSURL *)url
                                                    options:(SDWebImageDownloaderOptions)options
                                                    context:(nullable SDWebImageContext *)context
                                                   progress:(nullable SDWebImageDownloaderProgressBlock)progressBlock
                                                  completed:(nullable SDWebImageDownloaderCompletedBlock)completedBlock {
-    __weak SDWebImageDownloader *wself = self;
-
-    return [self addProgressCallback:progressBlock completedBlock:completedBlock forURL:url createCallback:^NSOperation<SDWebImageDownloaderOperation> *{
-        __strong __typeof (wself) sself = wself;
-        NSTimeInterval timeoutInterval = sself.config.downloadTimeout;
-        if (timeoutInterval == 0.0) {
-            timeoutInterval = 15.0;
-        }
-
-        // In order to prevent from potential duplicate caching (NSURLCache + SDImageCache) we disable the cache for image requests if told otherwise
-        NSURLRequestCachePolicy cachePolicy = options & SDWebImageDownloaderUseNSURLCache ? NSURLRequestUseProtocolCachePolicy : NSURLRequestReloadIgnoringLocalCacheData;
-        NSMutableURLRequest *mutableRequest = [[NSMutableURLRequest alloc] initWithURL:url cachePolicy:cachePolicy timeoutInterval:timeoutInterval];
-        mutableRequest.HTTPShouldHandleCookies = (options & SDWebImageDownloaderHandleCookies);
-        mutableRequest.HTTPShouldUsePipelining = YES;
-        mutableRequest.allHTTPHeaderFields = sself.HTTPHeaders;
-        id<SDWebImageDownloaderRequestModifier> requestModifier;
-        if ([context valueForKey:SDWebImageContextDownloadRequestModifier]) {
-            requestModifier = [context valueForKey:SDWebImageContextDownloadRequestModifier];
-        } else {
-            requestModifier = self.requestModifier;
-        }
-        
-        NSURLRequest *request;
-        if (requestModifier) {
-            NSURLRequest *modifiedRequest = [requestModifier modifiedRequestWithRequest:[mutableRequest copy]];
-            // If modified request is nil, early return
-            if (!modifiedRequest) {
-                return nil;
-            } else {
-                request = [modifiedRequest copy];
-            }
-        } else {
-            request = [mutableRequest copy];
-        }
-        Class operationClass = sself.config.operationClass;
-        if (operationClass && [operationClass isSubclassOfClass:[NSOperation class]] && [operationClass conformsToProtocol:@protocol(SDWebImageDownloaderOperation)]) {
-            // Custom operation class
-        } else {
-            operationClass = [SDWebImageDownloaderOperation class];
-        }
-        NSOperation<SDWebImageDownloaderOperation> *operation = [[operationClass alloc] initWithRequest:request inSession:sself.session options:options context:context];
-        
-        if (sself.config.urlCredential) {
-            operation.credential = sself.config.urlCredential;
-        } else if (sself.config.username && sself.config.password) {
-            operation.credential = [NSURLCredential credentialWithUser:sself.config.username password:sself.config.password persistence:NSURLCredentialPersistenceForSession];
-        }
-        
-        if (options & SDWebImageDownloaderHighPriority) {
-            operation.queuePriority = NSOperationQueuePriorityHigh;
-        } else if (options & SDWebImageDownloaderLowPriority) {
-            operation.queuePriority = NSOperationQueuePriorityLow;
-        }
-        
-        if (sself.config.executionOrder == SDWebImageDownloaderLIFOExecutionOrder) {
-            // Emulate LIFO execution order by systematically adding new operations as last operation's dependency
-            [sself.lastAddedOperation addDependency:operation];
-            sself.lastAddedOperation = operation;
-        }
-=======
-- (NSOperation<SDWebImageDownloaderOperationInterface> *)createDownloaderOperationWithUrl:(nullable NSURL *)url
-                                                                                  options:(SDWebImageDownloaderOptions)options {
-    NSTimeInterval timeoutInterval = self.downloadTimeout;
-    if (timeoutInterval == 0.0) {
-        timeoutInterval = 15.0;
-    }
-
-    // In order to prevent from potential duplicate caching (NSURLCache + SDImageCache) we disable the cache for image requests if told otherwise
-    NSURLRequestCachePolicy cachePolicy = options & SDWebImageDownloaderUseNSURLCache ? NSURLRequestUseProtocolCachePolicy : NSURLRequestReloadIgnoringLocalCacheData;
-    NSMutableURLRequest *request = [[NSMutableURLRequest alloc] initWithURL:url
-                                                                cachePolicy:cachePolicy
-                                                            timeoutInterval:timeoutInterval];
-    
-    request.HTTPShouldHandleCookies = (options & SDWebImageDownloaderHandleCookies);
-    request.HTTPShouldUsePipelining = YES;
-    if (self.headersFilter) {
-        request.allHTTPHeaderFields = self.headersFilter(url, [self allHTTPHeaderFields]);
-    }
-    else {
-        request.allHTTPHeaderFields = [self allHTTPHeaderFields];
-    }
-    NSOperation<SDWebImageDownloaderOperationInterface> *operation = [[self.operationClass alloc] initWithRequest:request inSession:self.session options:options];
-    operation.shouldDecompressImages = self.shouldDecompressImages;
-    
-    if (self.urlCredential) {
-        operation.credential = self.urlCredential;
-    } else if (self.username && self.password) {
-        operation.credential = [NSURLCredential credentialWithUser:self.username password:self.password persistence:NSURLCredentialPersistenceForSession];
-    }
-    
-    if (options & SDWebImageDownloaderHighPriority) {
-        operation.queuePriority = NSOperationQueuePriorityHigh;
-    } else if (options & SDWebImageDownloaderLowPriority) {
-        operation.queuePriority = NSOperationQueuePriorityLow;
-    }
-    
-    if (self.executionOrder == SDWebImageDownloaderLIFOExecutionOrder) {
-        // Emulate LIFO execution order by systematically adding new operations as last operation's dependency
-        [self.lastAddedOperation addDependency:operation];
-        self.lastAddedOperation = operation;
-    }
->>>>>>> 676a4b53
-
-    return operation;
-}
-
-- (void)cancel:(nullable SDWebImageDownloadToken *)token {
-    NSURL *url = token.url;
-    if (!url) {
-        return;
-    }
-    LOCK(self.operationsLock);
-<<<<<<< HEAD
-    NSOperation<SDWebImageDownloaderOperation> *operation = [self.URLOperations objectForKey:url];
-=======
-    NSOperation<SDWebImageDownloaderOperationInterface> *operation = [self.URLOperations objectForKey:url];
->>>>>>> 676a4b53
-    if (operation) {
-        BOOL canceled = [operation cancel:token.downloadOperationCancelToken];
-        if (canceled) {
-            [self.URLOperations removeObjectForKey:url];
-        }
-    }
-    UNLOCK(self.operationsLock);
-}
-
-<<<<<<< HEAD
-- (nullable SDWebImageDownloadToken *)addProgressCallback:(SDWebImageDownloaderProgressBlock)progressBlock
-                                           completedBlock:(SDWebImageDownloaderCompletedBlock)completedBlock
-                                                   forURL:(nullable NSURL *)url
-                                           createCallback:(NSOperation<SDWebImageDownloaderOperation> *(^)(void))createCallback {
-=======
-- (nullable SDWebImageDownloadToken *)downloadImageWithURL:(nullable NSURL *)url
-                                                   options:(SDWebImageDownloaderOptions)options
-                                                  progress:(nullable SDWebImageDownloaderProgressBlock)progressBlock
-                                                 completed:(nullable SDWebImageDownloaderCompletedBlock)completedBlock {
->>>>>>> 676a4b53
     // The URL will be used as the key to the callbacks dictionary so it cannot be nil. If it is nil immediately call the completed block with no image or data.
     if (url == nil) {
         if (completedBlock) {
@@ -312,11 +168,10 @@
     }
     
     LOCK(self.operationsLock);
-<<<<<<< HEAD
     NSOperation<SDWebImageDownloaderOperation> *operation = [self.URLOperations objectForKey:url];
     if (!operation || operation.isFinished) {
-    // There is a case that the operation may be marked as finished, but not been removed from `self.URLOperations`.
-        operation = createCallback();
+        // There is a case that the operation may be marked as finished, but not been removed from `self.URLOperations`.
+        operation = [self createDownloaderOperationWithUrl:url options:options context:context];
         if (!operation) {
             UNLOCK(self.operationsLock);
             if (completedBlock) {
@@ -325,12 +180,6 @@
             }
             return nil;
         }
-=======
-    NSOperation<SDWebImageDownloaderOperationInterface> *operation = [self.URLOperations objectForKey:url];
-    // There is a case that the operation may be marked as finished, but not been removed from `self.URLOperations`.
-    if (!operation || operation.isFinished) {
-        operation = [self createDownloaderOperationWithUrl:url options:options];
->>>>>>> 676a4b53
         __weak typeof(self) wself = self;
         operation.completionBlock = ^{
             __strong typeof(wself) sself = wself;
@@ -347,7 +196,7 @@
         [self.downloadQueue addOperation:operation];
     }
     UNLOCK(self.operationsLock);
-
+    
     id downloadOperationCancelToken = [operation addHandlersForProgress:progressBlock completed:completedBlock];
     
     SDWebImageDownloadToken *token = [SDWebImageDownloadToken new];
@@ -356,8 +205,86 @@
     token.request = operation.request;
     token.downloadOperationCancelToken = downloadOperationCancelToken;
     token.downloader = self;
-
+    
     return token;
+}
+
+- (nullable NSOperation<SDWebImageDownloaderOperation> *)createDownloaderOperationWithUrl:(nonnull NSURL *)url
+                                                                                  options:(SDWebImageDownloaderOptions)options
+                                                                                  context:(nullable SDWebImageContext *)context {
+    NSTimeInterval timeoutInterval = self.config.downloadTimeout;
+    if (timeoutInterval == 0.0) {
+        timeoutInterval = 15.0;
+    }
+    
+    // In order to prevent from potential duplicate caching (NSURLCache + SDImageCache) we disable the cache for image requests if told otherwise
+    NSURLRequestCachePolicy cachePolicy = options & SDWebImageDownloaderUseNSURLCache ? NSURLRequestUseProtocolCachePolicy : NSURLRequestReloadIgnoringLocalCacheData;
+    NSMutableURLRequest *mutableRequest = [[NSMutableURLRequest alloc] initWithURL:url cachePolicy:cachePolicy timeoutInterval:timeoutInterval];
+    mutableRequest.HTTPShouldHandleCookies = (options & SDWebImageDownloaderHandleCookies);
+    mutableRequest.HTTPShouldUsePipelining = YES;
+    mutableRequest.allHTTPHeaderFields = self.HTTPHeaders;
+    id<SDWebImageDownloaderRequestModifier> requestModifier;
+    if ([context valueForKey:SDWebImageContextDownloadRequestModifier]) {
+        requestModifier = [context valueForKey:SDWebImageContextDownloadRequestModifier];
+    } else {
+        requestModifier = self.requestModifier;
+    }
+    
+    NSURLRequest *request;
+    if (requestModifier) {
+        NSURLRequest *modifiedRequest = [requestModifier modifiedRequestWithRequest:[mutableRequest copy]];
+        // If modified request is nil, early return
+        if (!modifiedRequest) {
+            return nil;
+        } else {
+            request = [modifiedRequest copy];
+        }
+    } else {
+        request = [mutableRequest copy];
+    }
+    Class operationClass = self.config.operationClass;
+    if (operationClass && [operationClass isSubclassOfClass:[NSOperation class]] && [operationClass conformsToProtocol:@protocol(SDWebImageDownloaderOperation)]) {
+        // Custom operation class
+    } else {
+        operationClass = [SDWebImageDownloaderOperation class];
+    }
+    NSOperation<SDWebImageDownloaderOperation> *operation = [[operationClass alloc] initWithRequest:request inSession:self.session options:options context:context];
+    
+    if (self.config.urlCredential) {
+        operation.credential = self.config.urlCredential;
+    } else if (self.config.username && self.config.password) {
+        operation.credential = [NSURLCredential credentialWithUser:self.config.username password:self.config.password persistence:NSURLCredentialPersistenceForSession];
+    }
+    
+    if (options & SDWebImageDownloaderHighPriority) {
+        operation.queuePriority = NSOperationQueuePriorityHigh;
+    } else if (options & SDWebImageDownloaderLowPriority) {
+        operation.queuePriority = NSOperationQueuePriorityLow;
+    }
+    
+    if (self.config.executionOrder == SDWebImageDownloaderLIFOExecutionOrder) {
+        // Emulate LIFO execution order by systematically adding new operations as last operation's dependency
+        [self.lastAddedOperation addDependency:operation];
+        self.lastAddedOperation = operation;
+    }
+    
+    return operation;
+}
+
+- (void)cancel:(nullable SDWebImageDownloadToken *)token {
+    NSURL *url = token.url;
+    if (!url) {
+        return;
+    }
+    LOCK(self.operationsLock);
+    NSOperation<SDWebImageDownloaderOperation> *operation = [self.URLOperations objectForKey:url];
+    if (operation) {
+        BOOL canceled = [operation cancel:token.downloadOperationCancelToken];
+        if (canceled) {
+            [self.URLOperations removeObjectForKey:url];
+        }
+    }
+    UNLOCK(self.operationsLock);
 }
 
 - (void)cancelAllDownloads {
@@ -396,15 +323,9 @@
 
 #pragma mark Helper methods
 
-<<<<<<< HEAD
 - (NSOperation<SDWebImageDownloaderOperation> *)operationWithTask:(NSURLSessionTask *)task {
     NSOperation<SDWebImageDownloaderOperation> *returnOperation = nil;
     for (NSOperation<SDWebImageDownloaderOperation> *operation in self.downloadQueue.operations) {
-=======
-- (NSOperation<SDWebImageDownloaderOperationInterface> *)operationWithTask:(NSURLSessionTask *)task {
-    NSOperation<SDWebImageDownloaderOperationInterface> *returnOperation = nil;
-    for (NSOperation<SDWebImageDownloaderOperationInterface> *operation in self.downloadQueue.operations) {
->>>>>>> 676a4b53
         if ([operation respondsToSelector:@selector(dataTask)]) {
             if (operation.dataTask.taskIdentifier == task.taskIdentifier) {
                 returnOperation = operation;
@@ -423,11 +344,7 @@
  completionHandler:(void (^)(NSURLSessionResponseDisposition disposition))completionHandler {
 
     // Identify the operation that runs this task and pass it the delegate method
-<<<<<<< HEAD
     NSOperation<SDWebImageDownloaderOperation> *dataOperation = [self operationWithTask:dataTask];
-=======
-    NSOperation<SDWebImageDownloaderOperationInterface> *dataOperation = [self operationWithTask:dataTask];
->>>>>>> 676a4b53
     if ([dataOperation respondsToSelector:@selector(URLSession:dataTask:didReceiveResponse:completionHandler:)]) {
         [dataOperation URLSession:session dataTask:dataTask didReceiveResponse:response completionHandler:completionHandler];
     } else {
@@ -440,11 +357,7 @@
 - (void)URLSession:(NSURLSession *)session dataTask:(NSURLSessionDataTask *)dataTask didReceiveData:(NSData *)data {
 
     // Identify the operation that runs this task and pass it the delegate method
-<<<<<<< HEAD
     NSOperation<SDWebImageDownloaderOperation> *dataOperation = [self operationWithTask:dataTask];
-=======
-    NSOperation<SDWebImageDownloaderOperationInterface> *dataOperation = [self operationWithTask:dataTask];
->>>>>>> 676a4b53
     if ([dataOperation respondsToSelector:@selector(URLSession:dataTask:didReceiveData:)]) {
         [dataOperation URLSession:session dataTask:dataTask didReceiveData:data];
     }
@@ -456,11 +369,7 @@
  completionHandler:(void (^)(NSCachedURLResponse *cachedResponse))completionHandler {
 
     // Identify the operation that runs this task and pass it the delegate method
-<<<<<<< HEAD
     NSOperation<SDWebImageDownloaderOperation> *dataOperation = [self operationWithTask:dataTask];
-=======
-    NSOperation<SDWebImageDownloaderOperationInterface> *dataOperation = [self operationWithTask:dataTask];
->>>>>>> 676a4b53
     if ([dataOperation respondsToSelector:@selector(URLSession:dataTask:willCacheResponse:completionHandler:)]) {
         [dataOperation URLSession:session dataTask:dataTask willCacheResponse:proposedResponse completionHandler:completionHandler];
     } else {
@@ -475,11 +384,7 @@
 - (void)URLSession:(NSURLSession *)session task:(NSURLSessionTask *)task didCompleteWithError:(NSError *)error {
     
     // Identify the operation that runs this task and pass it the delegate method
-<<<<<<< HEAD
     NSOperation<SDWebImageDownloaderOperation> *dataOperation = [self operationWithTask:task];
-=======
-    NSOperation<SDWebImageDownloaderOperationInterface> *dataOperation = [self operationWithTask:task];
->>>>>>> 676a4b53
     if ([dataOperation respondsToSelector:@selector(URLSession:task:didCompleteWithError:)]) {
         [dataOperation URLSession:session task:task didCompleteWithError:error];
     }
@@ -488,11 +393,7 @@
 - (void)URLSession:(NSURLSession *)session task:(NSURLSessionTask *)task willPerformHTTPRedirection:(NSHTTPURLResponse *)response newRequest:(NSURLRequest *)request completionHandler:(void (^)(NSURLRequest * _Nullable))completionHandler {
     
     // Identify the operation that runs this task and pass it the delegate method
-<<<<<<< HEAD
     NSOperation<SDWebImageDownloaderOperation> *dataOperation = [self operationWithTask:task];
-=======
-    NSOperation<SDWebImageDownloaderOperationInterface> *dataOperation = [self operationWithTask:task];
->>>>>>> 676a4b53
     if ([dataOperation respondsToSelector:@selector(URLSession:task:willPerformHTTPRedirection:newRequest:completionHandler:)]) {
         [dataOperation URLSession:session task:task willPerformHTTPRedirection:response newRequest:request completionHandler:completionHandler];
     } else {
@@ -505,11 +406,7 @@
 - (void)URLSession:(NSURLSession *)session task:(NSURLSessionTask *)task didReceiveChallenge:(NSURLAuthenticationChallenge *)challenge completionHandler:(void (^)(NSURLSessionAuthChallengeDisposition disposition, NSURLCredential *credential))completionHandler {
 
     // Identify the operation that runs this task and pass it the delegate method
-<<<<<<< HEAD
     NSOperation<SDWebImageDownloaderOperation> *dataOperation = [self operationWithTask:task];
-=======
-    NSOperation<SDWebImageDownloaderOperationInterface> *dataOperation = [self operationWithTask:task];
->>>>>>> 676a4b53
     if ([dataOperation respondsToSelector:@selector(URLSession:task:didReceiveChallenge:completionHandler:)]) {
         [dataOperation URLSession:session task:task didReceiveChallenge:challenge completionHandler:completionHandler];
     } else {
