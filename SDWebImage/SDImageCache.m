/*
 * This file is part of the SDWebImage package.
 * (c) Olivier Poitrey <rs@dailymotion.com>
 *
 * For the full copyright and license information, please view the LICENSE
 * file that was distributed with this source code.
 */

#import "SDImageCache.h"
#import <CommonCrypto/CommonDigest.h>
#import "NSImage+Additions.h"
#import "SDWebImageCodersManager.h"

#define LOCK(lock) dispatch_semaphore_wait(lock, DISPATCH_TIME_FOREVER);
#define UNLOCK(lock) dispatch_semaphore_signal(lock);

static void * SDImageCacheContext = &SDImageCacheContext;

FOUNDATION_STATIC_INLINE NSUInteger SDCacheCostForImage(UIImage *image) {
#if SD_MAC
    return image.size.height * image.size.width;
#elif SD_UIKIT || SD_WATCH
    return image.size.height * image.size.width * image.scale * image.scale;
#endif
}

// A memory cache which auto purge the cache on memory warning and support weak cache.
@interface SDMemoryCache <KeyType, ObjectType> : NSCache <KeyType, ObjectType>

@end

// Private
@interface SDMemoryCache <KeyType, ObjectType> ()

@property (nonatomic, strong, nonnull) NSMapTable<KeyType, ObjectType> *weakCache; // strong-weak cache
@property (nonatomic, strong, nonnull) dispatch_semaphore_t weakCacheLock; // a lock to keep the access to `weakCache` thread-safe

@end

@implementation SDMemoryCache

// Current this seems no use on macOS (macOS use virtual memory and do not clear cache when memory warning). So we only override on iOS/tvOS platform.
// But in the future there may be more options and features for this subclass.
#if SD_UIKIT

- (void)dealloc {
    [[NSNotificationCenter defaultCenter] removeObserver:self name:UIApplicationDidReceiveMemoryWarningNotification object:nil];
}

- (instancetype)init {
    self = [super init];
    if (self) {
        // Use a strong-weak maptable storing the secondary cache. Follow the doc that NSCache does not copy keys
        // This is useful when the memory warning, the cache was purged. However, the image instance can be retained by other instance such as imageViews and alive.
        // At this case, we can sync weak cache back and do not need to load from disk cache
        self.weakCache = [[NSMapTable alloc] initWithKeyOptions:NSPointerFunctionsStrongMemory valueOptions:NSPointerFunctionsWeakMemory capacity:0];
        self.weakCacheLock = dispatch_semaphore_create(1);
        [[NSNotificationCenter defaultCenter] addObserver:self
                                                 selector:@selector(didReceiveMemoryWarning:)
                                                     name:UIApplicationDidReceiveMemoryWarningNotification
                                                   object:nil];
    }
    return self;
}

- (void)didReceiveMemoryWarning:(NSNotification *)notification {
    // Only remove cache, but keep weak cache
    [super removeAllObjects];
}

// `setObject:forKey:` just call this with 0 cost. Override this is enough
- (void)setObject:(id)obj forKey:(id)key cost:(NSUInteger)g {
    [super setObject:obj forKey:key cost:g];
    if (key && obj) {
        // Store weak cache
        LOCK(self.weakCacheLock);
        [self.weakCache setObject:obj forKey:key];
        UNLOCK(self.weakCacheLock);
    }
}

- (id)objectForKey:(id)key {
    id obj = [super objectForKey:key];
    if (key && !obj) {
        // Check weak cache
        LOCK(self.weakCacheLock);
        obj = [self.weakCache objectForKey:key];
        UNLOCK(self.weakCacheLock);
        if (obj) {
            // Sync cache
            NSUInteger cost = 0;
            if ([obj isKindOfClass:[UIImage class]]) {
                cost = SDCacheCostForImage(obj);
            }
            [super setObject:obj forKey:key cost:cost];
        }
    }
    return obj;
}

- (void)removeObjectForKey:(id)key {
    [super removeObjectForKey:key];
    if (key) {
        // Remove weak cache
        LOCK(self.weakCacheLock);
        [self.weakCache removeObjectForKey:key];
        UNLOCK(self.weakCacheLock);
    }
}

- (void)removeAllObjects {
    [super removeAllObjects];
    // Manually remove should also remove weak cache
    LOCK(self.weakCacheLock);
    [self.weakCache removeAllObjects];
    UNLOCK(self.weakCacheLock);
}

#endif

@end

@interface SDImageCache ()

#pragma mark - Properties
@property (strong, nonatomic, nonnull) SDMemoryCache *memCache;
@property (strong, nonatomic, nonnull) NSString *diskCachePath;
@property (strong, nonatomic, nullable) NSMutableArray<NSString *> *customPaths;
@property (strong, nonatomic, nullable) dispatch_queue_t ioQueue;
@property (strong, nonatomic, nonnull) NSFileManager *fileManager;

@end


@implementation SDImageCache

#pragma mark - Singleton, init, dealloc

+ (nonnull instancetype)sharedImageCache {
    static dispatch_once_t once;
    static id instance;
    dispatch_once(&once, ^{
        instance = [self new];
    });
    return instance;
}

- (instancetype)init {
    return [self initWithNamespace:@"default"];
}

- (nonnull instancetype)initWithNamespace:(nonnull NSString *)ns {
    NSString *path = [self makeDiskCachePath:ns];
    return [self initWithNamespace:ns diskCacheDirectory:path];
}

- (nonnull instancetype)initWithNamespace:(nonnull NSString *)ns
                       diskCacheDirectory:(nonnull NSString *)directory {
    return [self initWithNamespace:ns diskCacheDirectory:directory fileManager: nil];
}

- (nonnull instancetype)initWithNamespace:(nonnull NSString *)ns
                       diskCacheDirectory:(nonnull NSString *)directory
                              fileManager:(nullable NSFileManager *)fileManager {
    if ((self = [super init])) {
        NSString *fullNamespace = [@"com.hackemist.SDWebImageCache." stringByAppendingString:ns];
        
        // Create IO serial queue
        _ioQueue = dispatch_queue_create("com.hackemist.SDWebImageCache", DISPATCH_QUEUE_SERIAL);
        
        _config = [[SDImageCacheConfig alloc] init];
        // KVO config property which need to be passed
        [_config addObserver:self forKeyPath:NSStringFromSelector(@selector(maxMemoryCost)) options:0 context:SDImageCacheContext];
        [_config addObserver:self forKeyPath:NSStringFromSelector(@selector(maxMemoryCount)) options:0 context:SDImageCacheContext];
        
        // Init the memory cache
        _memCache = [[SDMemoryCache alloc] init];
        _memCache.name = fullNamespace;

        // Init the disk cache
        if (directory != nil) {
            _diskCachePath = [directory stringByAppendingPathComponent:fullNamespace];
        } else {
            NSString *path = [self makeDiskCachePath:ns];
            _diskCachePath = path;
        }

        dispatch_sync(_ioQueue, ^{
<<<<<<< HEAD
            _fileManager = fileManager ? fileManager : [NSFileManager new];
=======
            self.fileManager = [NSFileManager new];
>>>>>>> 91e4118b
        });

#if SD_UIKIT
        // Subscribe to app events
        [[NSNotificationCenter defaultCenter] addObserver:self
                                                 selector:@selector(deleteOldFiles)
                                                     name:UIApplicationWillTerminateNotification
                                                   object:nil];

        [[NSNotificationCenter defaultCenter] addObserver:self
                                                 selector:@selector(backgroundDeleteOldFiles)
                                                     name:UIApplicationDidEnterBackgroundNotification
                                                   object:nil];
#endif
    }

    return self;
}

- (void)dealloc {
    [_config removeObserver:self forKeyPath:NSStringFromSelector(@selector(maxMemoryCost)) context:SDImageCacheContext];
    [_config removeObserver:self forKeyPath:NSStringFromSelector(@selector(maxMemoryCount)) context:SDImageCacheContext];
    [[NSNotificationCenter defaultCenter] removeObserver:self];
}

#pragma mark - Cache paths

- (void)addReadOnlyCachePath:(nonnull NSString *)path {
    if (!self.customPaths) {
        self.customPaths = [NSMutableArray new];
    }

    if (![self.customPaths containsObject:path]) {
        [self.customPaths addObject:path];
    }
}

- (nullable NSString *)cachePathForKey:(nullable NSString *)key inPath:(nonnull NSString *)path {
    NSString *filename = [self cachedFileNameForKey:key];
    return [path stringByAppendingPathComponent:filename];
}

- (nullable NSString *)defaultCachePathForKey:(nullable NSString *)key {
    return [self cachePathForKey:key inPath:self.diskCachePath];
}

- (nullable NSString *)cachedFileNameForKey:(nullable NSString *)key {
    const char *str = key.UTF8String;
    if (str == NULL) {
        str = "";
    }
    unsigned char r[CC_MD5_DIGEST_LENGTH];
    CC_MD5(str, (CC_LONG)strlen(str), r);
    NSURL *keyURL = [NSURL URLWithString:key];
    NSString *ext = keyURL ? keyURL.pathExtension : key.pathExtension;
    NSString *filename = [NSString stringWithFormat:@"%02x%02x%02x%02x%02x%02x%02x%02x%02x%02x%02x%02x%02x%02x%02x%02x%@",
                          r[0], r[1], r[2], r[3], r[4], r[5], r[6], r[7], r[8], r[9], r[10],
                          r[11], r[12], r[13], r[14], r[15], ext.length == 0 ? @"" : [NSString stringWithFormat:@".%@", ext]];
    return filename;
}

- (nullable NSString *)makeDiskCachePath:(nonnull NSString*)fullNamespace {
    NSArray<NSString *> *paths = NSSearchPathForDirectoriesInDomains(NSCachesDirectory, NSUserDomainMask, YES);
    return [paths[0] stringByAppendingPathComponent:fullNamespace];
}

#pragma mark - Store Ops

- (void)storeImage:(nullable UIImage *)image
            forKey:(nullable NSString *)key
        completion:(nullable SDWebImageCompletionWithPossibleErrorBlock)completionBlock {
    [self storeImage:image imageData:nil forKey:key toDisk:YES completion:completionBlock];
}

- (void)storeImage:(nullable UIImage *)image
            forKey:(nullable NSString *)key
            toDisk:(BOOL)toDisk
        completion:(nullable SDWebImageCompletionWithPossibleErrorBlock)completionBlock {
    [self storeImage:image imageData:nil forKey:key toDisk:toDisk completion:completionBlock];
}

- (void)storeImage:(nullable UIImage *)image
         imageData:(nullable NSData *)imageData
            forKey:(nullable NSString *)key
            toDisk:(BOOL)toDisk
        completion:(nullable SDWebImageCompletionWithPossibleErrorBlock)completionBlock {
    if (!image || !key) {
        if (completionBlock) {
            completionBlock(nil);
        }
        return;
    }
    // if memory cache is enabled
    if (self.config.shouldCacheImagesInMemory) {
        NSUInteger cost = SDCacheCostForImage(image);
        [self.memCache setObject:image forKey:key cost:cost];
    }
    
    if (toDisk) {
        dispatch_async(self.ioQueue, ^{
            NSError * writeError = nil;
            @autoreleasepool {
                NSData *data = imageData;
                if (!data && image) {
                    // If we do not have any data to detect image format, check whether it contains alpha channel to use PNG or JPEG format
                    SDImageFormat format;
                    if (SDCGImageRefContainsAlpha(image.CGImage)) {
                        format = SDImageFormatPNG;
                    } else {
                        format = SDImageFormatJPEG;
                    }
                    data = [[SDWebImageCodersManager sharedInstance] encodedDataWithImage:image format:format];
                }
                [self _storeImageDataToDisk:data forKey:key error:&writeError];
            }
            
            if (completionBlock) {
                dispatch_async(dispatch_get_main_queue(), ^{
                    completionBlock(writeError);
                });
            }
        });
    } else {
        if (completionBlock) {
            completionBlock(nil);
        }
    }
}

- (BOOL)storeImageDataToDisk:(nullable NSData *)imageData
                      forKey:(nullable NSString *)key
                       error:(NSError * _Nullable __autoreleasing * _Nullable)error {
    if (!imageData || !key) {
        return NO;
    }
    __autoreleasing NSError *fileError;
    if (!error) {
        error = &fileError;
    }
    
    __block BOOL success = YES;
    void(^storeImageDataBlock)(void) =  ^{
        success = [self _storeImageDataToDisk:imageData forKey:key error:error];
    };
    dispatch_sync(self.ioQueue, storeImageDataBlock);
    
    return success;
}

// Make sure to call form io queue by caller
- (BOOL)_storeImageDataToDisk:(nullable NSData *)imageData forKey:(nullable NSString *)key error:(NSError * _Nullable __autoreleasing * _Nonnull)error {
    if (!imageData || !key) {
        return NO;
    }
    if (![self.fileManager fileExistsAtPath:_diskCachePath]) {
        if (![self.fileManager createDirectoryAtPath:_diskCachePath withIntermediateDirectories:YES attributes:nil error:error]) {
            return NO;
        }
    }
    
    // get cache Path for image key
    NSString *cachePathForKey = [self defaultCachePathForKey:key];
    // transform to NSUrl
    NSURL *fileURL = [NSURL fileURLWithPath:cachePathForKey];
    
    // NSFileManager's `createFileAtPath:` is used just for old code compatibility and will not trigger any delegate methods, so it's useless for custom NSFileManager at all.
    // And also, NSFileManager's `createFileAtPath:` can only grab underlying POSIX errno, but NSData can grab errors defined in NSCocoaErrorDomain, which is better for user to check.
    if (![imageData writeToURL:fileURL options:self.config.diskCacheWritingOptions error:error]) {
        return NO;
    }
    
    // disable iCloud backup
    if (self.config.shouldDisableiCloud) {
        // ignore iCloud backup resource value error
        [fileURL setResourceValue:@YES forKey:NSURLIsExcludedFromBackupKey error:nil];
    }
    
    return YES;
}

#pragma mark - Query and Retrieve Ops

- (void)diskImageExistsWithKey:(nullable NSString *)key completion:(nullable SDWebImageCheckCacheCompletionBlock)completionBlock {
    dispatch_async(self.ioQueue, ^{
        BOOL exists = [self _diskImageDataExistsWithKey:key];
        if (completionBlock) {
            dispatch_async(dispatch_get_main_queue(), ^{
                completionBlock(exists);
            });
        }
    });
}

- (BOOL)diskImageDataExistsWithKey:(nullable NSString *)key {
    if (!key) {
        return NO;
    }
    
    __block BOOL exists = NO;
    dispatch_sync(self.ioQueue, ^{
        exists = [self _diskImageDataExistsWithKey:key];
    });
    
    return exists;
}

// Make sure to call form io queue by caller
- (BOOL)_diskImageDataExistsWithKey:(nullable NSString *)key {
    if (!key) {
        return NO;
    }
    BOOL exists = [self.fileManager fileExistsAtPath:[self defaultCachePathForKey:key]];
    
    // fallback because of https://github.com/rs/SDWebImage/pull/976 that added the extension to the disk file name
    // checking the key with and without the extension
    if (!exists) {
        exists = [self.fileManager fileExistsAtPath:[self defaultCachePathForKey:key].stringByDeletingPathExtension];
    }
    
    return exists;
}

- (nullable UIImage *)imageFromMemoryCacheForKey:(nullable NSString *)key {
    return [self.memCache objectForKey:key];
}

- (nullable UIImage *)imageFromDiskCacheForKey:(nullable NSString *)key {
    UIImage *diskImage = [self diskImageForKey:key];
    if (diskImage && self.config.shouldCacheImagesInMemory) {
        NSUInteger cost = SDCacheCostForImage(diskImage);
        [self.memCache setObject:diskImage forKey:key cost:cost];
    }

    return diskImage;
}

- (nullable UIImage *)imageFromCacheForKey:(nullable NSString *)key {
    // First check the in-memory cache...
    UIImage *image = [self imageFromMemoryCacheForKey:key];
    if (image) {
        return image;
    }
    
    // Second check the disk cache...
    image = [self imageFromDiskCacheForKey:key];
    return image;
}

- (nullable NSData *)diskImageDataBySearchingAllPathsForKey:(nullable NSString *)key {
    NSString *defaultPath = [self defaultCachePathForKey:key];
    NSData *data = [NSData dataWithContentsOfFile:defaultPath options:self.config.diskCacheReadingOptions error:nil];
    if (data) {
        return data;
    }

    // fallback because of https://github.com/rs/SDWebImage/pull/976 that added the extension to the disk file name
    // checking the key with and without the extension
    data = [NSData dataWithContentsOfFile:defaultPath.stringByDeletingPathExtension options:self.config.diskCacheReadingOptions error:nil];
    if (data) {
        return data;
    }

    NSArray<NSString *> *customPaths = [self.customPaths copy];
    for (NSString *path in customPaths) {
        NSString *filePath = [self cachePathForKey:key inPath:path];
        NSData *imageData = [NSData dataWithContentsOfFile:filePath options:self.config.diskCacheReadingOptions error:nil];
        if (imageData) {
            return imageData;
        }

        // fallback because of https://github.com/rs/SDWebImage/pull/976 that added the extension to the disk file name
        // checking the key with and without the extension
        imageData = [NSData dataWithContentsOfFile:filePath.stringByDeletingPathExtension options:self.config.diskCacheReadingOptions error:nil];
        if (imageData) {
            return imageData;
        }
    }

    return nil;
}

- (nullable UIImage *)diskImageForKey:(nullable NSString *)key {
    NSData *data = [self diskImageDataBySearchingAllPathsForKey:key];
    return [self diskImageForKey:key data:data];
}

- (nullable UIImage *)diskImageForKey:(nullable NSString *)key data:(nullable NSData *)data {
    if (data) {
        UIImage *image = [[SDWebImageCodersManager sharedInstance] decodedImageWithData:data];
        image = [self scaledImageForKey:key image:image];
        if (self.config.shouldDecompressImages) {
            image = [[SDWebImageCodersManager sharedInstance] decompressedImageWithImage:image data:&data options:@{SDWebImageCoderScaleDownLargeImagesKey: @(NO)}];
        }
        return image;
    } else {
        return nil;
    }
}

- (nullable UIImage *)scaledImageForKey:(nullable NSString *)key image:(nullable UIImage *)image {
    return SDScaledImageForKey(key, image);
}

- (nullable NSOperation *)queryCacheOperationForKey:(NSString *)key done:(SDCacheQueryCompletedBlock)doneBlock {
    return [self queryCacheOperationForKey:key options:0 done:doneBlock];
}

- (nullable NSOperation *)queryCacheOperationForKey:(NSString *)key options:(SDImageCacheOptions)options done:(SDCacheQueryCompletedBlock)doneBlock {
    return [self queryCacheOperationForKey:key options:options done:doneBlock context:nil];
}

- (nullable NSOperation *)queryCacheOperationForKey:(nullable NSString *)key options:(SDImageCacheOptions)options done:(nullable SDCacheQueryCompletedBlock)doneBlock context:(nullable SDWebImageContext *)context {
    if (!key) {
        if (doneBlock) {
            doneBlock(nil, nil, SDImageCacheTypeNone);
        }
        return nil;
    }
    
    // First check the in-memory cache...
    UIImage *image = [self imageFromMemoryCacheForKey:key];
    BOOL shouldQueryMemoryOnly = (image && !(options & SDImageCacheQueryDataWhenInMemory));
    if (shouldQueryMemoryOnly) {
        if (doneBlock) {
            doneBlock(image, nil, SDImageCacheTypeMemory);
        }
        return nil;
    }
    
    NSOperation *operation = [NSOperation new];
    void(^queryDiskBlock)(void) =  ^{
        if (operation.isCancelled) {
            // do not call the completion if cancelled
            return;
        }
        
        @autoreleasepool {
            NSData *diskData = [self diskImageDataBySearchingAllPathsForKey:key];
            UIImage *diskImage;
            SDImageCacheType cacheType = SDImageCacheTypeDisk;
            if (image) {
                // the image is from in-memory cache
                diskImage = image;
                cacheType = SDImageCacheTypeMemory;
            } else if (diskData) {
                // decode image data only if in-memory cache missed
                diskImage = [self diskImageForKey:key data:diskData];
                if (diskImage && self.config.shouldCacheImagesInMemory) {
                    NSUInteger cost = SDCacheCostForImage(diskImage);
                    [self.memCache setObject:diskImage forKey:key cost:cost];
                }
            }
            
            if (doneBlock) {
                if (options & SDImageCacheQueryDiskSync) {
                    doneBlock(diskImage, diskData, cacheType);
                } else {
                    dispatch_async(dispatch_get_main_queue(), ^{
                        doneBlock(diskImage, diskData, cacheType);
                    });
                }
            }
        }
    };
    
    if (options & SDImageCacheQueryDiskSync) {
        queryDiskBlock();
    } else {
        dispatch_async(self.ioQueue, queryDiskBlock);
    }
    
    return operation;
}

#pragma mark - Remove Ops

- (void)removeImageForKey:(nullable NSString *)key withCompletion:(nullable SDWebImageNoParamsBlock)completion {
    [self removeImageForKey:key fromDisk:YES withCompletion:completion];
}

- (void)removeImageForKey:(nullable NSString *)key fromDisk:(BOOL)fromDisk withCompletion:(nullable SDWebImageNoParamsBlock)completion {
    if (key == nil) {
        return;
    }

    if (self.config.shouldCacheImagesInMemory) {
        [self.memCache removeObjectForKey:key];
    }

    if (fromDisk) {
        dispatch_async(self.ioQueue, ^{
            [self.fileManager removeItemAtPath:[self defaultCachePathForKey:key] error:nil];
            
            if (completion) {
                dispatch_async(dispatch_get_main_queue(), ^{
                    completion();
                });
            }
        });
    } else if (completion){
        completion();
    }
    
}

#pragma mark - KVO

- (void)observeValueForKeyPath:(NSString *)keyPath ofObject:(id)object change:(NSDictionary<NSKeyValueChangeKey,id> *)change context:(void *)context {
    if (context == SDImageCacheContext) {
        if ([keyPath isEqualToString:NSStringFromSelector(@selector(maxMemoryCost))]) {
            self.memCache.totalCostLimit = self.config.maxMemoryCost;
        } else if ([keyPath isEqualToString:NSStringFromSelector(@selector(maxMemoryCount))]) {
            self.memCache.countLimit = self.config.maxMemoryCount;
        }
    } else {
        [super observeValueForKeyPath:keyPath ofObject:object change:change context:context];
    }
}

#pragma mark - Cache clean Ops

- (void)clearMemory {
    [self.memCache removeAllObjects];
}

- (void)clearDiskOnCompletion:(nullable SDWebImageNoParamsBlock)completion {
    dispatch_async(self.ioQueue, ^{
        [self.fileManager removeItemAtPath:self.diskCachePath error:nil];
        [self.fileManager createDirectoryAtPath:self.diskCachePath
                withIntermediateDirectories:YES
                                 attributes:nil
                                      error:NULL];

        if (completion) {
            dispatch_async(dispatch_get_main_queue(), ^{
                completion();
            });
        }
    });
}

- (void)deleteOldFiles {
    [self deleteOldFilesWithCompletionBlock:nil];
}

- (void)deleteOldFilesWithCompletionBlock:(nullable SDWebImageNoParamsBlock)completionBlock {
    dispatch_async(self.ioQueue, ^{
        NSURL *diskCacheURL = [NSURL fileURLWithPath:self.diskCachePath isDirectory:YES];
        NSArray<NSString *> *resourceKeys = @[NSURLIsDirectoryKey, NSURLContentModificationDateKey, NSURLTotalFileAllocatedSizeKey];

        // This enumerator prefetches useful properties for our cache files.
        NSDirectoryEnumerator *fileEnumerator = [self.fileManager enumeratorAtURL:diskCacheURL
                                                   includingPropertiesForKeys:resourceKeys
                                                                      options:NSDirectoryEnumerationSkipsHiddenFiles
                                                                 errorHandler:NULL];

        NSDate *expirationDate = [NSDate dateWithTimeIntervalSinceNow:-self.config.maxCacheAge];
        NSMutableDictionary<NSURL *, NSDictionary<NSString *, id> *> *cacheFiles = [NSMutableDictionary dictionary];
        NSUInteger currentCacheSize = 0;

        // Enumerate all of the files in the cache directory.  This loop has two purposes:
        //
        //  1. Removing files that are older than the expiration date.
        //  2. Storing file attributes for the size-based cleanup pass.
        NSMutableArray<NSURL *> *urlsToDelete = [[NSMutableArray alloc] init];
        for (NSURL *fileURL in fileEnumerator) {
            NSError *error;
            NSDictionary<NSString *, id> *resourceValues = [fileURL resourceValuesForKeys:resourceKeys error:&error];

            // Skip directories and errors.
            if (error || !resourceValues || [resourceValues[NSURLIsDirectoryKey] boolValue]) {
                continue;
            }

            // Remove files that are older than the expiration date;
            NSDate *modificationDate = resourceValues[NSURLContentModificationDateKey];
            if ([[modificationDate laterDate:expirationDate] isEqualToDate:expirationDate]) {
                [urlsToDelete addObject:fileURL];
                continue;
            }

            // Store a reference to this file and account for its total size.
            NSNumber *totalAllocatedSize = resourceValues[NSURLTotalFileAllocatedSizeKey];
            currentCacheSize += totalAllocatedSize.unsignedIntegerValue;
            cacheFiles[fileURL] = resourceValues;
        }
        
        for (NSURL *fileURL in urlsToDelete) {
            [self.fileManager removeItemAtURL:fileURL error:nil];
        }

        // If our remaining disk cache exceeds a configured maximum size, perform a second
        // size-based cleanup pass.  We delete the oldest files first.
        if (self.config.maxCacheSize > 0 && currentCacheSize > self.config.maxCacheSize) {
            // Target half of our maximum cache size for this cleanup pass.
            const NSUInteger desiredCacheSize = self.config.maxCacheSize / 2;

            // Sort the remaining cache files by their last modification time (oldest first).
            NSArray<NSURL *> *sortedFiles = [cacheFiles keysSortedByValueWithOptions:NSSortConcurrent
                                                                     usingComparator:^NSComparisonResult(id obj1, id obj2) {
                                                                         return [obj1[NSURLContentModificationDateKey] compare:obj2[NSURLContentModificationDateKey]];
                                                                     }];

            // Delete files until we fall below our desired cache size.
            for (NSURL *fileURL in sortedFiles) {
                if ([self.fileManager removeItemAtURL:fileURL error:nil]) {
                    NSDictionary<NSString *, id> *resourceValues = cacheFiles[fileURL];
                    NSNumber *totalAllocatedSize = resourceValues[NSURLTotalFileAllocatedSizeKey];
                    currentCacheSize -= totalAllocatedSize.unsignedIntegerValue;

                    if (currentCacheSize < desiredCacheSize) {
                        break;
                    }
                }
            }
        }
        if (completionBlock) {
            dispatch_async(dispatch_get_main_queue(), ^{
                completionBlock();
            });
        }
    });
}

#if SD_UIKIT
- (void)backgroundDeleteOldFiles {
    Class UIApplicationClass = NSClassFromString(@"UIApplication");
    if(!UIApplicationClass || ![UIApplicationClass respondsToSelector:@selector(sharedApplication)]) {
        return;
    }
    UIApplication *application = [UIApplication performSelector:@selector(sharedApplication)];
    __block UIBackgroundTaskIdentifier bgTask = [application beginBackgroundTaskWithExpirationHandler:^{
        // Clean up any unfinished task business by marking where you
        // stopped or ending the task outright.
        [application endBackgroundTask:bgTask];
        bgTask = UIBackgroundTaskInvalid;
    }];

    // Start the long-running task and return immediately.
    [self deleteOldFilesWithCompletionBlock:^{
        [application endBackgroundTask:bgTask];
        bgTask = UIBackgroundTaskInvalid;
    }];
}
#endif

#pragma mark - Cache Info

- (NSUInteger)getSize {
    __block NSUInteger size = 0;
    dispatch_sync(self.ioQueue, ^{
        NSDirectoryEnumerator *fileEnumerator = [self.fileManager enumeratorAtPath:self.diskCachePath];
        for (NSString *fileName in fileEnumerator) {
            NSString *filePath = [self.diskCachePath stringByAppendingPathComponent:fileName];
            NSDictionary<NSString *, id> *attrs = [self.fileManager attributesOfItemAtPath:filePath error:nil];
            size += [attrs fileSize];
        }
    });
    return size;
}

- (NSUInteger)getDiskCount {
    __block NSUInteger count = 0;
    dispatch_sync(self.ioQueue, ^{
        NSDirectoryEnumerator *fileEnumerator = [self.fileManager enumeratorAtPath:self.diskCachePath];
        count = fileEnumerator.allObjects.count;
    });
    return count;
}

- (void)calculateSizeWithCompletionBlock:(nullable SDWebImageCalculateSizeBlock)completionBlock {
    NSURL *diskCacheURL = [NSURL fileURLWithPath:self.diskCachePath isDirectory:YES];

    dispatch_async(self.ioQueue, ^{
        NSUInteger fileCount = 0;
        NSUInteger totalSize = 0;

        NSDirectoryEnumerator *fileEnumerator = [self.fileManager enumeratorAtURL:diskCacheURL
                                                   includingPropertiesForKeys:@[NSFileSize]
                                                                      options:NSDirectoryEnumerationSkipsHiddenFiles
                                                                 errorHandler:NULL];

        for (NSURL *fileURL in fileEnumerator) {
            NSNumber *fileSize;
            [fileURL getResourceValue:&fileSize forKey:NSURLFileSizeKey error:NULL];
            totalSize += fileSize.unsignedIntegerValue;
            fileCount += 1;
        }

        if (completionBlock) {
            dispatch_async(dispatch_get_main_queue(), ^{
                completionBlock(fileCount, totalSize);
            });
        }
    });
}

@end
<|MERGE_RESOLUTION|>--- conflicted
+++ resolved
@@ -186,11 +186,7 @@
         }
 
         dispatch_sync(_ioQueue, ^{
-<<<<<<< HEAD
-            _fileManager = fileManager ? fileManager : [NSFileManager new];
-=======
-            self.fileManager = [NSFileManager new];
->>>>>>> 91e4118b
+            self.fileManager = fileManager ? fileManager : [NSFileManager new];
         });
 
 #if SD_UIKIT
