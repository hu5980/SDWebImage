/*
 * This file is part of the SDWebImage package.
 * (c) Olivier Poitrey <rs@dailymotion.com>
 *
 * For the full copyright and license information, please view the LICENSE
 * file that was distributed with this source code.
 */

#import "SDImageCache.h"
#import <CommonCrypto/CommonDigest.h>
#import "NSImage+WebCache.h"
#import "SDWebImageCodersManager.h"

// See https://github.com/rs/SDWebImage/pull/1141 for discussion
@interface AutoPurgeCache : NSCache
@end

@implementation AutoPurgeCache

- (nonnull instancetype)init {
    self = [super init];
    if (self) {
#if SD_UIKIT
        [[NSNotificationCenter defaultCenter] addObserver:self selector:@selector(removeAllObjects) name:UIApplicationDidReceiveMemoryWarningNotification object:nil];
#endif
    }
    return self;
}

- (void)dealloc {
#if SD_UIKIT
    [[NSNotificationCenter defaultCenter] removeObserver:self name:UIApplicationDidReceiveMemoryWarningNotification object:nil];
#endif
}

@end


FOUNDATION_STATIC_INLINE NSUInteger SDCacheCostForImage(UIImage *image) {
#if SD_MAC
    return image.size.height * image.size.width;
#elif SD_UIKIT || SD_WATCH
    return image.size.height * image.size.width * image.scale * image.scale;
#endif
}

@interface SDImageCache ()

#pragma mark - Properties
@property (strong, nonatomic, nonnull) NSCache *memCache;
@property (strong, nonatomic, nonnull) NSString *diskCachePath;
@property (strong, nonatomic, nullable) NSMutableArray<NSString *> *customPaths;
@property (SDDispatchQueueSetterSementics, nonatomic, nullable) dispatch_queue_t ioQueue;

@end


@implementation SDImageCache {
    NSFileManager *_fileManager;
}

#pragma mark - Singleton, init, dealloc

+ (nonnull instancetype)sharedImageCache {
    static dispatch_once_t once;
    static id instance;
    dispatch_once(&once, ^{
        instance = [self new];
    });
    return instance;
}

- (instancetype)init {
    return [self initWithNamespace:@"default"];
}

- (nonnull instancetype)initWithNamespace:(nonnull NSString *)ns {
    NSString *path = [self makeDiskCachePath:ns];
    return [self initWithNamespace:ns diskCacheDirectory:path];
}

- (nonnull instancetype)initWithNamespace:(nonnull NSString *)ns
                       diskCacheDirectory:(nonnull NSString *)directory {
    return [self initWithNamespace:ns diskCacheDirectory:directory fileManager: nil];
}

- (nonnull instancetype)initWithNamespace:(nonnull NSString *)ns
                       diskCacheDirectory:(nonnull NSString *)directory
                              fileManager:(nullable NSFileManager *)fileManager {
    if ((self = [super init])) {
        NSString *fullNamespace = [@"com.hackemist.SDWebImageCache." stringByAppendingString:ns];
        
        // Create IO serial queue
        _ioQueue = dispatch_queue_create("com.hackemist.SDWebImageCache", DISPATCH_QUEUE_SERIAL);
        
        _config = [[SDImageCacheConfig alloc] init];
        
        // Init the memory cache
        _memCache = [[AutoPurgeCache alloc] init];
        _memCache.name = fullNamespace;

        // Init the disk cache
        if (directory != nil) {
            _diskCachePath = [directory stringByAppendingPathComponent:fullNamespace];
        } else {
            NSString *path = [self makeDiskCachePath:ns];
            _diskCachePath = path;
        }

        dispatch_sync(_ioQueue, ^{
            _fileManager = fileManager ? fileManager : [NSFileManager new];
        });

#if SD_UIKIT
        // Subscribe to app events
        [[NSNotificationCenter defaultCenter] addObserver:self
                                                 selector:@selector(clearMemory)
                                                     name:UIApplicationDidReceiveMemoryWarningNotification
                                                   object:nil];

        [[NSNotificationCenter defaultCenter] addObserver:self
                                                 selector:@selector(deleteOldFiles)
                                                     name:UIApplicationWillTerminateNotification
                                                   object:nil];

        [[NSNotificationCenter defaultCenter] addObserver:self
                                                 selector:@selector(backgroundDeleteOldFiles)
                                                     name:UIApplicationDidEnterBackgroundNotification
                                                   object:nil];
#endif
    }

    return self;
}

- (void)dealloc {
    [[NSNotificationCenter defaultCenter] removeObserver:self];
    SDDispatchQueueRelease(_ioQueue);
}

- (void)checkIfQueueIsIOQueue {
    const char *currentQueueLabel = dispatch_queue_get_label(DISPATCH_CURRENT_QUEUE_LABEL);
    const char *ioQueueLabel = dispatch_queue_get_label(self.ioQueue);
    if (strcmp(currentQueueLabel, ioQueueLabel) != 0) {
        NSLog(@"This method should be called from the ioQueue");
    }
}

#pragma mark - Cache paths

- (void)addReadOnlyCachePath:(nonnull NSString *)path {
    if (!self.customPaths) {
        self.customPaths = [NSMutableArray new];
    }

    if (![self.customPaths containsObject:path]) {
        [self.customPaths addObject:path];
    }
}

- (nullable NSString *)cachePathForKey:(nullable NSString *)key inPath:(nonnull NSString *)path {
    NSString *filename = [self cachedFileNameForKey:key];
    return [path stringByAppendingPathComponent:filename];
}

- (nullable NSString *)defaultCachePathForKey:(nullable NSString *)key {
    return [self cachePathForKey:key inPath:self.diskCachePath];
}

- (nullable NSString *)cachedFileNameForKey:(nullable NSString *)key {
    const char *str = key.UTF8String;
    if (str == NULL) {
        str = "";
    }
    unsigned char r[CC_MD5_DIGEST_LENGTH];
    CC_MD5(str, (CC_LONG)strlen(str), r);
    NSString *filename = [NSString stringWithFormat:@"%02x%02x%02x%02x%02x%02x%02x%02x%02x%02x%02x%02x%02x%02x%02x%02x%@",
                          r[0], r[1], r[2], r[3], r[4], r[5], r[6], r[7], r[8], r[9], r[10],
                          r[11], r[12], r[13], r[14], r[15], [key.pathExtension isEqualToString:@""] ? @"" : [NSString stringWithFormat:@".%@", key.pathExtension]];

    return filename;
}

- (nullable NSString *)makeDiskCachePath:(nonnull NSString*)fullNamespace {
    NSArray<NSString *> *paths = NSSearchPathForDirectoriesInDomains(NSCachesDirectory, NSUserDomainMask, YES);
    return [paths[0] stringByAppendingPathComponent:fullNamespace];
}

#pragma mark - Store Ops

- (void)storeImage:(nullable UIImage *)image
            forKey:(nullable NSString *)key
        completion:(nullable SDWebImageCompletionWithPossibleErrorBlock)completionBlock {
    [self storeImage:image imageData:nil forKey:key toDisk:YES completion:completionBlock];
}

- (void)storeImage:(nullable UIImage *)image
            forKey:(nullable NSString *)key
            toDisk:(BOOL)toDisk
        completion:(nullable SDWebImageCompletionWithPossibleErrorBlock)completionBlock {
    [self storeImage:image imageData:nil forKey:key toDisk:toDisk completion:completionBlock];
}

- (void)storeImage:(nullable UIImage *)image
         imageData:(nullable NSData *)imageData
            forKey:(nullable NSString *)key
            toDisk:(BOOL)toDisk
        completion:(nullable SDWebImageCompletionWithPossibleErrorBlock)completionBlock {
    if (!image || !key) {
        if (completionBlock) {
            completionBlock(nil);
        }
        return;
    }
    // if memory cache is enabled
    if (self.config.shouldCacheImagesInMemory) {
        NSUInteger cost = SDCacheCostForImage(image);
        [self.memCache setObject:image forKey:key cost:cost];
    }
    
    if (toDisk) {
        dispatch_async(self.ioQueue, ^{
            NSError * writeError = nil;
            @autoreleasepool {
                NSData *data = imageData;
                if (!data && image) {
<<<<<<< HEAD
                    // If we do not have any data to detect image format, use PNG format
                    data = [[SDWebImageCodersManager sharedInstance] encodedDataWithImage:image format:SDImageFormatPNG];
                }
                [self storeImageDataToDisk:data forKey:key];
=======
                    SDImageFormat imageFormatFromData = [NSData sd_imageFormatForImageData:data];
                    data = [image sd_imageDataAsFormat:imageFormatFromData];
                }                
                [self storeImageDataToDisk:data forKey:key error:&writeError];
>>>>>>> 879ea189
            }
            
            if (completionBlock) {
                dispatch_async(dispatch_get_main_queue(), ^{
                    completionBlock(writeError);
                });
            }
        });
    } else {
        if (completionBlock) {
            completionBlock(nil);
        }
    }
}

- (BOOL)storeImageDataToDisk:(nullable NSData *)imageData
                      forKey:(nullable NSString *)key
                       error:(NSError * _Nullable * _Nullable)errorPtr {
    if (!imageData || !key) {
        return NO;
    }
    
    [self checkIfQueueIsIOQueue];
    
    if (![_fileManager fileExistsAtPath:_diskCachePath]) {
        [_fileManager createDirectoryAtPath:_diskCachePath withIntermediateDirectories:YES attributes:nil error:NULL];
    }
    
    // get cache Path for image key
    NSString *cachePathForKey = [self defaultCachePathForKey:key];
    // transform to NSUrl
    NSURL *fileURL = [NSURL fileURLWithPath:cachePathForKey];
    
    if (![_fileManager createFileAtPath:cachePathForKey contents:imageData attributes:nil] && errorPtr) {
        *errorPtr = [[NSError alloc] initWithDomain:NSPOSIXErrorDomain code:errno userInfo:nil];
        return NO;
    }
    
    // disable iCloud backup
    if (self.config.shouldDisableiCloud) {
        [fileURL setResourceValue:@YES forKey:NSURLIsExcludedFromBackupKey error:nil];
    }
    
    return YES;
}

#pragma mark - Query and Retrieve Ops

- (void)diskImageExistsWithKey:(nullable NSString *)key completion:(nullable SDWebImageCheckCacheCompletionBlock)completionBlock {
    dispatch_async(_ioQueue, ^{
        BOOL exists = [_fileManager fileExistsAtPath:[self defaultCachePathForKey:key]];

        // fallback because of https://github.com/rs/SDWebImage/pull/976 that added the extension to the disk file name
        // checking the key with and without the extension
        if (!exists) {
            exists = [_fileManager fileExistsAtPath:[self defaultCachePathForKey:key].stringByDeletingPathExtension];
        }

        if (completionBlock) {
            dispatch_async(dispatch_get_main_queue(), ^{
                completionBlock(exists);
            });
        }
    });
}

- (nullable UIImage *)imageFromMemoryCacheForKey:(nullable NSString *)key {
    return [self.memCache objectForKey:key];
}

- (nullable UIImage *)imageFromDiskCacheForKey:(nullable NSString *)key {
    UIImage *diskImage = [self diskImageForKey:key];
    if (diskImage && self.config.shouldCacheImagesInMemory) {
        NSUInteger cost = SDCacheCostForImage(diskImage);
        [self.memCache setObject:diskImage forKey:key cost:cost];
    }

    return diskImage;
}

- (nullable UIImage *)imageFromCacheForKey:(nullable NSString *)key {
    // First check the in-memory cache...
    UIImage *image = [self imageFromMemoryCacheForKey:key];
    if (image) {
        return image;
    }
    
    // Second check the disk cache...
    image = [self imageFromDiskCacheForKey:key];
    return image;
}

- (nullable NSData *)diskImageDataBySearchingAllPathsForKey:(nullable NSString *)key {
    NSString *defaultPath = [self defaultCachePathForKey:key];
    NSData *data = [NSData dataWithContentsOfFile:defaultPath];
    if (data) {
        return data;
    }

    // fallback because of https://github.com/rs/SDWebImage/pull/976 that added the extension to the disk file name
    // checking the key with and without the extension
    data = [NSData dataWithContentsOfFile:defaultPath.stringByDeletingPathExtension];
    if (data) {
        return data;
    }

    NSArray<NSString *> *customPaths = [self.customPaths copy];
    for (NSString *path in customPaths) {
        NSString *filePath = [self cachePathForKey:key inPath:path];
        NSData *imageData = [NSData dataWithContentsOfFile:filePath];
        if (imageData) {
            return imageData;
        }

        // fallback because of https://github.com/rs/SDWebImage/pull/976 that added the extension to the disk file name
        // checking the key with and without the extension
        imageData = [NSData dataWithContentsOfFile:filePath.stringByDeletingPathExtension];
        if (imageData) {
            return imageData;
        }
    }

    return nil;
}

- (nullable UIImage *)diskImageForKey:(nullable NSString *)key {
    NSData *data = [self diskImageDataBySearchingAllPathsForKey:key];
    if (data) {
        UIImage *image = [[SDWebImageCodersManager sharedInstance] decodedImageWithData:data];
        image = [self scaledImageForKey:key image:image];
        if (self.config.shouldDecompressImages) {
            image = [[SDWebImageCodersManager sharedInstance] decompressedImageWithImage:image data:&data options:@{SDWebImageCoderScaleDownLargeImagesKey: @(NO)}];
        }
        return image;
    } else {
        return nil;
    }
}

- (nullable UIImage *)scaledImageForKey:(nullable NSString *)key image:(nullable UIImage *)image {
    return SDScaledImageForKey(key, image);
}

- (nullable NSOperation *)queryCacheOperationForKey:(nullable NSString *)key done:(nullable SDCacheQueryCompletedBlock)doneBlock {
    if (!key) {
        if (doneBlock) {
            doneBlock(nil, nil, SDImageCacheTypeNone);
        }
        return nil;
    }

    // First check the in-memory cache...
    UIImage *image = [self imageFromMemoryCacheForKey:key];
    if (image) {
        NSData *diskData = nil;
        if (image.images) {
            diskData = [self diskImageDataBySearchingAllPathsForKey:key];
        }
        if (doneBlock) {
            doneBlock(image, diskData, SDImageCacheTypeMemory);
        }
        return nil;
    }

    NSOperation *operation = [NSOperation new];
    dispatch_async(self.ioQueue, ^{
        if (operation.isCancelled) {
            // do not call the completion if cancelled
            return;
        }

        @autoreleasepool {
            NSData *diskData = [self diskImageDataBySearchingAllPathsForKey:key];
            UIImage *diskImage = [self diskImageForKey:key];
            if (diskImage && self.config.shouldCacheImagesInMemory) {
                NSUInteger cost = SDCacheCostForImage(diskImage);
                [self.memCache setObject:diskImage forKey:key cost:cost];
            }

            if (doneBlock) {
                dispatch_async(dispatch_get_main_queue(), ^{
                    doneBlock(diskImage, diskData, SDImageCacheTypeDisk);
                });
            }
        }
    });

    return operation;
}

#pragma mark - Remove Ops

- (void)removeImageForKey:(nullable NSString *)key withCompletion:(nullable SDWebImageNoParamsBlock)completion {
    [self removeImageForKey:key fromDisk:YES withCompletion:completion];
}

- (void)removeImageForKey:(nullable NSString *)key fromDisk:(BOOL)fromDisk withCompletion:(nullable SDWebImageNoParamsBlock)completion {
    if (key == nil) {
        return;
    }

    if (self.config.shouldCacheImagesInMemory) {
        [self.memCache removeObjectForKey:key];
    }

    if (fromDisk) {
        dispatch_async(self.ioQueue, ^{
            [_fileManager removeItemAtPath:[self defaultCachePathForKey:key] error:nil];
            
            if (completion) {
                dispatch_async(dispatch_get_main_queue(), ^{
                    completion();
                });
            }
        });
    } else if (completion){
        completion();
    }
    
}

# pragma mark - Mem Cache settings

- (void)setMaxMemoryCost:(NSUInteger)maxMemoryCost {
    self.memCache.totalCostLimit = maxMemoryCost;
}

- (NSUInteger)maxMemoryCost {
    return self.memCache.totalCostLimit;
}

- (NSUInteger)maxMemoryCountLimit {
    return self.memCache.countLimit;
}

- (void)setMaxMemoryCountLimit:(NSUInteger)maxCountLimit {
    self.memCache.countLimit = maxCountLimit;
}

#pragma mark - Cache clean Ops

- (void)clearMemory {
    [self.memCache removeAllObjects];
}

- (void)clearDiskOnCompletion:(nullable SDWebImageNoParamsBlock)completion {
    dispatch_async(self.ioQueue, ^{
        [_fileManager removeItemAtPath:self.diskCachePath error:nil];
        [_fileManager createDirectoryAtPath:self.diskCachePath
                withIntermediateDirectories:YES
                                 attributes:nil
                                      error:NULL];

        if (completion) {
            dispatch_async(dispatch_get_main_queue(), ^{
                completion();
            });
        }
    });
}

- (void)deleteOldFiles {
    [self deleteOldFilesWithCompletionBlock:nil];
}

- (void)deleteOldFilesWithCompletionBlock:(nullable SDWebImageNoParamsBlock)completionBlock {
    dispatch_async(self.ioQueue, ^{
        NSURL *diskCacheURL = [NSURL fileURLWithPath:self.diskCachePath isDirectory:YES];
        NSArray<NSString *> *resourceKeys = @[NSURLIsDirectoryKey, NSURLContentModificationDateKey, NSURLTotalFileAllocatedSizeKey];

        // This enumerator prefetches useful properties for our cache files.
        NSDirectoryEnumerator *fileEnumerator = [_fileManager enumeratorAtURL:diskCacheURL
                                                   includingPropertiesForKeys:resourceKeys
                                                                      options:NSDirectoryEnumerationSkipsHiddenFiles
                                                                 errorHandler:NULL];

        NSDate *expirationDate = [NSDate dateWithTimeIntervalSinceNow:-self.config.maxCacheAge];
        NSMutableDictionary<NSURL *, NSDictionary<NSString *, id> *> *cacheFiles = [NSMutableDictionary dictionary];
        NSUInteger currentCacheSize = 0;

        // Enumerate all of the files in the cache directory.  This loop has two purposes:
        //
        //  1. Removing files that are older than the expiration date.
        //  2. Storing file attributes for the size-based cleanup pass.
        NSMutableArray<NSURL *> *urlsToDelete = [[NSMutableArray alloc] init];
        for (NSURL *fileURL in fileEnumerator) {
            NSError *error;
            NSDictionary<NSString *, id> *resourceValues = [fileURL resourceValuesForKeys:resourceKeys error:&error];

            // Skip directories and errors.
            if (error || !resourceValues || [resourceValues[NSURLIsDirectoryKey] boolValue]) {
                continue;
            }

            // Remove files that are older than the expiration date;
            NSDate *modificationDate = resourceValues[NSURLContentModificationDateKey];
            if ([[modificationDate laterDate:expirationDate] isEqualToDate:expirationDate]) {
                [urlsToDelete addObject:fileURL];
                continue;
            }

            // Store a reference to this file and account for its total size.
            NSNumber *totalAllocatedSize = resourceValues[NSURLTotalFileAllocatedSizeKey];
            currentCacheSize += totalAllocatedSize.unsignedIntegerValue;
            cacheFiles[fileURL] = resourceValues;
        }
        
        for (NSURL *fileURL in urlsToDelete) {
            [_fileManager removeItemAtURL:fileURL error:nil];
        }

        // If our remaining disk cache exceeds a configured maximum size, perform a second
        // size-based cleanup pass.  We delete the oldest files first.
        if (self.config.maxCacheSize > 0 && currentCacheSize > self.config.maxCacheSize) {
            // Target half of our maximum cache size for this cleanup pass.
            const NSUInteger desiredCacheSize = self.config.maxCacheSize / 2;

            // Sort the remaining cache files by their last modification time (oldest first).
            NSArray<NSURL *> *sortedFiles = [cacheFiles keysSortedByValueWithOptions:NSSortConcurrent
                                                                     usingComparator:^NSComparisonResult(id obj1, id obj2) {
                                                                         return [obj1[NSURLContentModificationDateKey] compare:obj2[NSURLContentModificationDateKey]];
                                                                     }];

            // Delete files until we fall below our desired cache size.
            for (NSURL *fileURL in sortedFiles) {
                if ([_fileManager removeItemAtURL:fileURL error:nil]) {
                    NSDictionary<NSString *, id> *resourceValues = cacheFiles[fileURL];
                    NSNumber *totalAllocatedSize = resourceValues[NSURLTotalFileAllocatedSizeKey];
                    currentCacheSize -= totalAllocatedSize.unsignedIntegerValue;

                    if (currentCacheSize < desiredCacheSize) {
                        break;
                    }
                }
            }
        }
        if (completionBlock) {
            dispatch_async(dispatch_get_main_queue(), ^{
                completionBlock();
            });
        }
    });
}

#if SD_UIKIT
- (void)backgroundDeleteOldFiles {
    Class UIApplicationClass = NSClassFromString(@"UIApplication");
    if(!UIApplicationClass || ![UIApplicationClass respondsToSelector:@selector(sharedApplication)]) {
        return;
    }
    UIApplication *application = [UIApplication performSelector:@selector(sharedApplication)];
    __block UIBackgroundTaskIdentifier bgTask = [application beginBackgroundTaskWithExpirationHandler:^{
        // Clean up any unfinished task business by marking where you
        // stopped or ending the task outright.
        [application endBackgroundTask:bgTask];
        bgTask = UIBackgroundTaskInvalid;
    }];

    // Start the long-running task and return immediately.
    [self deleteOldFilesWithCompletionBlock:^{
        [application endBackgroundTask:bgTask];
        bgTask = UIBackgroundTaskInvalid;
    }];
}
#endif

#pragma mark - Cache Info

- (NSUInteger)getSize {
    __block NSUInteger size = 0;
    dispatch_sync(self.ioQueue, ^{
        NSDirectoryEnumerator *fileEnumerator = [_fileManager enumeratorAtPath:self.diskCachePath];
        for (NSString *fileName in fileEnumerator) {
            NSString *filePath = [self.diskCachePath stringByAppendingPathComponent:fileName];
            NSDictionary<NSString *, id> *attrs = [[NSFileManager defaultManager] attributesOfItemAtPath:filePath error:nil];
            size += [attrs fileSize];
        }
    });
    return size;
}

- (NSUInteger)getDiskCount {
    __block NSUInteger count = 0;
    dispatch_sync(self.ioQueue, ^{
        NSDirectoryEnumerator *fileEnumerator = [_fileManager enumeratorAtPath:self.diskCachePath];
        count = fileEnumerator.allObjects.count;
    });
    return count;
}

- (void)calculateSizeWithCompletionBlock:(nullable SDWebImageCalculateSizeBlock)completionBlock {
    NSURL *diskCacheURL = [NSURL fileURLWithPath:self.diskCachePath isDirectory:YES];

    dispatch_async(self.ioQueue, ^{
        NSUInteger fileCount = 0;
        NSUInteger totalSize = 0;

        NSDirectoryEnumerator *fileEnumerator = [_fileManager enumeratorAtURL:diskCacheURL
                                                   includingPropertiesForKeys:@[NSFileSize]
                                                                      options:NSDirectoryEnumerationSkipsHiddenFiles
                                                                 errorHandler:NULL];

        for (NSURL *fileURL in fileEnumerator) {
            NSNumber *fileSize;
            [fileURL getResourceValue:&fileSize forKey:NSURLFileSizeKey error:NULL];
            totalSize += fileSize.unsignedIntegerValue;
            fileCount += 1;
        }

        if (completionBlock) {
            dispatch_async(dispatch_get_main_queue(), ^{
                completionBlock(fileCount, totalSize);
            });
        }
    });
}

@end
<|MERGE_RESOLUTION|>--- conflicted
+++ resolved
@@ -224,17 +224,10 @@
             @autoreleasepool {
                 NSData *data = imageData;
                 if (!data && image) {
-<<<<<<< HEAD
                     // If we do not have any data to detect image format, use PNG format
                     data = [[SDWebImageCodersManager sharedInstance] encodedDataWithImage:image format:SDImageFormatPNG];
                 }
-                [self storeImageDataToDisk:data forKey:key];
-=======
-                    SDImageFormat imageFormatFromData = [NSData sd_imageFormatForImageData:data];
-                    data = [image sd_imageDataAsFormat:imageFormatFromData];
-                }                
                 [self storeImageDataToDisk:data forKey:key error:&writeError];
->>>>>>> 879ea189
             }
             
             if (completionBlock) {
