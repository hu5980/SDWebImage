--- conflicted
+++ resolved
@@ -34,13 +34,9 @@
 @property (assign, nonatomic, getter = isExecuting) BOOL executing;
 @property (assign, nonatomic, getter = isFinished) BOOL finished;
 @property (strong, nonatomic, nullable) NSMutableData *imageData;
-<<<<<<< HEAD
-@property (copy, nonatomic, nullable) NSData *cachedData;
+@property (copy, nonatomic, nullable) NSData *cachedData; // for `SDWebImageDownloaderIgnoreCachedResponse`
 @property (assign, nonatomic, readwrite) NSInteger expectedSize;
 @property (strong, nonatomic, nullable, readwrite) NSURLResponse *response;
-=======
-@property (copy, nonatomic, nullable) NSData *cachedData; // for `SDWebImageDownloaderIgnoreCachedResponse`
->>>>>>> 1986669d
 
 // This is weak because it is injected by whoever manages this session. If this gets nil-ed out, we won't be able to run
 // the task associated with this operation
