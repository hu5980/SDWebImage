/*
 * This file is part of the SDWebImage package.
 * (c) Olivier Poitrey <rs@dailymotion.com>
 *
 * For the full copyright and license information, please view the LICENSE
 * file that was distributed with this source code.
 */

#import "SDWebImageCompat.h"
#import "SDWebImageManager.h"

/**
 * Integrates SDWebImage async downloading and caching of remote images with UIImageView.
 *
 * Usage with a UITableViewCell sub-class:
 *
 * @code

#import <SDWebImage/UIImageView+WebCache.h>

...

- (UITableViewCell *)tableView:(UITableView *)tableView cellForRowAtIndexPath:(NSIndexPath *)indexPath
{
    static NSString *MyIdentifier = @"MyIdentifier";
 
    UITableViewCell *cell = [tableView dequeueReusableCellWithIdentifier:MyIdentifier];
 
    if (cell == nil) {
        cell = [[[UITableViewCell alloc] initWithStyle:UITableViewCellStyleDefault reuseIdentifier:MyIdentifier]
                 autorelease];
    }
 
    // Here we use the provided sd_setImageWithURL: method to load the web image
    // Ensure you use a placeholder image otherwise cells will be initialized with no image
    [cell.imageView sd_setImageWithURL:[NSURL URLWithString:@"http://example.com/image.jpg"]
                      placeholderImage:[UIImage imageNamed:@"placeholder"]];
 
    cell.textLabel.text = @"My Text";
    return cell;
}

 * @endcode
 */
@interface UIImageView (WebCache)

/**
 * Get the current image URL.
 *
 * Note that because of the limitations of categories this property can get out of sync
 * if you use setImage: directly.
 */
- (nullable NSURL *)sd_imageURL;

/**
 * Set the imageView `image` with an `url`.
 *
 * The download is asynchronous and cached.
 *
 * @param url The url for the image.
 */
- (void)sd_setImageWithURL:(nullable NSURL *)url;

/**
 * Set the imageView `image` with an `url` and a placeholder.
 *
 * The download is asynchronous and cached.
 *
 * @param url         The url for the image.
 * @param placeholder The image to be set initially, until the image request finishes.
 * @see sd_setImageWithURL:placeholderImage:options:
 */
- (void)sd_setImageWithURL:(nullable NSURL *)url
          placeholderImage:(nullable UIImage *)placeholder;

/**
 * Set the imageView `image` with an `url`, placeholder and custom options.
 *
 * The download is asynchronous and cached.
 *
 * @param url         The url for the image.
 * @param placeholder The image to be set initially, until the image request finishes.
 * @param options     The options to use when downloading the image. @see SDWebImageOptions for the possible values.
 */
- (void)sd_setImageWithURL:(nullable NSURL *)url
          placeholderImage:(nullable UIImage *)placeholder
                   options:(SDWebImageOptions)options;

/**
 * Set the imageView `image` with an `url`.
 *
 * The download is asynchronous and cached.
 *
 * @param url            The url for the image.
 * @param completedBlock A block called when operation has been completed. This block has no return value
 *                       and takes the requested UIImage as first parameter. In case of error the image parameter
 *                       is nil and the second parameter may contain an NSError. The third parameter is a Boolean
 *                       indicating if the image was retrieved from the local cache or from the network.
 *                       The fourth parameter is the original image url.
 */
<<<<<<< HEAD
- (void)sd_setImageWithURL:(NSURL *)url completed:(SDExternalCompletionBlock)completedBlock;
=======
- (void)sd_setImageWithURL:(nullable NSURL *)url
                 completed:(nullable SDWebImageCompletionBlock)completedBlock;
>>>>>>> 42abd089

/**
 * Set the imageView `image` with an `url`, placeholder.
 *
 * The download is asynchronous and cached.
 *
 * @param url            The url for the image.
 * @param placeholder    The image to be set initially, until the image request finishes.
 * @param completedBlock A block called when operation has been completed. This block has no return value
 *                       and takes the requested UIImage as first parameter. In case of error the image parameter
 *                       is nil and the second parameter may contain an NSError. The third parameter is a Boolean
 *                       indicating if the image was retrieved from the local cache or from the network.
 *                       The fourth parameter is the original image url.
 */
<<<<<<< HEAD
- (void)sd_setImageWithURL:(NSURL *)url placeholderImage:(UIImage *)placeholder completed:(SDExternalCompletionBlock)completedBlock;
=======
- (void)sd_setImageWithURL:(nullable NSURL *)url
          placeholderImage:(nullable UIImage *)placeholder
                 completed:(nullable SDWebImageCompletionBlock)completedBlock;
>>>>>>> 42abd089

/**
 * Set the imageView `image` with an `url`, placeholder and custom options.
 *
 * The download is asynchronous and cached.
 *
 * @param url            The url for the image.
 * @param placeholder    The image to be set initially, until the image request finishes.
 * @param options        The options to use when downloading the image. @see SDWebImageOptions for the possible values.
 * @param completedBlock A block called when operation has been completed. This block has no return value
 *                       and takes the requested UIImage as first parameter. In case of error the image parameter
 *                       is nil and the second parameter may contain an NSError. The third parameter is a Boolean
 *                       indicating if the image was retrieved from the local cache or from the network.
 *                       The fourth parameter is the original image url.
 */
<<<<<<< HEAD
- (void)sd_setImageWithURL:(NSURL *)url placeholderImage:(UIImage *)placeholder options:(SDWebImageOptions)options completed:(SDExternalCompletionBlock)completedBlock;
=======
- (void)sd_setImageWithURL:(nullable NSURL *)url
          placeholderImage:(nullable UIImage *)placeholder
                   options:(SDWebImageOptions)options
                 completed:(nullable SDWebImageCompletionBlock)completedBlock;
>>>>>>> 42abd089

/**
 * Set the imageView `image` with an `url`, placeholder and custom options.
 *
 * The download is asynchronous and cached.
 *
 * @param url            The url for the image.
 * @param placeholder    The image to be set initially, until the image request finishes.
 * @param options        The options to use when downloading the image. @see SDWebImageOptions for the possible values.
 * @param progressBlock  A block called while image is downloading
 * @param completedBlock A block called when operation has been completed. This block has no return value
 *                       and takes the requested UIImage as first parameter. In case of error the image parameter
 *                       is nil and the second parameter may contain an NSError. The third parameter is a Boolean
 *                       indicating if the image was retrieved from the local cache or from the network.
 *                       The fourth parameter is the original image url.
 */
<<<<<<< HEAD
- (void)sd_setImageWithURL:(NSURL *)url placeholderImage:(UIImage *)placeholder options:(SDWebImageOptions)options progress:(SDWebImageDownloaderProgressBlock)progressBlock completed:(SDExternalCompletionBlock)completedBlock;
=======
- (void)sd_setImageWithURL:(nullable NSURL *)url
          placeholderImage:(nullable UIImage *)placeholder
                   options:(SDWebImageOptions)options
                  progress:(nullable SDWebImageDownloaderProgressBlock)progressBlock
                 completed:(nullable SDWebImageCompletionBlock)completedBlock;
>>>>>>> 42abd089

/**
 * Set the imageView `image` with an `url` and optionally a placeholder image.
 *
 * The download is asynchronous and cached.
 *
 * @param url            The url for the image.
 * @param placeholder    The image to be set initially, until the image request finishes.
 * @param options        The options to use when downloading the image. @see SDWebImageOptions for the possible values.
 * @param progressBlock  A block called while image is downloading
 * @param completedBlock A block called when operation has been completed. This block has no return value
 *                       and takes the requested UIImage as first parameter. In case of error the image parameter
 *                       is nil and the second parameter may contain an NSError. The third parameter is a Boolean
 *                       indicating if the image was retrieved from the local cache or from the network.
 *                       The fourth parameter is the original image url.
 */
<<<<<<< HEAD
- (void)sd_setImageWithPreviousCachedImageWithURL:(NSURL *)url placeholderImage:(UIImage *)placeholder options:(SDWebImageOptions)options progress:(SDWebImageDownloaderProgressBlock)progressBlock completed:(SDExternalCompletionBlock)completedBlock;
=======
- (void)sd_setImageWithPreviousCachedImageWithURL:(nullable NSURL *)url
                                 placeholderImage:(nullable UIImage *)placeholder
                                          options:(SDWebImageOptions)options
                                         progress:(nullable SDWebImageDownloaderProgressBlock)progressBlock
                                        completed:(nullable SDWebImageCompletionBlock)completedBlock;
>>>>>>> 42abd089

/**
 * Download an array of images and starts them in an animation loop
 *
 * @param arrayOfURLs An array of NSURL
 */
- (void)sd_setAnimationImagesWithURLs:(nonnull NSArray<NSURL *> *)arrayOfURLs;

/**
 * Cancel the current download
 */
- (void)sd_cancelCurrentImageLoad;

- (void)sd_cancelCurrentAnimationImagesLoad;

/**
 *  Show activity UIActivityIndicatorView
 */
- (void)setShowActivityIndicatorView:(BOOL)show;

/**
 *  set desired UIActivityIndicatorViewStyle
 *
 *  @param style The style of the UIActivityIndicatorView
 */
- (void)setIndicatorStyle:(UIActivityIndicatorViewStyle)style;

- (BOOL)showActivityIndicatorView;
- (void)addActivityIndicator;
- (void)removeActivityIndicator;


@end<|MERGE_RESOLUTION|>--- conflicted
+++ resolved
@@ -98,12 +98,8 @@
  *                       indicating if the image was retrieved from the local cache or from the network.
  *                       The fourth parameter is the original image url.
  */
-<<<<<<< HEAD
-- (void)sd_setImageWithURL:(NSURL *)url completed:(SDExternalCompletionBlock)completedBlock;
-=======
-- (void)sd_setImageWithURL:(nullable NSURL *)url
-                 completed:(nullable SDWebImageCompletionBlock)completedBlock;
->>>>>>> 42abd089
+- (void)sd_setImageWithURL:(nullable NSURL *)url
+                 completed:(nullable SDExternalCompletionBlock)completedBlock;
 
 /**
  * Set the imageView `image` with an `url`, placeholder.
@@ -118,13 +114,9 @@
  *                       indicating if the image was retrieved from the local cache or from the network.
  *                       The fourth parameter is the original image url.
  */
-<<<<<<< HEAD
-- (void)sd_setImageWithURL:(NSURL *)url placeholderImage:(UIImage *)placeholder completed:(SDExternalCompletionBlock)completedBlock;
-=======
-- (void)sd_setImageWithURL:(nullable NSURL *)url
-          placeholderImage:(nullable UIImage *)placeholder
-                 completed:(nullable SDWebImageCompletionBlock)completedBlock;
->>>>>>> 42abd089
+- (void)sd_setImageWithURL:(nullable NSURL *)url
+          placeholderImage:(nullable UIImage *)placeholder
+                 completed:(nullable SDExternalCompletionBlock)completedBlock;
 
 /**
  * Set the imageView `image` with an `url`, placeholder and custom options.
@@ -140,14 +132,10 @@
  *                       indicating if the image was retrieved from the local cache or from the network.
  *                       The fourth parameter is the original image url.
  */
-<<<<<<< HEAD
-- (void)sd_setImageWithURL:(NSURL *)url placeholderImage:(UIImage *)placeholder options:(SDWebImageOptions)options completed:(SDExternalCompletionBlock)completedBlock;
-=======
 - (void)sd_setImageWithURL:(nullable NSURL *)url
           placeholderImage:(nullable UIImage *)placeholder
                    options:(SDWebImageOptions)options
-                 completed:(nullable SDWebImageCompletionBlock)completedBlock;
->>>>>>> 42abd089
+                 completed:(nullable SDExternalCompletionBlock)completedBlock;
 
 /**
  * Set the imageView `image` with an `url`, placeholder and custom options.
@@ -164,15 +152,11 @@
  *                       indicating if the image was retrieved from the local cache or from the network.
  *                       The fourth parameter is the original image url.
  */
-<<<<<<< HEAD
-- (void)sd_setImageWithURL:(NSURL *)url placeholderImage:(UIImage *)placeholder options:(SDWebImageOptions)options progress:(SDWebImageDownloaderProgressBlock)progressBlock completed:(SDExternalCompletionBlock)completedBlock;
-=======
 - (void)sd_setImageWithURL:(nullable NSURL *)url
           placeholderImage:(nullable UIImage *)placeholder
                    options:(SDWebImageOptions)options
                   progress:(nullable SDWebImageDownloaderProgressBlock)progressBlock
-                 completed:(nullable SDWebImageCompletionBlock)completedBlock;
->>>>>>> 42abd089
+                 completed:(nullable SDExternalCompletionBlock)completedBlock;
 
 /**
  * Set the imageView `image` with an `url` and optionally a placeholder image.
@@ -189,15 +173,11 @@
  *                       indicating if the image was retrieved from the local cache or from the network.
  *                       The fourth parameter is the original image url.
  */
-<<<<<<< HEAD
-- (void)sd_setImageWithPreviousCachedImageWithURL:(NSURL *)url placeholderImage:(UIImage *)placeholder options:(SDWebImageOptions)options progress:(SDWebImageDownloaderProgressBlock)progressBlock completed:(SDExternalCompletionBlock)completedBlock;
-=======
 - (void)sd_setImageWithPreviousCachedImageWithURL:(nullable NSURL *)url
                                  placeholderImage:(nullable UIImage *)placeholder
                                           options:(SDWebImageOptions)options
                                          progress:(nullable SDWebImageDownloaderProgressBlock)progressBlock
-                                        completed:(nullable SDWebImageCompletionBlock)completedBlock;
->>>>>>> 42abd089
+                                        completed:(nullable SDExternalCompletionBlock)completedBlock;
 
 /**
  * Download an array of images and starts them in an animation loop
