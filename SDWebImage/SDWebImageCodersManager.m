--- conflicted
+++ resolved
@@ -40,11 +40,7 @@
 - (instancetype)init {
     if (self = [super init]) {
         // initialize with default coders
-<<<<<<< HEAD
-        _mutableCoders = [@[[SDWebImageImageIOCoder sharedCoder], [SDWebImageGIFCoder sharedCoder], [SDWebImageAPNGCoder sharedCoder]] mutableCopy];
-=======
-        NSMutableArray<id<SDWebImageCoder>> *mutableCoders = [@[[SDWebImageImageIOCoder sharedCoder]] mutableCopy];
->>>>>>> 8154d16b
+        NSMutableArray<id<SDWebImageCoder>> *mutableCoders = [@[[SDWebImageImageIOCoder sharedCoder], [SDWebImageGIFCoder sharedCoder], [SDWebImageAPNGCoder sharedCoder]] mutableCopy];
 #ifdef SD_WEBP
         [mutableCoders addObject:[SDWebImageWebPCoder sharedCoder]];
 #endif
@@ -106,48 +102,22 @@
     return NO;
 }
 
-<<<<<<< HEAD
 - (UIImage *)decodedImageWithData:(NSData *)data options:(nullable SDWebImageCoderOptions *)options {
     if (!data) {
         return nil;
     }
     UIImage *image;
-    for (id<SDWebImageCoder> coder in self.coders) {
-=======
-- (UIImage *)decodedImageWithData:(NSData *)data {
     LOCK(self.codersLock);
     NSArray<id<SDWebImageCoder>> *coders = self.coders;
     UNLOCK(self.codersLock);
     for (id<SDWebImageCoder> coder in coders.reverseObjectEnumerator) {
->>>>>>> 8154d16b
         if ([coder canDecodeFromData:data]) {
             image = [coder decodedImageWithData:data options:options];
             break;
         }
     }
-<<<<<<< HEAD
     
     return image;
-=======
-    return nil;
-}
-
-- (UIImage *)decompressedImageWithImage:(UIImage *)image
-                                   data:(NSData *__autoreleasing  _Nullable *)data
-                                options:(nullable NSDictionary<NSString*, NSObject*>*)optionsDict {
-    if (!image) {
-        return nil;
-    }
-    LOCK(self.codersLock);
-    NSArray<id<SDWebImageCoder>> *coders = self.coders;
-    UNLOCK(self.codersLock);
-    for (id<SDWebImageCoder> coder in coders.reverseObjectEnumerator) {
-        if ([coder canDecodeFromData:*data]) {
-            return [coder decompressedImageWithImage:image data:data options:optionsDict];
-        }
-    }
-    return nil;
->>>>>>> 8154d16b
 }
 
 - (NSData *)encodedDataWithImage:(UIImage *)image format:(SDImageFormat)format options:(nullable SDWebImageCoderOptions *)options {
