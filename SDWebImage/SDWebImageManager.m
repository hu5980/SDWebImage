--- conflicted
+++ resolved
@@ -13,17 +13,13 @@
 #import "SDAnimatedImage.h"
 #import "SDWebImageError.h"
 
-<<<<<<< HEAD
+#define LOCK(lock) dispatch_semaphore_wait(lock, DISPATCH_TIME_FOREVER);
+#define UNLOCK(lock) dispatch_semaphore_signal(lock);
+
 static id<SDImageCache> _defaultImageCache;
 static id<SDWebImageLoader> _defaultImageLoader;
 
 @interface SDWebImageCombinedOperation ()
-=======
-#define LOCK(lock) dispatch_semaphore_wait(lock, DISPATCH_TIME_FOREVER);
-#define UNLOCK(lock) dispatch_semaphore_signal(lock);
-
-@interface SDWebImageCombinedOperation : NSObject <SDWebImageOperation>
->>>>>>> e13f5031
 
 @property (assign, nonatomic, getter = isCancelled) BOOL cancelled;
 @property (strong, nonatomic, readwrite, nullable) id<SDWebImageOperation> loaderOperation;
@@ -158,155 +154,15 @@
         return operation;
     }
 
-<<<<<<< HEAD
-    @synchronized (self.runningOperations) {
-        [self.runningOperations addObject:operation];
-    }
-=======
     LOCK(self.runningOperationsLock);
     [self.runningOperations addObject:operation];
     UNLOCK(self.runningOperationsLock);
-    NSString *key = [self cacheKeyForURL:url];
->>>>>>> e13f5031
     
     // Preprocess the context arg to provide the default value from manager
     context = [self processedContextWithContext:context];
     
-<<<<<<< HEAD
     // Start the entry to load image from cache
     [self callCacheProcessForOperation:operation url:url options:options context:context progress:progressBlock completed:completedBlock];
-=======
-    __weak SDWebImageCombinedOperation *weakOperation = operation;
-    operation.cacheOperation = [self.imageCache queryCacheOperationForKey:key options:cacheOptions done:^(UIImage *cachedImage, NSData *cachedData, SDImageCacheType cacheType) {
-        __strong __typeof(weakOperation) strongOperation = weakOperation;
-        if (!strongOperation || strongOperation.isCancelled) {
-            [self safelyRemoveOperationFromRunning:strongOperation];
-            return;
-        }
-        
-        // Check whether we should download image from network
-        BOOL shouldDownload = (!(options & SDWebImageFromCacheOnly))
-            && (!cachedImage || options & SDWebImageRefreshCached)
-            && (![self.delegate respondsToSelector:@selector(imageManager:shouldDownloadImageForURL:)] || [self.delegate imageManager:self shouldDownloadImageForURL:url]);
-        if (shouldDownload) {
-            if (cachedImage && options & SDWebImageRefreshCached) {
-                // If image was found in the cache but SDWebImageRefreshCached is provided, notify about the cached image
-                // AND try to re-download it in order to let a chance to NSURLCache to refresh it from server.
-                [self callCompletionBlockForOperation:strongOperation completion:completedBlock image:cachedImage data:cachedData error:nil cacheType:cacheType finished:YES url:url];
-            }
-
-            // download if no image or requested to refresh anyway, and download allowed by delegate
-            SDWebImageDownloaderOptions downloaderOptions = 0;
-            if (options & SDWebImageLowPriority) downloaderOptions |= SDWebImageDownloaderLowPriority;
-            if (options & SDWebImageProgressiveDownload) downloaderOptions |= SDWebImageDownloaderProgressiveDownload;
-            if (options & SDWebImageRefreshCached) downloaderOptions |= SDWebImageDownloaderUseNSURLCache;
-            if (options & SDWebImageContinueInBackground) downloaderOptions |= SDWebImageDownloaderContinueInBackground;
-            if (options & SDWebImageHandleCookies) downloaderOptions |= SDWebImageDownloaderHandleCookies;
-            if (options & SDWebImageAllowInvalidSSLCertificates) downloaderOptions |= SDWebImageDownloaderAllowInvalidSSLCertificates;
-            if (options & SDWebImageHighPriority) downloaderOptions |= SDWebImageDownloaderHighPriority;
-            if (options & SDWebImageScaleDownLargeImages) downloaderOptions |= SDWebImageDownloaderScaleDownLargeImages;
-            
-            if (cachedImage && options & SDWebImageRefreshCached) {
-                // force progressive off if image already cached but forced refreshing
-                downloaderOptions &= ~SDWebImageDownloaderProgressiveDownload;
-                // ignore image read from NSURLCache if image if cached but force refreshing
-                downloaderOptions |= SDWebImageDownloaderIgnoreCachedResponse;
-            }
-            
-            // `SDWebImageCombinedOperation` -> `SDWebImageDownloadToken` -> `downloadOperationCancelToken`, which is a `SDCallbacksDictionary` and retain the completed block below, so we need weak-strong again to avoid retain cycle
-            __weak typeof(strongOperation) weakSubOperation = strongOperation;
-            strongOperation.downloadToken = [self.imageDownloader downloadImageWithURL:url options:downloaderOptions progress:progressBlock completed:^(UIImage *downloadedImage, NSData *downloadedData, NSError *error, BOOL finished) {
-                __strong typeof(weakSubOperation) strongSubOperation = weakSubOperation;
-                if (!strongSubOperation || strongSubOperation.isCancelled) {
-                    // Do nothing if the operation was cancelled
-                    // See #699 for more details
-                    // if we would call the completedBlock, there could be a race condition between this block and another completedBlock for the same object, so if this one is called second, we will overwrite the new data
-                } else if (error) {
-                    [self callCompletionBlockForOperation:strongSubOperation completion:completedBlock error:error url:url];
-                    BOOL shouldBlockFailedURL;
-                    // Check whether we should block failed url
-                    if ([self.delegate respondsToSelector:@selector(imageManager:shouldBlockFailedURL:withError:)]) {
-                        shouldBlockFailedURL = [self.delegate imageManager:self shouldBlockFailedURL:url withError:error];
-                    } else {
-                        shouldBlockFailedURL = (   error.code != NSURLErrorNotConnectedToInternet
-                                                && error.code != NSURLErrorCancelled
-                                                && error.code != NSURLErrorTimedOut
-                                                && error.code != NSURLErrorInternationalRoamingOff
-                                                && error.code != NSURLErrorDataNotAllowed
-                                                && error.code != NSURLErrorCannotFindHost
-                                                && error.code != NSURLErrorCannotConnectToHost
-                                                && error.code != NSURLErrorNetworkConnectionLost);
-                    }
-                    
-                    if (shouldBlockFailedURL) {
-                        LOCK(self.failedURLsLock);
-                        [self.failedURLs addObject:url];
-                        UNLOCK(self.failedURLsLock);
-                    }
-                }
-                else {
-                    if ((options & SDWebImageRetryFailed)) {
-                        LOCK(self.failedURLsLock);
-                        [self.failedURLs removeObject:url];
-                        UNLOCK(self.failedURLsLock);
-                    }
-                    
-                    BOOL cacheOnDisk = !(options & SDWebImageCacheMemoryOnly);
-                    
-                    // We've done the scale process in SDWebImageDownloader with the shared manager, this is used for custom manager and avoid extra scale.
-                    if (self != [SDWebImageManager sharedManager] && self.cacheKeyFilter && downloadedImage) {
-                        downloadedImage = [self scaledImageForKey:key image:downloadedImage];
-                    }
-
-                    if (options & SDWebImageRefreshCached && cachedImage && !downloadedImage) {
-                        // Image refresh hit the NSURLCache cache, do not call the completion block
-                    } else if (downloadedImage && (!downloadedImage.images || (options & SDWebImageTransformAnimatedImage)) && [self.delegate respondsToSelector:@selector(imageManager:transformDownloadedImage:withURL:)]) {
-                        dispatch_async(dispatch_get_global_queue(DISPATCH_QUEUE_PRIORITY_HIGH, 0), ^{
-                            UIImage *transformedImage = [self.delegate imageManager:self transformDownloadedImage:downloadedImage withURL:url];
-
-                            if (transformedImage && finished) {
-                                BOOL imageWasTransformed = ![transformedImage isEqual:downloadedImage];
-                                NSData *cacheData;
-                                // pass nil if the image was transformed, so we can recalculate the data from the image
-                                if (self.cacheSerializer) {
-                                    cacheData = self.cacheSerializer(transformedImage, (imageWasTransformed ? nil : downloadedData), url);
-                                } else {
-                                    cacheData = (imageWasTransformed ? nil : downloadedData);
-                                }
-                                [self.imageCache storeImage:transformedImage imageData:cacheData forKey:key toDisk:cacheOnDisk completion:nil];
-                            }
-                            
-                            [self callCompletionBlockForOperation:strongSubOperation completion:completedBlock image:transformedImage data:downloadedData error:nil cacheType:SDImageCacheTypeNone finished:finished url:url];
-                        });
-                    } else {
-                        if (downloadedImage && finished) {
-                            if (self.cacheSerializer) {
-                                dispatch_async(dispatch_get_global_queue(DISPATCH_QUEUE_PRIORITY_HIGH, 0), ^{
-                                    NSData *cacheData = self.cacheSerializer(downloadedImage, downloadedData, url);
-                                    [self.imageCache storeImage:downloadedImage imageData:cacheData forKey:key toDisk:cacheOnDisk completion:nil];
-                                });
-                            } else {
-                                [self.imageCache storeImage:downloadedImage imageData:downloadedData forKey:key toDisk:cacheOnDisk completion:nil];
-                            }
-                        }
-                        [self callCompletionBlockForOperation:strongSubOperation completion:completedBlock image:downloadedImage data:downloadedData error:nil cacheType:SDImageCacheTypeNone finished:finished url:url];
-                    }
-                }
-
-                if (finished) {
-                    [self safelyRemoveOperationFromRunning:strongSubOperation];
-                }
-            }];
-        } else if (cachedImage) {
-            [self callCompletionBlockForOperation:strongOperation completion:completedBlock image:cachedImage data:cachedData error:nil cacheType:cacheType finished:YES url:url];
-            [self safelyRemoveOperationFromRunning:strongOperation];
-        } else {
-            // Image not in cache and download disallowed by delegate
-            [self callCompletionBlockForOperation:strongOperation completion:completedBlock image:nil data:nil error:nil cacheType:SDImageCacheTypeNone finished:YES url:url];
-            [self safelyRemoveOperationFromRunning:strongOperation];
-        }
-    }];
->>>>>>> e13f5031
 
     return operation;
 }
@@ -413,15 +269,15 @@
                 }
                 
                 if (shouldBlockFailedURL) {
-                    @synchronized (self.failedURLs) {
-                        [self.failedURLs addObject:url];
-                    }
+                    LOCK(self.failedURLsLock);
+                    [self.failedURLs addObject:url];
+                    UNLOCK(self.failedURLsLock);
                 }
             } else {
                 if ((options & SDWebImageRetryFailed)) {
-                    @synchronized (self.failedURLs) {
-                        [self.failedURLs removeObject:url];
-                    }
+                    LOCK(self.failedURLsLock);
+                    [self.failedURLs removeObject:url];
+                    UNLOCK(self.failedURLsLock);
                 }
                 
                 SDImageCacheType storeCacheType = SDImageCacheTypeAll;
