--- conflicted
+++ resolved
@@ -112,17 +112,10 @@
     }];
 }
 
-<<<<<<< HEAD
-- (id <SDWebImageOperation>)loadImageWithURL:(NSURL *)url
-                                     options:(SDWebImageOptions)options
-                                    progress:(SDWebImageDownloaderProgressBlock)progressBlock
-                                   completed:(SDInternalCompletionBlock)completedBlock {
-=======
 - (id <SDWebImageOperation>)loadImageWithURL:(nullable NSURL *)url
                                      options:(SDWebImageOptions)options
                                     progress:(nullable SDWebImageDownloaderProgressBlock)progressBlock
-                                   completed:(nullable SDWebImageCompletionWithFinishedBlock)completedBlock {
->>>>>>> 42abd089
+                                   completed:(nullable SDInternalCompletionBlock)completedBlock {
     // Invoking this method without a completedBlock is pointless
     NSAssert(completedBlock != nil, @"If you mean to prefetch the image, use -[SDWebImagePrefetcher prefetchURLs] instead");
 
