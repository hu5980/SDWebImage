// !$*UTF8*$!
{
	archiveVersion = 1;
	classes = {
	};
	objectVersion = 46;
	objects = {

/* Begin PBXBuildFile section */
		00733A541BC4880000A5A117 /* SDWebImageCompat.m in Sources */ = {isa = PBXBuildFile; fileRef = 5340674F167780C40042B59E /* SDWebImageCompat.m */; };
		00733A551BC4880000A5A117 /* SDWebImageDownloader.m in Sources */ = {isa = PBXBuildFile; fileRef = 53922D8C148C56230056699D /* SDWebImageDownloader.m */; };
		00733A561BC4880000A5A117 /* SDWebImageDownloaderOperation.m in Sources */ = {isa = PBXBuildFile; fileRef = 530E49E416460AE2002868E7 /* SDWebImageDownloaderOperation.m */; };
		00733A571BC4880000A5A117 /* SDImageCache.m in Sources */ = {isa = PBXBuildFile; fileRef = 53922D86148C56230056699D /* SDImageCache.m */; };
		00733A581BC4880000A5A117 /* SDWebImageManager.m in Sources */ = {isa = PBXBuildFile; fileRef = 53922D8F148C56230056699D /* SDWebImageManager.m */; };
		00733A5A1BC4880000A5A117 /* SDWebImagePrefetcher.m in Sources */ = {isa = PBXBuildFile; fileRef = 53922D92148C56230056699D /* SDWebImagePrefetcher.m */; };
		00733A5B1BC4880000A5A117 /* NSData+ImageContentType.m in Sources */ = {isa = PBXBuildFile; fileRef = 5D5B9141188EE8DD006D06BD /* NSData+ImageContentType.m */; };
		00733A5C1BC4880000A5A117 /* UIButton+WebCache.m in Sources */ = {isa = PBXBuildFile; fileRef = 53922D94148C56230056699D /* UIButton+WebCache.m */; };
		00733A5D1BC4880000A5A117 /* UIImage+GIF.m in Sources */ = {isa = PBXBuildFile; fileRef = A18A6CC6172DC28500419892 /* UIImage+GIF.m */; };
		00733A5E1BC4880000A5A117 /* UIImage+MultiFormat.m in Sources */ = {isa = PBXBuildFile; fileRef = 53EDFB8917623F7C00698166 /* UIImage+MultiFormat.m */; };
		00733A5F1BC4880000A5A117 /* UIImage+WebP.m in Sources */ = {isa = PBXBuildFile; fileRef = 53EDFB921762547C00698166 /* UIImage+WebP.m */; };
		00733A601BC4880000A5A117 /* UIImageView+HighlightedWebCache.m in Sources */ = {isa = PBXBuildFile; fileRef = ABBE71A618C43B4D00B75E91 /* UIImageView+HighlightedWebCache.m */; };
		00733A611BC4880000A5A117 /* UIImageView+WebCache.m in Sources */ = {isa = PBXBuildFile; fileRef = 53922D96148C56230056699D /* UIImageView+WebCache.m */; };
		00733A621BC4880000A5A117 /* UIView+WebCacheOperation.m in Sources */ = {isa = PBXBuildFile; fileRef = AB615302192DA24600A2D8E9 /* UIView+WebCacheOperation.m */; };
		00733A631BC4880E00A5A117 /* SDWebImageCompat.h in Headers */ = {isa = PBXBuildFile; fileRef = 53922D88148C56230056699D /* SDWebImageCompat.h */; settings = {ATTRIBUTES = (Public, ); }; };
		00733A641BC4880E00A5A117 /* SDWebImageOperation.h in Headers */ = {isa = PBXBuildFile; fileRef = 530E49E71646388E002868E7 /* SDWebImageOperation.h */; settings = {ATTRIBUTES = (Public, ); }; };
		00733A651BC4880E00A5A117 /* SDWebImageDownloader.h in Headers */ = {isa = PBXBuildFile; fileRef = 53922D8B148C56230056699D /* SDWebImageDownloader.h */; settings = {ATTRIBUTES = (Public, ); }; };
		00733A661BC4880E00A5A117 /* SDWebImageDownloaderOperation.h in Headers */ = {isa = PBXBuildFile; fileRef = 530E49E316460AE2002868E7 /* SDWebImageDownloaderOperation.h */; settings = {ATTRIBUTES = (Public, ); }; };
		00733A671BC4880E00A5A117 /* SDImageCache.h in Headers */ = {isa = PBXBuildFile; fileRef = 53922D85148C56230056699D /* SDImageCache.h */; settings = {ATTRIBUTES = (Public, ); }; };
		00733A681BC4880E00A5A117 /* SDWebImageManager.h in Headers */ = {isa = PBXBuildFile; fileRef = 53922D8E148C56230056699D /* SDWebImageManager.h */; settings = {ATTRIBUTES = (Public, ); }; };
		00733A6A1BC4880E00A5A117 /* SDWebImagePrefetcher.h in Headers */ = {isa = PBXBuildFile; fileRef = 53922D91148C56230056699D /* SDWebImagePrefetcher.h */; settings = {ATTRIBUTES = (Public, ); }; };
		00733A6B1BC4880E00A5A117 /* NSData+ImageContentType.h in Headers */ = {isa = PBXBuildFile; fileRef = 5D5B9140188EE8DD006D06BD /* NSData+ImageContentType.h */; settings = {ATTRIBUTES = (Public, ); }; };
		00733A6C1BC4880E00A5A117 /* UIButton+WebCache.h in Headers */ = {isa = PBXBuildFile; fileRef = 53922D93148C56230056699D /* UIButton+WebCache.h */; settings = {ATTRIBUTES = (Public, ); }; };
		00733A6D1BC4880E00A5A117 /* UIImage+GIF.h in Headers */ = {isa = PBXBuildFile; fileRef = A18A6CC5172DC28500419892 /* UIImage+GIF.h */; settings = {ATTRIBUTES = (Public, ); }; };
		00733A6E1BC4880E00A5A117 /* UIImage+MultiFormat.h in Headers */ = {isa = PBXBuildFile; fileRef = 53EDFB8817623F7C00698166 /* UIImage+MultiFormat.h */; settings = {ATTRIBUTES = (Public, ); }; };
		00733A6F1BC4880E00A5A117 /* UIImage+WebP.h in Headers */ = {isa = PBXBuildFile; fileRef = 53EDFB911762547C00698166 /* UIImage+WebP.h */; settings = {ATTRIBUTES = (Public, ); }; };
		00733A701BC4880E00A5A117 /* UIImageView+HighlightedWebCache.h in Headers */ = {isa = PBXBuildFile; fileRef = ABBE71A518C43B4D00B75E91 /* UIImageView+HighlightedWebCache.h */; settings = {ATTRIBUTES = (Public, ); }; };
		00733A711BC4880E00A5A117 /* UIImageView+WebCache.h in Headers */ = {isa = PBXBuildFile; fileRef = 53922D95148C56230056699D /* UIImageView+WebCache.h */; settings = {ATTRIBUTES = (Public, ); }; };
		00733A721BC4880E00A5A117 /* UIView+WebCacheOperation.h in Headers */ = {isa = PBXBuildFile; fileRef = AB615301192DA24600A2D8E9 /* UIView+WebCacheOperation.h */; settings = {ATTRIBUTES = (Public, ); }; };
		00733A731BC4880E00A5A117 /* SDWebImage.h in Headers */ = {isa = PBXBuildFile; fileRef = 4A2CAE031AB4BB5400B6BC39 /* SDWebImage.h */; settings = {ATTRIBUTES = (Public, ); }; };
		321DB3612011D4D70015D2CB /* NSButton+WebCache.h in Headers */ = {isa = PBXBuildFile; fileRef = 321DB35F2011D4D60015D2CB /* NSButton+WebCache.h */; settings = {ATTRIBUTES = (Public, ); }; };
		321DB3622011D4D70015D2CB /* NSButton+WebCache.m in Sources */ = {isa = PBXBuildFile; fileRef = 321DB3602011D4D60015D2CB /* NSButton+WebCache.m */; };
		321E60861F38E8C800405457 /* SDWebImageCoder.h in Headers */ = {isa = PBXBuildFile; fileRef = 321E60841F38E8C800405457 /* SDWebImageCoder.h */; settings = {ATTRIBUTES = (Public, ); }; };
		321E60871F38E8C800405457 /* SDWebImageCoder.h in Headers */ = {isa = PBXBuildFile; fileRef = 321E60841F38E8C800405457 /* SDWebImageCoder.h */; settings = {ATTRIBUTES = (Public, ); }; };
		321E60881F38E8C800405457 /* SDWebImageCoder.h in Headers */ = {isa = PBXBuildFile; fileRef = 321E60841F38E8C800405457 /* SDWebImageCoder.h */; settings = {ATTRIBUTES = (Public, ); }; };
		321E60891F38E8C800405457 /* SDWebImageCoder.h in Headers */ = {isa = PBXBuildFile; fileRef = 321E60841F38E8C800405457 /* SDWebImageCoder.h */; settings = {ATTRIBUTES = (Public, ); }; };
		321E608A1F38E8C800405457 /* SDWebImageCoder.h in Headers */ = {isa = PBXBuildFile; fileRef = 321E60841F38E8C800405457 /* SDWebImageCoder.h */; settings = {ATTRIBUTES = (Public, ); }; };
		321E608B1F38E8C800405457 /* SDWebImageCoder.h in Headers */ = {isa = PBXBuildFile; fileRef = 321E60841F38E8C800405457 /* SDWebImageCoder.h */; settings = {ATTRIBUTES = (Public, ); }; };
		321E608C1F38E8C800405457 /* SDWebImageCoder.m in Sources */ = {isa = PBXBuildFile; fileRef = 321E60851F38E8C800405457 /* SDWebImageCoder.m */; };
		321E608D1F38E8C800405457 /* SDWebImageCoder.m in Sources */ = {isa = PBXBuildFile; fileRef = 321E60851F38E8C800405457 /* SDWebImageCoder.m */; };
		321E608E1F38E8C800405457 /* SDWebImageCoder.m in Sources */ = {isa = PBXBuildFile; fileRef = 321E60851F38E8C800405457 /* SDWebImageCoder.m */; };
		321E608F1F38E8C800405457 /* SDWebImageCoder.m in Sources */ = {isa = PBXBuildFile; fileRef = 321E60851F38E8C800405457 /* SDWebImageCoder.m */; };
		321E60901F38E8C800405457 /* SDWebImageCoder.m in Sources */ = {isa = PBXBuildFile; fileRef = 321E60851F38E8C800405457 /* SDWebImageCoder.m */; };
		321E60911F38E8C800405457 /* SDWebImageCoder.m in Sources */ = {isa = PBXBuildFile; fileRef = 321E60851F38E8C800405457 /* SDWebImageCoder.m */; };
		321E60941F38E8ED00405457 /* SDWebImageImageIOCoder.h in Headers */ = {isa = PBXBuildFile; fileRef = 321E60921F38E8ED00405457 /* SDWebImageImageIOCoder.h */; settings = {ATTRIBUTES = (Public, ); }; };
		321E60951F38E8ED00405457 /* SDWebImageImageIOCoder.h in Headers */ = {isa = PBXBuildFile; fileRef = 321E60921F38E8ED00405457 /* SDWebImageImageIOCoder.h */; settings = {ATTRIBUTES = (Public, ); }; };
		321E60961F38E8ED00405457 /* SDWebImageImageIOCoder.h in Headers */ = {isa = PBXBuildFile; fileRef = 321E60921F38E8ED00405457 /* SDWebImageImageIOCoder.h */; settings = {ATTRIBUTES = (Public, ); }; };
		321E60971F38E8ED00405457 /* SDWebImageImageIOCoder.h in Headers */ = {isa = PBXBuildFile; fileRef = 321E60921F38E8ED00405457 /* SDWebImageImageIOCoder.h */; settings = {ATTRIBUTES = (Public, ); }; };
		321E60981F38E8ED00405457 /* SDWebImageImageIOCoder.h in Headers */ = {isa = PBXBuildFile; fileRef = 321E60921F38E8ED00405457 /* SDWebImageImageIOCoder.h */; settings = {ATTRIBUTES = (Public, ); }; };
		321E60991F38E8ED00405457 /* SDWebImageImageIOCoder.h in Headers */ = {isa = PBXBuildFile; fileRef = 321E60921F38E8ED00405457 /* SDWebImageImageIOCoder.h */; settings = {ATTRIBUTES = (Public, ); }; };
		321E609A1F38E8ED00405457 /* SDWebImageImageIOCoder.m in Sources */ = {isa = PBXBuildFile; fileRef = 321E60931F38E8ED00405457 /* SDWebImageImageIOCoder.m */; };
		321E609B1F38E8ED00405457 /* SDWebImageImageIOCoder.m in Sources */ = {isa = PBXBuildFile; fileRef = 321E60931F38E8ED00405457 /* SDWebImageImageIOCoder.m */; };
		321E609C1F38E8ED00405457 /* SDWebImageImageIOCoder.m in Sources */ = {isa = PBXBuildFile; fileRef = 321E60931F38E8ED00405457 /* SDWebImageImageIOCoder.m */; };
		321E609D1F38E8ED00405457 /* SDWebImageImageIOCoder.m in Sources */ = {isa = PBXBuildFile; fileRef = 321E60931F38E8ED00405457 /* SDWebImageImageIOCoder.m */; };
		321E609E1F38E8ED00405457 /* SDWebImageImageIOCoder.m in Sources */ = {isa = PBXBuildFile; fileRef = 321E60931F38E8ED00405457 /* SDWebImageImageIOCoder.m */; };
		321E609F1F38E8ED00405457 /* SDWebImageImageIOCoder.m in Sources */ = {isa = PBXBuildFile; fileRef = 321E60931F38E8ED00405457 /* SDWebImageImageIOCoder.m */; };
		321E60A21F38E8F600405457 /* SDWebImageGIFCoder.h in Headers */ = {isa = PBXBuildFile; fileRef = 321E60A01F38E8F600405457 /* SDWebImageGIFCoder.h */; settings = {ATTRIBUTES = (Public, ); }; };
		321E60A31F38E8F600405457 /* SDWebImageGIFCoder.h in Headers */ = {isa = PBXBuildFile; fileRef = 321E60A01F38E8F600405457 /* SDWebImageGIFCoder.h */; settings = {ATTRIBUTES = (Public, ); }; };
		321E60A41F38E8F600405457 /* SDWebImageGIFCoder.h in Headers */ = {isa = PBXBuildFile; fileRef = 321E60A01F38E8F600405457 /* SDWebImageGIFCoder.h */; settings = {ATTRIBUTES = (Public, ); }; };
		321E60A51F38E8F600405457 /* SDWebImageGIFCoder.h in Headers */ = {isa = PBXBuildFile; fileRef = 321E60A01F38E8F600405457 /* SDWebImageGIFCoder.h */; settings = {ATTRIBUTES = (Public, ); }; };
		321E60A61F38E8F600405457 /* SDWebImageGIFCoder.h in Headers */ = {isa = PBXBuildFile; fileRef = 321E60A01F38E8F600405457 /* SDWebImageGIFCoder.h */; settings = {ATTRIBUTES = (Public, ); }; };
		321E60A71F38E8F600405457 /* SDWebImageGIFCoder.h in Headers */ = {isa = PBXBuildFile; fileRef = 321E60A01F38E8F600405457 /* SDWebImageGIFCoder.h */; settings = {ATTRIBUTES = (Public, ); }; };
		321E60A81F38E8F600405457 /* SDWebImageGIFCoder.m in Sources */ = {isa = PBXBuildFile; fileRef = 321E60A11F38E8F600405457 /* SDWebImageGIFCoder.m */; };
		321E60A91F38E8F600405457 /* SDWebImageGIFCoder.m in Sources */ = {isa = PBXBuildFile; fileRef = 321E60A11F38E8F600405457 /* SDWebImageGIFCoder.m */; };
		321E60AA1F38E8F600405457 /* SDWebImageGIFCoder.m in Sources */ = {isa = PBXBuildFile; fileRef = 321E60A11F38E8F600405457 /* SDWebImageGIFCoder.m */; };
		321E60AB1F38E8F600405457 /* SDWebImageGIFCoder.m in Sources */ = {isa = PBXBuildFile; fileRef = 321E60A11F38E8F600405457 /* SDWebImageGIFCoder.m */; };
		321E60AC1F38E8F600405457 /* SDWebImageGIFCoder.m in Sources */ = {isa = PBXBuildFile; fileRef = 321E60A11F38E8F600405457 /* SDWebImageGIFCoder.m */; };
		321E60AD1F38E8F600405457 /* SDWebImageGIFCoder.m in Sources */ = {isa = PBXBuildFile; fileRef = 321E60A11F38E8F600405457 /* SDWebImageGIFCoder.m */; };
		321E60B01F38E90100405457 /* SDWebImageWebPCoder.h in Headers */ = {isa = PBXBuildFile; fileRef = 321E60AE1F38E90100405457 /* SDWebImageWebPCoder.h */; settings = {ATTRIBUTES = (Public, ); }; };
		321E60B11F38E90100405457 /* SDWebImageWebPCoder.h in Headers */ = {isa = PBXBuildFile; fileRef = 321E60AE1F38E90100405457 /* SDWebImageWebPCoder.h */; settings = {ATTRIBUTES = (Public, ); }; };
		321E60B21F38E90100405457 /* SDWebImageWebPCoder.h in Headers */ = {isa = PBXBuildFile; fileRef = 321E60AE1F38E90100405457 /* SDWebImageWebPCoder.h */; settings = {ATTRIBUTES = (Public, ); }; };
		321E60B31F38E90100405457 /* SDWebImageWebPCoder.h in Headers */ = {isa = PBXBuildFile; fileRef = 321E60AE1F38E90100405457 /* SDWebImageWebPCoder.h */; settings = {ATTRIBUTES = (Public, ); }; };
		321E60B41F38E90100405457 /* SDWebImageWebPCoder.h in Headers */ = {isa = PBXBuildFile; fileRef = 321E60AE1F38E90100405457 /* SDWebImageWebPCoder.h */; settings = {ATTRIBUTES = (Public, ); }; };
		321E60B51F38E90100405457 /* SDWebImageWebPCoder.h in Headers */ = {isa = PBXBuildFile; fileRef = 321E60AE1F38E90100405457 /* SDWebImageWebPCoder.h */; settings = {ATTRIBUTES = (Public, ); }; };
		321E60B61F38E90100405457 /* SDWebImageWebPCoder.m in Sources */ = {isa = PBXBuildFile; fileRef = 321E60AF1F38E90100405457 /* SDWebImageWebPCoder.m */; };
		321E60B71F38E90100405457 /* SDWebImageWebPCoder.m in Sources */ = {isa = PBXBuildFile; fileRef = 321E60AF1F38E90100405457 /* SDWebImageWebPCoder.m */; };
		321E60B81F38E90100405457 /* SDWebImageWebPCoder.m in Sources */ = {isa = PBXBuildFile; fileRef = 321E60AF1F38E90100405457 /* SDWebImageWebPCoder.m */; };
		321E60B91F38E90100405457 /* SDWebImageWebPCoder.m in Sources */ = {isa = PBXBuildFile; fileRef = 321E60AF1F38E90100405457 /* SDWebImageWebPCoder.m */; };
		321E60BA1F38E90100405457 /* SDWebImageWebPCoder.m in Sources */ = {isa = PBXBuildFile; fileRef = 321E60AF1F38E90100405457 /* SDWebImageWebPCoder.m */; };
		321E60BB1F38E90100405457 /* SDWebImageWebPCoder.m in Sources */ = {isa = PBXBuildFile; fileRef = 321E60AF1F38E90100405457 /* SDWebImageWebPCoder.m */; };
		321E60BE1F38E91700405457 /* UIImage+ForceDecode.h in Headers */ = {isa = PBXBuildFile; fileRef = 321E60BC1F38E91700405457 /* UIImage+ForceDecode.h */; settings = {ATTRIBUTES = (Public, ); }; };
		321E60BF1F38E91700405457 /* UIImage+ForceDecode.h in Headers */ = {isa = PBXBuildFile; fileRef = 321E60BC1F38E91700405457 /* UIImage+ForceDecode.h */; settings = {ATTRIBUTES = (Public, ); }; };
		321E60C01F38E91700405457 /* UIImage+ForceDecode.h in Headers */ = {isa = PBXBuildFile; fileRef = 321E60BC1F38E91700405457 /* UIImage+ForceDecode.h */; settings = {ATTRIBUTES = (Public, ); }; };
		321E60C11F38E91700405457 /* UIImage+ForceDecode.h in Headers */ = {isa = PBXBuildFile; fileRef = 321E60BC1F38E91700405457 /* UIImage+ForceDecode.h */; settings = {ATTRIBUTES = (Public, ); }; };
		321E60C21F38E91700405457 /* UIImage+ForceDecode.h in Headers */ = {isa = PBXBuildFile; fileRef = 321E60BC1F38E91700405457 /* UIImage+ForceDecode.h */; settings = {ATTRIBUTES = (Public, ); }; };
		321E60C31F38E91700405457 /* UIImage+ForceDecode.h in Headers */ = {isa = PBXBuildFile; fileRef = 321E60BC1F38E91700405457 /* UIImage+ForceDecode.h */; settings = {ATTRIBUTES = (Public, ); }; };
		321E60C41F38E91700405457 /* UIImage+ForceDecode.m in Sources */ = {isa = PBXBuildFile; fileRef = 321E60BD1F38E91700405457 /* UIImage+ForceDecode.m */; };
		321E60C51F38E91700405457 /* UIImage+ForceDecode.m in Sources */ = {isa = PBXBuildFile; fileRef = 321E60BD1F38E91700405457 /* UIImage+ForceDecode.m */; };
		321E60C61F38E91700405457 /* UIImage+ForceDecode.m in Sources */ = {isa = PBXBuildFile; fileRef = 321E60BD1F38E91700405457 /* UIImage+ForceDecode.m */; };
		321E60C71F38E91700405457 /* UIImage+ForceDecode.m in Sources */ = {isa = PBXBuildFile; fileRef = 321E60BD1F38E91700405457 /* UIImage+ForceDecode.m */; };
		321E60C81F38E91700405457 /* UIImage+ForceDecode.m in Sources */ = {isa = PBXBuildFile; fileRef = 321E60BD1F38E91700405457 /* UIImage+ForceDecode.m */; };
		321E60C91F38E91700405457 /* UIImage+ForceDecode.m in Sources */ = {isa = PBXBuildFile; fileRef = 321E60BD1F38E91700405457 /* UIImage+ForceDecode.m */; };
		3237F9E820161AE000A88143 /* NSImage+Additions.m in Sources */ = {isa = PBXBuildFile; fileRef = 4397D2F51D0DE2DF00BB2784 /* NSImage+Additions.m */; };
		3237F9E920161AE000A88143 /* NSImage+Additions.m in Sources */ = {isa = PBXBuildFile; fileRef = 4397D2F51D0DE2DF00BB2784 /* NSImage+Additions.m */; };
		3237F9EA20161AE000A88143 /* NSImage+Additions.m in Sources */ = {isa = PBXBuildFile; fileRef = 4397D2F51D0DE2DF00BB2784 /* NSImage+Additions.m */; };
		3237F9EB20161AE000A88143 /* NSImage+Additions.m in Sources */ = {isa = PBXBuildFile; fileRef = 4397D2F51D0DE2DF00BB2784 /* NSImage+Additions.m */; };
		3237F9EC20161AE000A88143 /* NSImage+Additions.m in Sources */ = {isa = PBXBuildFile; fileRef = 4397D2F51D0DE2DF00BB2784 /* NSImage+Additions.m */; };
		323F8B3E1F38EF770092B609 /* alpha_enc.c in Sources */ = {isa = PBXBuildFile; fileRef = 323F8B131F38EF770092B609 /* alpha_enc.c */; };
		323F8B3F1F38EF770092B609 /* alpha_enc.c in Sources */ = {isa = PBXBuildFile; fileRef = 323F8B131F38EF770092B609 /* alpha_enc.c */; };
		323F8B401F38EF770092B609 /* alpha_enc.c in Sources */ = {isa = PBXBuildFile; fileRef = 323F8B131F38EF770092B609 /* alpha_enc.c */; };
		323F8B411F38EF770092B609 /* alpha_enc.c in Sources */ = {isa = PBXBuildFile; fileRef = 323F8B131F38EF770092B609 /* alpha_enc.c */; };
		323F8B421F38EF770092B609 /* alpha_enc.c in Sources */ = {isa = PBXBuildFile; fileRef = 323F8B131F38EF770092B609 /* alpha_enc.c */; };
		323F8B431F38EF770092B609 /* alpha_enc.c in Sources */ = {isa = PBXBuildFile; fileRef = 323F8B131F38EF770092B609 /* alpha_enc.c */; };
		323F8B441F38EF770092B609 /* analysis_enc.c in Sources */ = {isa = PBXBuildFile; fileRef = 323F8B141F38EF770092B609 /* analysis_enc.c */; };
		323F8B451F38EF770092B609 /* analysis_enc.c in Sources */ = {isa = PBXBuildFile; fileRef = 323F8B141F38EF770092B609 /* analysis_enc.c */; };
		323F8B461F38EF770092B609 /* analysis_enc.c in Sources */ = {isa = PBXBuildFile; fileRef = 323F8B141F38EF770092B609 /* analysis_enc.c */; };
		323F8B471F38EF770092B609 /* analysis_enc.c in Sources */ = {isa = PBXBuildFile; fileRef = 323F8B141F38EF770092B609 /* analysis_enc.c */; };
		323F8B481F38EF770092B609 /* analysis_enc.c in Sources */ = {isa = PBXBuildFile; fileRef = 323F8B141F38EF770092B609 /* analysis_enc.c */; };
		323F8B491F38EF770092B609 /* analysis_enc.c in Sources */ = {isa = PBXBuildFile; fileRef = 323F8B141F38EF770092B609 /* analysis_enc.c */; };
		323F8B4A1F38EF770092B609 /* backward_references_enc.c in Sources */ = {isa = PBXBuildFile; fileRef = 323F8B151F38EF770092B609 /* backward_references_enc.c */; };
		323F8B4B1F38EF770092B609 /* backward_references_enc.c in Sources */ = {isa = PBXBuildFile; fileRef = 323F8B151F38EF770092B609 /* backward_references_enc.c */; };
		323F8B4C1F38EF770092B609 /* backward_references_enc.c in Sources */ = {isa = PBXBuildFile; fileRef = 323F8B151F38EF770092B609 /* backward_references_enc.c */; };
		323F8B4D1F38EF770092B609 /* backward_references_enc.c in Sources */ = {isa = PBXBuildFile; fileRef = 323F8B151F38EF770092B609 /* backward_references_enc.c */; };
		323F8B4E1F38EF770092B609 /* backward_references_enc.c in Sources */ = {isa = PBXBuildFile; fileRef = 323F8B151F38EF770092B609 /* backward_references_enc.c */; };
		323F8B4F1F38EF770092B609 /* backward_references_enc.c in Sources */ = {isa = PBXBuildFile; fileRef = 323F8B151F38EF770092B609 /* backward_references_enc.c */; };
		323F8B501F38EF770092B609 /* backward_references_enc.h in Headers */ = {isa = PBXBuildFile; fileRef = 323F8B161F38EF770092B609 /* backward_references_enc.h */; };
		323F8B511F38EF770092B609 /* backward_references_enc.h in Headers */ = {isa = PBXBuildFile; fileRef = 323F8B161F38EF770092B609 /* backward_references_enc.h */; };
		323F8B521F38EF770092B609 /* backward_references_enc.h in Headers */ = {isa = PBXBuildFile; fileRef = 323F8B161F38EF770092B609 /* backward_references_enc.h */; };
		323F8B531F38EF770092B609 /* backward_references_enc.h in Headers */ = {isa = PBXBuildFile; fileRef = 323F8B161F38EF770092B609 /* backward_references_enc.h */; };
		323F8B541F38EF770092B609 /* backward_references_enc.h in Headers */ = {isa = PBXBuildFile; fileRef = 323F8B161F38EF770092B609 /* backward_references_enc.h */; };
		323F8B551F38EF770092B609 /* backward_references_enc.h in Headers */ = {isa = PBXBuildFile; fileRef = 323F8B161F38EF770092B609 /* backward_references_enc.h */; };
		323F8B561F38EF770092B609 /* config_enc.c in Sources */ = {isa = PBXBuildFile; fileRef = 323F8B171F38EF770092B609 /* config_enc.c */; };
		323F8B571F38EF770092B609 /* config_enc.c in Sources */ = {isa = PBXBuildFile; fileRef = 323F8B171F38EF770092B609 /* config_enc.c */; };
		323F8B581F38EF770092B609 /* config_enc.c in Sources */ = {isa = PBXBuildFile; fileRef = 323F8B171F38EF770092B609 /* config_enc.c */; };
		323F8B591F38EF770092B609 /* config_enc.c in Sources */ = {isa = PBXBuildFile; fileRef = 323F8B171F38EF770092B609 /* config_enc.c */; };
		323F8B5A1F38EF770092B609 /* config_enc.c in Sources */ = {isa = PBXBuildFile; fileRef = 323F8B171F38EF770092B609 /* config_enc.c */; };
		323F8B5B1F38EF770092B609 /* config_enc.c in Sources */ = {isa = PBXBuildFile; fileRef = 323F8B171F38EF770092B609 /* config_enc.c */; };
		323F8B5C1F38EF770092B609 /* cost_enc.c in Sources */ = {isa = PBXBuildFile; fileRef = 323F8B181F38EF770092B609 /* cost_enc.c */; };
		323F8B5D1F38EF770092B609 /* cost_enc.c in Sources */ = {isa = PBXBuildFile; fileRef = 323F8B181F38EF770092B609 /* cost_enc.c */; };
		323F8B5E1F38EF770092B609 /* cost_enc.c in Sources */ = {isa = PBXBuildFile; fileRef = 323F8B181F38EF770092B609 /* cost_enc.c */; };
		323F8B5F1F38EF770092B609 /* cost_enc.c in Sources */ = {isa = PBXBuildFile; fileRef = 323F8B181F38EF770092B609 /* cost_enc.c */; };
		323F8B601F38EF770092B609 /* cost_enc.c in Sources */ = {isa = PBXBuildFile; fileRef = 323F8B181F38EF770092B609 /* cost_enc.c */; };
		323F8B611F38EF770092B609 /* cost_enc.c in Sources */ = {isa = PBXBuildFile; fileRef = 323F8B181F38EF770092B609 /* cost_enc.c */; };
		323F8B621F38EF770092B609 /* cost_enc.h in Headers */ = {isa = PBXBuildFile; fileRef = 323F8B191F38EF770092B609 /* cost_enc.h */; };
		323F8B631F38EF770092B609 /* cost_enc.h in Headers */ = {isa = PBXBuildFile; fileRef = 323F8B191F38EF770092B609 /* cost_enc.h */; };
		323F8B641F38EF770092B609 /* cost_enc.h in Headers */ = {isa = PBXBuildFile; fileRef = 323F8B191F38EF770092B609 /* cost_enc.h */; };
		323F8B651F38EF770092B609 /* cost_enc.h in Headers */ = {isa = PBXBuildFile; fileRef = 323F8B191F38EF770092B609 /* cost_enc.h */; };
		323F8B661F38EF770092B609 /* cost_enc.h in Headers */ = {isa = PBXBuildFile; fileRef = 323F8B191F38EF770092B609 /* cost_enc.h */; };
		323F8B671F38EF770092B609 /* cost_enc.h in Headers */ = {isa = PBXBuildFile; fileRef = 323F8B191F38EF770092B609 /* cost_enc.h */; };
		323F8B681F38EF770092B609 /* delta_palettization_enc.c in Sources */ = {isa = PBXBuildFile; fileRef = 323F8B1A1F38EF770092B609 /* delta_palettization_enc.c */; };
		323F8B691F38EF770092B609 /* delta_palettization_enc.c in Sources */ = {isa = PBXBuildFile; fileRef = 323F8B1A1F38EF770092B609 /* delta_palettization_enc.c */; };
		323F8B6A1F38EF770092B609 /* delta_palettization_enc.c in Sources */ = {isa = PBXBuildFile; fileRef = 323F8B1A1F38EF770092B609 /* delta_palettization_enc.c */; };
		323F8B6B1F38EF770092B609 /* delta_palettization_enc.c in Sources */ = {isa = PBXBuildFile; fileRef = 323F8B1A1F38EF770092B609 /* delta_palettization_enc.c */; };
		323F8B6C1F38EF770092B609 /* delta_palettization_enc.c in Sources */ = {isa = PBXBuildFile; fileRef = 323F8B1A1F38EF770092B609 /* delta_palettization_enc.c */; };
		323F8B6D1F38EF770092B609 /* delta_palettization_enc.c in Sources */ = {isa = PBXBuildFile; fileRef = 323F8B1A1F38EF770092B609 /* delta_palettization_enc.c */; };
		323F8B6E1F38EF770092B609 /* delta_palettization_enc.h in Headers */ = {isa = PBXBuildFile; fileRef = 323F8B1B1F38EF770092B609 /* delta_palettization_enc.h */; };
		323F8B6F1F38EF770092B609 /* delta_palettization_enc.h in Headers */ = {isa = PBXBuildFile; fileRef = 323F8B1B1F38EF770092B609 /* delta_palettization_enc.h */; };
		323F8B701F38EF770092B609 /* delta_palettization_enc.h in Headers */ = {isa = PBXBuildFile; fileRef = 323F8B1B1F38EF770092B609 /* delta_palettization_enc.h */; };
		323F8B711F38EF770092B609 /* delta_palettization_enc.h in Headers */ = {isa = PBXBuildFile; fileRef = 323F8B1B1F38EF770092B609 /* delta_palettization_enc.h */; };
		323F8B721F38EF770092B609 /* delta_palettization_enc.h in Headers */ = {isa = PBXBuildFile; fileRef = 323F8B1B1F38EF770092B609 /* delta_palettization_enc.h */; };
		323F8B731F38EF770092B609 /* delta_palettization_enc.h in Headers */ = {isa = PBXBuildFile; fileRef = 323F8B1B1F38EF770092B609 /* delta_palettization_enc.h */; };
		323F8B741F38EF770092B609 /* filter_enc.c in Sources */ = {isa = PBXBuildFile; fileRef = 323F8B1C1F38EF770092B609 /* filter_enc.c */; };
		323F8B751F38EF770092B609 /* filter_enc.c in Sources */ = {isa = PBXBuildFile; fileRef = 323F8B1C1F38EF770092B609 /* filter_enc.c */; };
		323F8B761F38EF770092B609 /* filter_enc.c in Sources */ = {isa = PBXBuildFile; fileRef = 323F8B1C1F38EF770092B609 /* filter_enc.c */; };
		323F8B771F38EF770092B609 /* filter_enc.c in Sources */ = {isa = PBXBuildFile; fileRef = 323F8B1C1F38EF770092B609 /* filter_enc.c */; };
		323F8B781F38EF770092B609 /* filter_enc.c in Sources */ = {isa = PBXBuildFile; fileRef = 323F8B1C1F38EF770092B609 /* filter_enc.c */; };
		323F8B791F38EF770092B609 /* filter_enc.c in Sources */ = {isa = PBXBuildFile; fileRef = 323F8B1C1F38EF770092B609 /* filter_enc.c */; };
		323F8B7A1F38EF770092B609 /* frame_enc.c in Sources */ = {isa = PBXBuildFile; fileRef = 323F8B1D1F38EF770092B609 /* frame_enc.c */; };
		323F8B7B1F38EF770092B609 /* frame_enc.c in Sources */ = {isa = PBXBuildFile; fileRef = 323F8B1D1F38EF770092B609 /* frame_enc.c */; };
		323F8B7C1F38EF770092B609 /* frame_enc.c in Sources */ = {isa = PBXBuildFile; fileRef = 323F8B1D1F38EF770092B609 /* frame_enc.c */; };
		323F8B7D1F38EF770092B609 /* frame_enc.c in Sources */ = {isa = PBXBuildFile; fileRef = 323F8B1D1F38EF770092B609 /* frame_enc.c */; };
		323F8B7E1F38EF770092B609 /* frame_enc.c in Sources */ = {isa = PBXBuildFile; fileRef = 323F8B1D1F38EF770092B609 /* frame_enc.c */; };
		323F8B7F1F38EF770092B609 /* frame_enc.c in Sources */ = {isa = PBXBuildFile; fileRef = 323F8B1D1F38EF770092B609 /* frame_enc.c */; };
		323F8B801F38EF770092B609 /* histogram_enc.c in Sources */ = {isa = PBXBuildFile; fileRef = 323F8B1E1F38EF770092B609 /* histogram_enc.c */; };
		323F8B811F38EF770092B609 /* histogram_enc.c in Sources */ = {isa = PBXBuildFile; fileRef = 323F8B1E1F38EF770092B609 /* histogram_enc.c */; };
		323F8B821F38EF770092B609 /* histogram_enc.c in Sources */ = {isa = PBXBuildFile; fileRef = 323F8B1E1F38EF770092B609 /* histogram_enc.c */; };
		323F8B831F38EF770092B609 /* histogram_enc.c in Sources */ = {isa = PBXBuildFile; fileRef = 323F8B1E1F38EF770092B609 /* histogram_enc.c */; };
		323F8B841F38EF770092B609 /* histogram_enc.c in Sources */ = {isa = PBXBuildFile; fileRef = 323F8B1E1F38EF770092B609 /* histogram_enc.c */; };
		323F8B851F38EF770092B609 /* histogram_enc.c in Sources */ = {isa = PBXBuildFile; fileRef = 323F8B1E1F38EF770092B609 /* histogram_enc.c */; };
		323F8B861F38EF770092B609 /* histogram_enc.h in Headers */ = {isa = PBXBuildFile; fileRef = 323F8B1F1F38EF770092B609 /* histogram_enc.h */; };
		323F8B871F38EF770092B609 /* histogram_enc.h in Headers */ = {isa = PBXBuildFile; fileRef = 323F8B1F1F38EF770092B609 /* histogram_enc.h */; };
		323F8B881F38EF770092B609 /* histogram_enc.h in Headers */ = {isa = PBXBuildFile; fileRef = 323F8B1F1F38EF770092B609 /* histogram_enc.h */; };
		323F8B891F38EF770092B609 /* histogram_enc.h in Headers */ = {isa = PBXBuildFile; fileRef = 323F8B1F1F38EF770092B609 /* histogram_enc.h */; };
		323F8B8A1F38EF770092B609 /* histogram_enc.h in Headers */ = {isa = PBXBuildFile; fileRef = 323F8B1F1F38EF770092B609 /* histogram_enc.h */; };
		323F8B8B1F38EF770092B609 /* histogram_enc.h in Headers */ = {isa = PBXBuildFile; fileRef = 323F8B1F1F38EF770092B609 /* histogram_enc.h */; };
		323F8B8C1F38EF770092B609 /* iterator_enc.c in Sources */ = {isa = PBXBuildFile; fileRef = 323F8B201F38EF770092B609 /* iterator_enc.c */; };
		323F8B8D1F38EF770092B609 /* iterator_enc.c in Sources */ = {isa = PBXBuildFile; fileRef = 323F8B201F38EF770092B609 /* iterator_enc.c */; };
		323F8B8E1F38EF770092B609 /* iterator_enc.c in Sources */ = {isa = PBXBuildFile; fileRef = 323F8B201F38EF770092B609 /* iterator_enc.c */; };
		323F8B8F1F38EF770092B609 /* iterator_enc.c in Sources */ = {isa = PBXBuildFile; fileRef = 323F8B201F38EF770092B609 /* iterator_enc.c */; };
		323F8B901F38EF770092B609 /* iterator_enc.c in Sources */ = {isa = PBXBuildFile; fileRef = 323F8B201F38EF770092B609 /* iterator_enc.c */; };
		323F8B911F38EF770092B609 /* iterator_enc.c in Sources */ = {isa = PBXBuildFile; fileRef = 323F8B201F38EF770092B609 /* iterator_enc.c */; };
		323F8B961F38EF770092B609 /* near_lossless_enc.c in Sources */ = {isa = PBXBuildFile; fileRef = 323F8B221F38EF770092B609 /* near_lossless_enc.c */; };
		323F8B971F38EF770092B609 /* near_lossless_enc.c in Sources */ = {isa = PBXBuildFile; fileRef = 323F8B221F38EF770092B609 /* near_lossless_enc.c */; };
		323F8B981F38EF770092B609 /* near_lossless_enc.c in Sources */ = {isa = PBXBuildFile; fileRef = 323F8B221F38EF770092B609 /* near_lossless_enc.c */; };
		323F8B991F38EF770092B609 /* near_lossless_enc.c in Sources */ = {isa = PBXBuildFile; fileRef = 323F8B221F38EF770092B609 /* near_lossless_enc.c */; };
		323F8B9A1F38EF770092B609 /* near_lossless_enc.c in Sources */ = {isa = PBXBuildFile; fileRef = 323F8B221F38EF770092B609 /* near_lossless_enc.c */; };
		323F8B9B1F38EF770092B609 /* near_lossless_enc.c in Sources */ = {isa = PBXBuildFile; fileRef = 323F8B221F38EF770092B609 /* near_lossless_enc.c */; };
		323F8B9C1F38EF770092B609 /* picture_csp_enc.c in Sources */ = {isa = PBXBuildFile; fileRef = 323F8B231F38EF770092B609 /* picture_csp_enc.c */; };
		323F8B9D1F38EF770092B609 /* picture_csp_enc.c in Sources */ = {isa = PBXBuildFile; fileRef = 323F8B231F38EF770092B609 /* picture_csp_enc.c */; };
		323F8B9E1F38EF770092B609 /* picture_csp_enc.c in Sources */ = {isa = PBXBuildFile; fileRef = 323F8B231F38EF770092B609 /* picture_csp_enc.c */; };
		323F8B9F1F38EF770092B609 /* picture_csp_enc.c in Sources */ = {isa = PBXBuildFile; fileRef = 323F8B231F38EF770092B609 /* picture_csp_enc.c */; };
		323F8BA01F38EF770092B609 /* picture_csp_enc.c in Sources */ = {isa = PBXBuildFile; fileRef = 323F8B231F38EF770092B609 /* picture_csp_enc.c */; };
		323F8BA11F38EF770092B609 /* picture_csp_enc.c in Sources */ = {isa = PBXBuildFile; fileRef = 323F8B231F38EF770092B609 /* picture_csp_enc.c */; };
		323F8BA21F38EF770092B609 /* picture_enc.c in Sources */ = {isa = PBXBuildFile; fileRef = 323F8B241F38EF770092B609 /* picture_enc.c */; };
		323F8BA31F38EF770092B609 /* picture_enc.c in Sources */ = {isa = PBXBuildFile; fileRef = 323F8B241F38EF770092B609 /* picture_enc.c */; };
		323F8BA41F38EF770092B609 /* picture_enc.c in Sources */ = {isa = PBXBuildFile; fileRef = 323F8B241F38EF770092B609 /* picture_enc.c */; };
		323F8BA51F38EF770092B609 /* picture_enc.c in Sources */ = {isa = PBXBuildFile; fileRef = 323F8B241F38EF770092B609 /* picture_enc.c */; };
		323F8BA61F38EF770092B609 /* picture_enc.c in Sources */ = {isa = PBXBuildFile; fileRef = 323F8B241F38EF770092B609 /* picture_enc.c */; };
		323F8BA71F38EF770092B609 /* picture_enc.c in Sources */ = {isa = PBXBuildFile; fileRef = 323F8B241F38EF770092B609 /* picture_enc.c */; };
		323F8BA81F38EF770092B609 /* picture_psnr_enc.c in Sources */ = {isa = PBXBuildFile; fileRef = 323F8B251F38EF770092B609 /* picture_psnr_enc.c */; };
		323F8BA91F38EF770092B609 /* picture_psnr_enc.c in Sources */ = {isa = PBXBuildFile; fileRef = 323F8B251F38EF770092B609 /* picture_psnr_enc.c */; };
		323F8BAA1F38EF770092B609 /* picture_psnr_enc.c in Sources */ = {isa = PBXBuildFile; fileRef = 323F8B251F38EF770092B609 /* picture_psnr_enc.c */; };
		323F8BAB1F38EF770092B609 /* picture_psnr_enc.c in Sources */ = {isa = PBXBuildFile; fileRef = 323F8B251F38EF770092B609 /* picture_psnr_enc.c */; };
		323F8BAC1F38EF770092B609 /* picture_psnr_enc.c in Sources */ = {isa = PBXBuildFile; fileRef = 323F8B251F38EF770092B609 /* picture_psnr_enc.c */; };
		323F8BAD1F38EF770092B609 /* picture_psnr_enc.c in Sources */ = {isa = PBXBuildFile; fileRef = 323F8B251F38EF770092B609 /* picture_psnr_enc.c */; };
		323F8BAE1F38EF770092B609 /* picture_rescale_enc.c in Sources */ = {isa = PBXBuildFile; fileRef = 323F8B261F38EF770092B609 /* picture_rescale_enc.c */; };
		323F8BAF1F38EF770092B609 /* picture_rescale_enc.c in Sources */ = {isa = PBXBuildFile; fileRef = 323F8B261F38EF770092B609 /* picture_rescale_enc.c */; };
		323F8BB01F38EF770092B609 /* picture_rescale_enc.c in Sources */ = {isa = PBXBuildFile; fileRef = 323F8B261F38EF770092B609 /* picture_rescale_enc.c */; };
		323F8BB11F38EF770092B609 /* picture_rescale_enc.c in Sources */ = {isa = PBXBuildFile; fileRef = 323F8B261F38EF770092B609 /* picture_rescale_enc.c */; };
		323F8BB21F38EF770092B609 /* picture_rescale_enc.c in Sources */ = {isa = PBXBuildFile; fileRef = 323F8B261F38EF770092B609 /* picture_rescale_enc.c */; };
		323F8BB31F38EF770092B609 /* picture_rescale_enc.c in Sources */ = {isa = PBXBuildFile; fileRef = 323F8B261F38EF770092B609 /* picture_rescale_enc.c */; };
		323F8BB41F38EF770092B609 /* picture_tools_enc.c in Sources */ = {isa = PBXBuildFile; fileRef = 323F8B271F38EF770092B609 /* picture_tools_enc.c */; };
		323F8BB51F38EF770092B609 /* picture_tools_enc.c in Sources */ = {isa = PBXBuildFile; fileRef = 323F8B271F38EF770092B609 /* picture_tools_enc.c */; };
		323F8BB61F38EF770092B609 /* picture_tools_enc.c in Sources */ = {isa = PBXBuildFile; fileRef = 323F8B271F38EF770092B609 /* picture_tools_enc.c */; };
		323F8BB71F38EF770092B609 /* picture_tools_enc.c in Sources */ = {isa = PBXBuildFile; fileRef = 323F8B271F38EF770092B609 /* picture_tools_enc.c */; };
		323F8BB81F38EF770092B609 /* picture_tools_enc.c in Sources */ = {isa = PBXBuildFile; fileRef = 323F8B271F38EF770092B609 /* picture_tools_enc.c */; };
		323F8BB91F38EF770092B609 /* picture_tools_enc.c in Sources */ = {isa = PBXBuildFile; fileRef = 323F8B271F38EF770092B609 /* picture_tools_enc.c */; };
		323F8BBA1F38EF770092B609 /* predictor_enc.c in Sources */ = {isa = PBXBuildFile; fileRef = 323F8B281F38EF770092B609 /* predictor_enc.c */; };
		323F8BBB1F38EF770092B609 /* predictor_enc.c in Sources */ = {isa = PBXBuildFile; fileRef = 323F8B281F38EF770092B609 /* predictor_enc.c */; };
		323F8BBC1F38EF770092B609 /* predictor_enc.c in Sources */ = {isa = PBXBuildFile; fileRef = 323F8B281F38EF770092B609 /* predictor_enc.c */; };
		323F8BBD1F38EF770092B609 /* predictor_enc.c in Sources */ = {isa = PBXBuildFile; fileRef = 323F8B281F38EF770092B609 /* predictor_enc.c */; };
		323F8BBE1F38EF770092B609 /* predictor_enc.c in Sources */ = {isa = PBXBuildFile; fileRef = 323F8B281F38EF770092B609 /* predictor_enc.c */; };
		323F8BBF1F38EF770092B609 /* predictor_enc.c in Sources */ = {isa = PBXBuildFile; fileRef = 323F8B281F38EF770092B609 /* predictor_enc.c */; };
		323F8BC01F38EF770092B609 /* quant_enc.c in Sources */ = {isa = PBXBuildFile; fileRef = 323F8B291F38EF770092B609 /* quant_enc.c */; };
		323F8BC11F38EF770092B609 /* quant_enc.c in Sources */ = {isa = PBXBuildFile; fileRef = 323F8B291F38EF770092B609 /* quant_enc.c */; };
		323F8BC21F38EF770092B609 /* quant_enc.c in Sources */ = {isa = PBXBuildFile; fileRef = 323F8B291F38EF770092B609 /* quant_enc.c */; };
		323F8BC31F38EF770092B609 /* quant_enc.c in Sources */ = {isa = PBXBuildFile; fileRef = 323F8B291F38EF770092B609 /* quant_enc.c */; };
		323F8BC41F38EF770092B609 /* quant_enc.c in Sources */ = {isa = PBXBuildFile; fileRef = 323F8B291F38EF770092B609 /* quant_enc.c */; };
		323F8BC51F38EF770092B609 /* quant_enc.c in Sources */ = {isa = PBXBuildFile; fileRef = 323F8B291F38EF770092B609 /* quant_enc.c */; };
		323F8BC61F38EF770092B609 /* syntax_enc.c in Sources */ = {isa = PBXBuildFile; fileRef = 323F8B2A1F38EF770092B609 /* syntax_enc.c */; };
		323F8BC71F38EF770092B609 /* syntax_enc.c in Sources */ = {isa = PBXBuildFile; fileRef = 323F8B2A1F38EF770092B609 /* syntax_enc.c */; };
		323F8BC81F38EF770092B609 /* syntax_enc.c in Sources */ = {isa = PBXBuildFile; fileRef = 323F8B2A1F38EF770092B609 /* syntax_enc.c */; };
		323F8BC91F38EF770092B609 /* syntax_enc.c in Sources */ = {isa = PBXBuildFile; fileRef = 323F8B2A1F38EF770092B609 /* syntax_enc.c */; };
		323F8BCA1F38EF770092B609 /* syntax_enc.c in Sources */ = {isa = PBXBuildFile; fileRef = 323F8B2A1F38EF770092B609 /* syntax_enc.c */; };
		323F8BCB1F38EF770092B609 /* syntax_enc.c in Sources */ = {isa = PBXBuildFile; fileRef = 323F8B2A1F38EF770092B609 /* syntax_enc.c */; };
		323F8BCC1F38EF770092B609 /* token_enc.c in Sources */ = {isa = PBXBuildFile; fileRef = 323F8B2B1F38EF770092B609 /* token_enc.c */; };
		323F8BCD1F38EF770092B609 /* token_enc.c in Sources */ = {isa = PBXBuildFile; fileRef = 323F8B2B1F38EF770092B609 /* token_enc.c */; };
		323F8BCE1F38EF770092B609 /* token_enc.c in Sources */ = {isa = PBXBuildFile; fileRef = 323F8B2B1F38EF770092B609 /* token_enc.c */; };
		323F8BCF1F38EF770092B609 /* token_enc.c in Sources */ = {isa = PBXBuildFile; fileRef = 323F8B2B1F38EF770092B609 /* token_enc.c */; };
		323F8BD01F38EF770092B609 /* token_enc.c in Sources */ = {isa = PBXBuildFile; fileRef = 323F8B2B1F38EF770092B609 /* token_enc.c */; };
		323F8BD11F38EF770092B609 /* token_enc.c in Sources */ = {isa = PBXBuildFile; fileRef = 323F8B2B1F38EF770092B609 /* token_enc.c */; };
		323F8BD21F38EF770092B609 /* tree_enc.c in Sources */ = {isa = PBXBuildFile; fileRef = 323F8B2C1F38EF770092B609 /* tree_enc.c */; };
		323F8BD31F38EF770092B609 /* tree_enc.c in Sources */ = {isa = PBXBuildFile; fileRef = 323F8B2C1F38EF770092B609 /* tree_enc.c */; };
		323F8BD41F38EF770092B609 /* tree_enc.c in Sources */ = {isa = PBXBuildFile; fileRef = 323F8B2C1F38EF770092B609 /* tree_enc.c */; };
		323F8BD51F38EF770092B609 /* tree_enc.c in Sources */ = {isa = PBXBuildFile; fileRef = 323F8B2C1F38EF770092B609 /* tree_enc.c */; };
		323F8BD61F38EF770092B609 /* tree_enc.c in Sources */ = {isa = PBXBuildFile; fileRef = 323F8B2C1F38EF770092B609 /* tree_enc.c */; };
		323F8BD71F38EF770092B609 /* tree_enc.c in Sources */ = {isa = PBXBuildFile; fileRef = 323F8B2C1F38EF770092B609 /* tree_enc.c */; };
		323F8BD81F38EF770092B609 /* vp8i_enc.h in Headers */ = {isa = PBXBuildFile; fileRef = 323F8B2D1F38EF770092B609 /* vp8i_enc.h */; };
		323F8BD91F38EF770092B609 /* vp8i_enc.h in Headers */ = {isa = PBXBuildFile; fileRef = 323F8B2D1F38EF770092B609 /* vp8i_enc.h */; };
		323F8BDA1F38EF770092B609 /* vp8i_enc.h in Headers */ = {isa = PBXBuildFile; fileRef = 323F8B2D1F38EF770092B609 /* vp8i_enc.h */; };
		323F8BDB1F38EF770092B609 /* vp8i_enc.h in Headers */ = {isa = PBXBuildFile; fileRef = 323F8B2D1F38EF770092B609 /* vp8i_enc.h */; };
		323F8BDC1F38EF770092B609 /* vp8i_enc.h in Headers */ = {isa = PBXBuildFile; fileRef = 323F8B2D1F38EF770092B609 /* vp8i_enc.h */; };
		323F8BDD1F38EF770092B609 /* vp8i_enc.h in Headers */ = {isa = PBXBuildFile; fileRef = 323F8B2D1F38EF770092B609 /* vp8i_enc.h */; };
		323F8BDE1F38EF770092B609 /* vp8l_enc.c in Sources */ = {isa = PBXBuildFile; fileRef = 323F8B2E1F38EF770092B609 /* vp8l_enc.c */; };
		323F8BDF1F38EF770092B609 /* vp8l_enc.c in Sources */ = {isa = PBXBuildFile; fileRef = 323F8B2E1F38EF770092B609 /* vp8l_enc.c */; };
		323F8BE01F38EF770092B609 /* vp8l_enc.c in Sources */ = {isa = PBXBuildFile; fileRef = 323F8B2E1F38EF770092B609 /* vp8l_enc.c */; };
		323F8BE11F38EF770092B609 /* vp8l_enc.c in Sources */ = {isa = PBXBuildFile; fileRef = 323F8B2E1F38EF770092B609 /* vp8l_enc.c */; };
		323F8BE21F38EF770092B609 /* vp8l_enc.c in Sources */ = {isa = PBXBuildFile; fileRef = 323F8B2E1F38EF770092B609 /* vp8l_enc.c */; };
		323F8BE31F38EF770092B609 /* vp8l_enc.c in Sources */ = {isa = PBXBuildFile; fileRef = 323F8B2E1F38EF770092B609 /* vp8l_enc.c */; };
		323F8BE41F38EF770092B609 /* vp8li_enc.h in Headers */ = {isa = PBXBuildFile; fileRef = 323F8B2F1F38EF770092B609 /* vp8li_enc.h */; };
		323F8BE51F38EF770092B609 /* vp8li_enc.h in Headers */ = {isa = PBXBuildFile; fileRef = 323F8B2F1F38EF770092B609 /* vp8li_enc.h */; };
		323F8BE61F38EF770092B609 /* vp8li_enc.h in Headers */ = {isa = PBXBuildFile; fileRef = 323F8B2F1F38EF770092B609 /* vp8li_enc.h */; };
		323F8BE71F38EF770092B609 /* vp8li_enc.h in Headers */ = {isa = PBXBuildFile; fileRef = 323F8B2F1F38EF770092B609 /* vp8li_enc.h */; };
		323F8BE81F38EF770092B609 /* vp8li_enc.h in Headers */ = {isa = PBXBuildFile; fileRef = 323F8B2F1F38EF770092B609 /* vp8li_enc.h */; };
		323F8BE91F38EF770092B609 /* vp8li_enc.h in Headers */ = {isa = PBXBuildFile; fileRef = 323F8B2F1F38EF770092B609 /* vp8li_enc.h */; };
		323F8BEA1F38EF770092B609 /* webp_enc.c in Sources */ = {isa = PBXBuildFile; fileRef = 323F8B301F38EF770092B609 /* webp_enc.c */; };
		323F8BEB1F38EF770092B609 /* webp_enc.c in Sources */ = {isa = PBXBuildFile; fileRef = 323F8B301F38EF770092B609 /* webp_enc.c */; };
		323F8BEC1F38EF770092B609 /* webp_enc.c in Sources */ = {isa = PBXBuildFile; fileRef = 323F8B301F38EF770092B609 /* webp_enc.c */; };
		323F8BED1F38EF770092B609 /* webp_enc.c in Sources */ = {isa = PBXBuildFile; fileRef = 323F8B301F38EF770092B609 /* webp_enc.c */; };
		323F8BEE1F38EF770092B609 /* webp_enc.c in Sources */ = {isa = PBXBuildFile; fileRef = 323F8B301F38EF770092B609 /* webp_enc.c */; };
		323F8BEF1F38EF770092B609 /* webp_enc.c in Sources */ = {isa = PBXBuildFile; fileRef = 323F8B301F38EF770092B609 /* webp_enc.c */; };
		323F8BF01F38EF770092B609 /* anim_encode.c in Sources */ = {isa = PBXBuildFile; fileRef = 323F8B321F38EF770092B609 /* anim_encode.c */; };
		323F8BF11F38EF770092B609 /* anim_encode.c in Sources */ = {isa = PBXBuildFile; fileRef = 323F8B321F38EF770092B609 /* anim_encode.c */; };
		323F8BF21F38EF770092B609 /* anim_encode.c in Sources */ = {isa = PBXBuildFile; fileRef = 323F8B321F38EF770092B609 /* anim_encode.c */; };
		323F8BF31F38EF770092B609 /* anim_encode.c in Sources */ = {isa = PBXBuildFile; fileRef = 323F8B321F38EF770092B609 /* anim_encode.c */; };
		323F8BF41F38EF770092B609 /* anim_encode.c in Sources */ = {isa = PBXBuildFile; fileRef = 323F8B321F38EF770092B609 /* anim_encode.c */; };
		323F8BF51F38EF770092B609 /* anim_encode.c in Sources */ = {isa = PBXBuildFile; fileRef = 323F8B321F38EF770092B609 /* anim_encode.c */; };
		323F8BF61F38EF770092B609 /* animi.h in Headers */ = {isa = PBXBuildFile; fileRef = 323F8B331F38EF770092B609 /* animi.h */; };
		323F8BF71F38EF770092B609 /* animi.h in Headers */ = {isa = PBXBuildFile; fileRef = 323F8B331F38EF770092B609 /* animi.h */; };
		323F8BF81F38EF770092B609 /* animi.h in Headers */ = {isa = PBXBuildFile; fileRef = 323F8B331F38EF770092B609 /* animi.h */; };
		323F8BF91F38EF770092B609 /* animi.h in Headers */ = {isa = PBXBuildFile; fileRef = 323F8B331F38EF770092B609 /* animi.h */; };
		323F8BFA1F38EF770092B609 /* animi.h in Headers */ = {isa = PBXBuildFile; fileRef = 323F8B331F38EF770092B609 /* animi.h */; };
		323F8BFB1F38EF770092B609 /* animi.h in Headers */ = {isa = PBXBuildFile; fileRef = 323F8B331F38EF770092B609 /* animi.h */; };
		323F8C081F38EF770092B609 /* muxedit.c in Sources */ = {isa = PBXBuildFile; fileRef = 323F8B3A1F38EF770092B609 /* muxedit.c */; };
		323F8C091F38EF770092B609 /* muxedit.c in Sources */ = {isa = PBXBuildFile; fileRef = 323F8B3A1F38EF770092B609 /* muxedit.c */; };
		323F8C0A1F38EF770092B609 /* muxedit.c in Sources */ = {isa = PBXBuildFile; fileRef = 323F8B3A1F38EF770092B609 /* muxedit.c */; };
		323F8C0B1F38EF770092B609 /* muxedit.c in Sources */ = {isa = PBXBuildFile; fileRef = 323F8B3A1F38EF770092B609 /* muxedit.c */; };
		323F8C0C1F38EF770092B609 /* muxedit.c in Sources */ = {isa = PBXBuildFile; fileRef = 323F8B3A1F38EF770092B609 /* muxedit.c */; };
		323F8C0D1F38EF770092B609 /* muxedit.c in Sources */ = {isa = PBXBuildFile; fileRef = 323F8B3A1F38EF770092B609 /* muxedit.c */; };
		323F8C0E1F38EF770092B609 /* muxi.h in Headers */ = {isa = PBXBuildFile; fileRef = 323F8B3B1F38EF770092B609 /* muxi.h */; };
		323F8C0F1F38EF770092B609 /* muxi.h in Headers */ = {isa = PBXBuildFile; fileRef = 323F8B3B1F38EF770092B609 /* muxi.h */; };
		323F8C101F38EF770092B609 /* muxi.h in Headers */ = {isa = PBXBuildFile; fileRef = 323F8B3B1F38EF770092B609 /* muxi.h */; };
		323F8C111F38EF770092B609 /* muxi.h in Headers */ = {isa = PBXBuildFile; fileRef = 323F8B3B1F38EF770092B609 /* muxi.h */; };
		323F8C121F38EF770092B609 /* muxi.h in Headers */ = {isa = PBXBuildFile; fileRef = 323F8B3B1F38EF770092B609 /* muxi.h */; };
		323F8C131F38EF770092B609 /* muxi.h in Headers */ = {isa = PBXBuildFile; fileRef = 323F8B3B1F38EF770092B609 /* muxi.h */; };
		323F8C141F38EF770092B609 /* muxinternal.c in Sources */ = {isa = PBXBuildFile; fileRef = 323F8B3C1F38EF770092B609 /* muxinternal.c */; };
		323F8C151F38EF770092B609 /* muxinternal.c in Sources */ = {isa = PBXBuildFile; fileRef = 323F8B3C1F38EF770092B609 /* muxinternal.c */; };
		323F8C161F38EF770092B609 /* muxinternal.c in Sources */ = {isa = PBXBuildFile; fileRef = 323F8B3C1F38EF770092B609 /* muxinternal.c */; };
		323F8C171F38EF770092B609 /* muxinternal.c in Sources */ = {isa = PBXBuildFile; fileRef = 323F8B3C1F38EF770092B609 /* muxinternal.c */; };
		323F8C181F38EF770092B609 /* muxinternal.c in Sources */ = {isa = PBXBuildFile; fileRef = 323F8B3C1F38EF770092B609 /* muxinternal.c */; };
		323F8C191F38EF770092B609 /* muxinternal.c in Sources */ = {isa = PBXBuildFile; fileRef = 323F8B3C1F38EF770092B609 /* muxinternal.c */; };
		323F8C1A1F38EF770092B609 /* muxread.c in Sources */ = {isa = PBXBuildFile; fileRef = 323F8B3D1F38EF770092B609 /* muxread.c */; };
		323F8C1B1F38EF770092B609 /* muxread.c in Sources */ = {isa = PBXBuildFile; fileRef = 323F8B3D1F38EF770092B609 /* muxread.c */; };
		323F8C1C1F38EF770092B609 /* muxread.c in Sources */ = {isa = PBXBuildFile; fileRef = 323F8B3D1F38EF770092B609 /* muxread.c */; };
		323F8C1D1F38EF770092B609 /* muxread.c in Sources */ = {isa = PBXBuildFile; fileRef = 323F8B3D1F38EF770092B609 /* muxread.c */; };
		323F8C1E1F38EF770092B609 /* muxread.c in Sources */ = {isa = PBXBuildFile; fileRef = 323F8B3D1F38EF770092B609 /* muxread.c */; };
		323F8C1F1F38EF770092B609 /* muxread.c in Sources */ = {isa = PBXBuildFile; fileRef = 323F8B3D1F38EF770092B609 /* muxread.c */; };
<<<<<<< HEAD
		324DF4B4200A14DC008A84CC /* SDWebImageDefine.h in Headers */ = {isa = PBXBuildFile; fileRef = 324DF4B2200A14DC008A84CC /* SDWebImageDefine.h */; settings = {ATTRIBUTES = (Public, ); }; };
		324DF4B5200A14DC008A84CC /* SDWebImageDefine.h in Headers */ = {isa = PBXBuildFile; fileRef = 324DF4B2200A14DC008A84CC /* SDWebImageDefine.h */; settings = {ATTRIBUTES = (Public, ); }; };
		324DF4B6200A14DC008A84CC /* SDWebImageDefine.h in Headers */ = {isa = PBXBuildFile; fileRef = 324DF4B2200A14DC008A84CC /* SDWebImageDefine.h */; settings = {ATTRIBUTES = (Public, ); }; };
		324DF4B7200A14DC008A84CC /* SDWebImageDefine.h in Headers */ = {isa = PBXBuildFile; fileRef = 324DF4B2200A14DC008A84CC /* SDWebImageDefine.h */; settings = {ATTRIBUTES = (Public, ); }; };
		324DF4B8200A14DC008A84CC /* SDWebImageDefine.h in Headers */ = {isa = PBXBuildFile; fileRef = 324DF4B2200A14DC008A84CC /* SDWebImageDefine.h */; settings = {ATTRIBUTES = (Public, ); }; };
		324DF4B9200A14DC008A84CC /* SDWebImageDefine.h in Headers */ = {isa = PBXBuildFile; fileRef = 324DF4B2200A14DC008A84CC /* SDWebImageDefine.h */; settings = {ATTRIBUTES = (Public, ); }; };
		324DF4BA200A14DC008A84CC /* SDWebImageDefine.m in Sources */ = {isa = PBXBuildFile; fileRef = 324DF4B3200A14DC008A84CC /* SDWebImageDefine.m */; };
		324DF4BB200A14DC008A84CC /* SDWebImageDefine.m in Sources */ = {isa = PBXBuildFile; fileRef = 324DF4B3200A14DC008A84CC /* SDWebImageDefine.m */; };
		324DF4BC200A14DC008A84CC /* SDWebImageDefine.m in Sources */ = {isa = PBXBuildFile; fileRef = 324DF4B3200A14DC008A84CC /* SDWebImageDefine.m */; };
		324DF4BD200A14DC008A84CC /* SDWebImageDefine.m in Sources */ = {isa = PBXBuildFile; fileRef = 324DF4B3200A14DC008A84CC /* SDWebImageDefine.m */; };
		324DF4BE200A14DC008A84CC /* SDWebImageDefine.m in Sources */ = {isa = PBXBuildFile; fileRef = 324DF4B3200A14DC008A84CC /* SDWebImageDefine.m */; };
		324DF4BF200A14DC008A84CC /* SDWebImageDefine.m in Sources */ = {isa = PBXBuildFile; fileRef = 324DF4B3200A14DC008A84CC /* SDWebImageDefine.m */; };
=======
		325312C8200F09910046BF1E /* SDWebImageTransition.h in Headers */ = {isa = PBXBuildFile; fileRef = 325312C6200F09910046BF1E /* SDWebImageTransition.h */; settings = {ATTRIBUTES = (Public, ); }; };
		325312C9200F09910046BF1E /* SDWebImageTransition.h in Headers */ = {isa = PBXBuildFile; fileRef = 325312C6200F09910046BF1E /* SDWebImageTransition.h */; settings = {ATTRIBUTES = (Public, ); }; };
		325312CA200F09910046BF1E /* SDWebImageTransition.h in Headers */ = {isa = PBXBuildFile; fileRef = 325312C6200F09910046BF1E /* SDWebImageTransition.h */; settings = {ATTRIBUTES = (Public, ); }; };
		325312CB200F09910046BF1E /* SDWebImageTransition.h in Headers */ = {isa = PBXBuildFile; fileRef = 325312C6200F09910046BF1E /* SDWebImageTransition.h */; settings = {ATTRIBUTES = (Public, ); }; };
		325312CC200F09910046BF1E /* SDWebImageTransition.h in Headers */ = {isa = PBXBuildFile; fileRef = 325312C6200F09910046BF1E /* SDWebImageTransition.h */; settings = {ATTRIBUTES = (Public, ); }; };
		325312CD200F09910046BF1E /* SDWebImageTransition.h in Headers */ = {isa = PBXBuildFile; fileRef = 325312C6200F09910046BF1E /* SDWebImageTransition.h */; settings = {ATTRIBUTES = (Public, ); }; };
		325312CE200F09910046BF1E /* SDWebImageTransition.m in Sources */ = {isa = PBXBuildFile; fileRef = 325312C7200F09910046BF1E /* SDWebImageTransition.m */; };
		325312CF200F09910046BF1E /* SDWebImageTransition.m in Sources */ = {isa = PBXBuildFile; fileRef = 325312C7200F09910046BF1E /* SDWebImageTransition.m */; };
		325312D0200F09910046BF1E /* SDWebImageTransition.m in Sources */ = {isa = PBXBuildFile; fileRef = 325312C7200F09910046BF1E /* SDWebImageTransition.m */; };
		325312D1200F09910046BF1E /* SDWebImageTransition.m in Sources */ = {isa = PBXBuildFile; fileRef = 325312C7200F09910046BF1E /* SDWebImageTransition.m */; };
		325312D2200F09910046BF1E /* SDWebImageTransition.m in Sources */ = {isa = PBXBuildFile; fileRef = 325312C7200F09910046BF1E /* SDWebImageTransition.m */; };
		325312D3200F09910046BF1E /* SDWebImageTransition.m in Sources */ = {isa = PBXBuildFile; fileRef = 325312C7200F09910046BF1E /* SDWebImageTransition.m */; };
>>>>>>> 5308754e
		3290FA041FA478AF0047D20C /* SDWebImageFrame.h in Headers */ = {isa = PBXBuildFile; fileRef = 3290FA021FA478AF0047D20C /* SDWebImageFrame.h */; settings = {ATTRIBUTES = (Public, ); }; };
		3290FA051FA478AF0047D20C /* SDWebImageFrame.h in Headers */ = {isa = PBXBuildFile; fileRef = 3290FA021FA478AF0047D20C /* SDWebImageFrame.h */; settings = {ATTRIBUTES = (Public, ); }; };
		3290FA061FA478AF0047D20C /* SDWebImageFrame.h in Headers */ = {isa = PBXBuildFile; fileRef = 3290FA021FA478AF0047D20C /* SDWebImageFrame.h */; settings = {ATTRIBUTES = (Public, ); }; };
		3290FA071FA478AF0047D20C /* SDWebImageFrame.h in Headers */ = {isa = PBXBuildFile; fileRef = 3290FA021FA478AF0047D20C /* SDWebImageFrame.h */; settings = {ATTRIBUTES = (Public, ); }; };
		3290FA081FA478AF0047D20C /* SDWebImageFrame.h in Headers */ = {isa = PBXBuildFile; fileRef = 3290FA021FA478AF0047D20C /* SDWebImageFrame.h */; settings = {ATTRIBUTES = (Public, ); }; };
		3290FA091FA478AF0047D20C /* SDWebImageFrame.h in Headers */ = {isa = PBXBuildFile; fileRef = 3290FA021FA478AF0047D20C /* SDWebImageFrame.h */; settings = {ATTRIBUTES = (Public, ); }; };
		3290FA0A1FA478AF0047D20C /* SDWebImageFrame.m in Sources */ = {isa = PBXBuildFile; fileRef = 3290FA031FA478AF0047D20C /* SDWebImageFrame.m */; };
		3290FA0B1FA478AF0047D20C /* SDWebImageFrame.m in Sources */ = {isa = PBXBuildFile; fileRef = 3290FA031FA478AF0047D20C /* SDWebImageFrame.m */; };
		3290FA0C1FA478AF0047D20C /* SDWebImageFrame.m in Sources */ = {isa = PBXBuildFile; fileRef = 3290FA031FA478AF0047D20C /* SDWebImageFrame.m */; };
		3290FA0D1FA478AF0047D20C /* SDWebImageFrame.m in Sources */ = {isa = PBXBuildFile; fileRef = 3290FA031FA478AF0047D20C /* SDWebImageFrame.m */; };
		3290FA0E1FA478AF0047D20C /* SDWebImageFrame.m in Sources */ = {isa = PBXBuildFile; fileRef = 3290FA031FA478AF0047D20C /* SDWebImageFrame.m */; };
		3290FA0F1FA478AF0047D20C /* SDWebImageFrame.m in Sources */ = {isa = PBXBuildFile; fileRef = 3290FA031FA478AF0047D20C /* SDWebImageFrame.m */; };
		329A18591FFF5DFD008C9A2F /* UIImage+WebCache.h in Headers */ = {isa = PBXBuildFile; fileRef = 329A18571FFF5DFD008C9A2F /* UIImage+WebCache.h */; settings = {ATTRIBUTES = (Public, ); }; };
		329A185A1FFF5DFD008C9A2F /* UIImage+WebCache.h in Headers */ = {isa = PBXBuildFile; fileRef = 329A18571FFF5DFD008C9A2F /* UIImage+WebCache.h */; settings = {ATTRIBUTES = (Public, ); }; };
		329A185B1FFF5DFD008C9A2F /* UIImage+WebCache.h in Headers */ = {isa = PBXBuildFile; fileRef = 329A18571FFF5DFD008C9A2F /* UIImage+WebCache.h */; settings = {ATTRIBUTES = (Public, ); }; };
		329A185C1FFF5DFD008C9A2F /* UIImage+WebCache.h in Headers */ = {isa = PBXBuildFile; fileRef = 329A18571FFF5DFD008C9A2F /* UIImage+WebCache.h */; settings = {ATTRIBUTES = (Public, ); }; };
		329A185D1FFF5DFD008C9A2F /* UIImage+WebCache.h in Headers */ = {isa = PBXBuildFile; fileRef = 329A18571FFF5DFD008C9A2F /* UIImage+WebCache.h */; settings = {ATTRIBUTES = (Public, ); }; };
		329A185E1FFF5DFD008C9A2F /* UIImage+WebCache.h in Headers */ = {isa = PBXBuildFile; fileRef = 329A18571FFF5DFD008C9A2F /* UIImage+WebCache.h */; settings = {ATTRIBUTES = (Public, ); }; };
		329A185F1FFF5DFD008C9A2F /* UIImage+WebCache.m in Sources */ = {isa = PBXBuildFile; fileRef = 329A18581FFF5DFD008C9A2F /* UIImage+WebCache.m */; };
		329A18601FFF5DFD008C9A2F /* UIImage+WebCache.m in Sources */ = {isa = PBXBuildFile; fileRef = 329A18581FFF5DFD008C9A2F /* UIImage+WebCache.m */; };
		329A18611FFF5DFD008C9A2F /* UIImage+WebCache.m in Sources */ = {isa = PBXBuildFile; fileRef = 329A18581FFF5DFD008C9A2F /* UIImage+WebCache.m */; };
		329A18621FFF5DFD008C9A2F /* UIImage+WebCache.m in Sources */ = {isa = PBXBuildFile; fileRef = 329A18581FFF5DFD008C9A2F /* UIImage+WebCache.m */; };
		329A18631FFF5DFD008C9A2F /* UIImage+WebCache.m in Sources */ = {isa = PBXBuildFile; fileRef = 329A18581FFF5DFD008C9A2F /* UIImage+WebCache.m */; };
		329A18641FFF5DFD008C9A2F /* UIImage+WebCache.m in Sources */ = {isa = PBXBuildFile; fileRef = 329A18581FFF5DFD008C9A2F /* UIImage+WebCache.m */; };
		32CF1C071FA496B000004BD1 /* SDWebImageCoderHelper.h in Headers */ = {isa = PBXBuildFile; fileRef = 32CF1C051FA496B000004BD1 /* SDWebImageCoderHelper.h */; settings = {ATTRIBUTES = (Public, ); }; };
		32CF1C081FA496B000004BD1 /* SDWebImageCoderHelper.h in Headers */ = {isa = PBXBuildFile; fileRef = 32CF1C051FA496B000004BD1 /* SDWebImageCoderHelper.h */; settings = {ATTRIBUTES = (Public, ); }; };
		32CF1C091FA496B000004BD1 /* SDWebImageCoderHelper.h in Headers */ = {isa = PBXBuildFile; fileRef = 32CF1C051FA496B000004BD1 /* SDWebImageCoderHelper.h */; settings = {ATTRIBUTES = (Public, ); }; };
		32CF1C0A1FA496B000004BD1 /* SDWebImageCoderHelper.h in Headers */ = {isa = PBXBuildFile; fileRef = 32CF1C051FA496B000004BD1 /* SDWebImageCoderHelper.h */; settings = {ATTRIBUTES = (Public, ); }; };
		32CF1C0B1FA496B000004BD1 /* SDWebImageCoderHelper.h in Headers */ = {isa = PBXBuildFile; fileRef = 32CF1C051FA496B000004BD1 /* SDWebImageCoderHelper.h */; settings = {ATTRIBUTES = (Public, ); }; };
		32CF1C0C1FA496B000004BD1 /* SDWebImageCoderHelper.h in Headers */ = {isa = PBXBuildFile; fileRef = 32CF1C051FA496B000004BD1 /* SDWebImageCoderHelper.h */; settings = {ATTRIBUTES = (Public, ); }; };
		32CF1C0D1FA496B000004BD1 /* SDWebImageCoderHelper.m in Sources */ = {isa = PBXBuildFile; fileRef = 32CF1C061FA496B000004BD1 /* SDWebImageCoderHelper.m */; };
		32CF1C0E1FA496B000004BD1 /* SDWebImageCoderHelper.m in Sources */ = {isa = PBXBuildFile; fileRef = 32CF1C061FA496B000004BD1 /* SDWebImageCoderHelper.m */; };
		32CF1C0F1FA496B000004BD1 /* SDWebImageCoderHelper.m in Sources */ = {isa = PBXBuildFile; fileRef = 32CF1C061FA496B000004BD1 /* SDWebImageCoderHelper.m */; };
		32CF1C101FA496B000004BD1 /* SDWebImageCoderHelper.m in Sources */ = {isa = PBXBuildFile; fileRef = 32CF1C061FA496B000004BD1 /* SDWebImageCoderHelper.m */; };
		32CF1C111FA496B000004BD1 /* SDWebImageCoderHelper.m in Sources */ = {isa = PBXBuildFile; fileRef = 32CF1C061FA496B000004BD1 /* SDWebImageCoderHelper.m */; };
		32CF1C121FA496B000004BD1 /* SDWebImageCoderHelper.m in Sources */ = {isa = PBXBuildFile; fileRef = 32CF1C061FA496B000004BD1 /* SDWebImageCoderHelper.m */; };
		4314D1231D0E0E3B004B36C9 /* SDImageCache.m in Sources */ = {isa = PBXBuildFile; fileRef = 53922D86148C56230056699D /* SDImageCache.m */; };
		4314D1311D0E0E3B004B36C9 /* SDWebImageDownloader.m in Sources */ = {isa = PBXBuildFile; fileRef = 53922D8C148C56230056699D /* SDWebImageDownloader.m */; };
		4314D1341D0E0E3B004B36C9 /* UIImage+WebP.m in Sources */ = {isa = PBXBuildFile; fileRef = 53EDFB921762547C00698166 /* UIImage+WebP.m */; };
		4314D1361D0E0E3B004B36C9 /* SDWebImageManager.m in Sources */ = {isa = PBXBuildFile; fileRef = 53922D8F148C56230056699D /* SDWebImageManager.m */; };
		4314D1371D0E0E3B004B36C9 /* SDWebImagePrefetcher.m in Sources */ = {isa = PBXBuildFile; fileRef = 53922D92148C56230056699D /* SDWebImagePrefetcher.m */; };
		4314D13B1D0E0E3B004B36C9 /* UIButton+WebCache.m in Sources */ = {isa = PBXBuildFile; fileRef = 53922D94148C56230056699D /* UIButton+WebCache.m */; };
		4314D1401D0E0E3B004B36C9 /* UIImageView+WebCache.m in Sources */ = {isa = PBXBuildFile; fileRef = 53922D96148C56230056699D /* UIImageView+WebCache.m */; };
		4314D1411D0E0E3B004B36C9 /* SDWebImageDownloaderOperation.m in Sources */ = {isa = PBXBuildFile; fileRef = 530E49E416460AE2002868E7 /* SDWebImageDownloaderOperation.m */; };
		4314D14B1D0E0E3B004B36C9 /* SDWebImageCompat.m in Sources */ = {isa = PBXBuildFile; fileRef = 5340674F167780C40042B59E /* SDWebImageCompat.m */; };
		4314D14D1D0E0E3B004B36C9 /* UIImage+GIF.m in Sources */ = {isa = PBXBuildFile; fileRef = A18A6CC6172DC28500419892 /* UIImage+GIF.m */; };
		4314D1501D0E0E3B004B36C9 /* UIView+WebCacheOperation.m in Sources */ = {isa = PBXBuildFile; fileRef = AB615302192DA24600A2D8E9 /* UIView+WebCacheOperation.m */; };
		4314D1521D0E0E3B004B36C9 /* NSData+ImageContentType.m in Sources */ = {isa = PBXBuildFile; fileRef = 5D5B9141188EE8DD006D06BD /* NSData+ImageContentType.m */; };
		4314D1531D0E0E3B004B36C9 /* UIImage+MultiFormat.m in Sources */ = {isa = PBXBuildFile; fileRef = 53EDFB8917623F7C00698166 /* UIImage+MultiFormat.m */; };
		4314D1551D0E0E3B004B36C9 /* UIImageView+HighlightedWebCache.m in Sources */ = {isa = PBXBuildFile; fileRef = ABBE71A618C43B4D00B75E91 /* UIImageView+HighlightedWebCache.m */; };
		4314D15E1D0E0E3B004B36C9 /* UIKit.framework in Frameworks */ = {isa = PBXBuildFile; fileRef = 53FB894814D35E9E0020B787 /* UIKit.framework */; };
		4314D15F1D0E0E3B004B36C9 /* Foundation.framework in Frameworks */ = {isa = PBXBuildFile; fileRef = 53922D72148C55820056699D /* Foundation.framework */; };
		4314D1601D0E0E3B004B36C9 /* CoreGraphics.framework in Frameworks */ = {isa = PBXBuildFile; fileRef = 53FB893F14D35D1A0020B787 /* CoreGraphics.framework */; };
		4314D1621D0E0E3B004B36C9 /* mux_types.h in Headers */ = {isa = PBXBuildFile; fileRef = DA577CC91998E60B007367ED /* mux_types.h */; };
		4314D1631D0E0E3B004B36C9 /* demux.h in Headers */ = {isa = PBXBuildFile; fileRef = DA577CC51998E60B007367ED /* demux.h */; };
		4314D16B1D0E0E3B004B36C9 /* encode.h in Headers */ = {isa = PBXBuildFile; fileRef = DA577CC61998E60B007367ED /* encode.h */; };
		4314D16D1D0E0E3B004B36C9 /* SDImageCache.h in Headers */ = {isa = PBXBuildFile; fileRef = 53922D85148C56230056699D /* SDImageCache.h */; settings = {ATTRIBUTES = (Public, ); }; };
		4314D16F1D0E0E3B004B36C9 /* NSData+ImageContentType.h in Headers */ = {isa = PBXBuildFile; fileRef = 5D5B9140188EE8DD006D06BD /* NSData+ImageContentType.h */; settings = {ATTRIBUTES = (Public, ); }; };
		4314D1701D0E0E3B004B36C9 /* mux.h in Headers */ = {isa = PBXBuildFile; fileRef = DA577CC81998E60B007367ED /* mux.h */; };
		4314D1721D0E0E3B004B36C9 /* SDWebImageCompat.h in Headers */ = {isa = PBXBuildFile; fileRef = 53922D88148C56230056699D /* SDWebImageCompat.h */; settings = {ATTRIBUTES = (Public, ); }; };
		4314D1741D0E0E3B004B36C9 /* types.h in Headers */ = {isa = PBXBuildFile; fileRef = DA577CCA1998E60B007367ED /* types.h */; };
		4314D1761D0E0E3B004B36C9 /* decode.h in Headers */ = {isa = PBXBuildFile; fileRef = DA577CC41998E60B007367ED /* decode.h */; };
		4314D1781D0E0E3B004B36C9 /* SDWebImageDownloader.h in Headers */ = {isa = PBXBuildFile; fileRef = 53922D8B148C56230056699D /* SDWebImageDownloader.h */; settings = {ATTRIBUTES = (Public, ); }; };
		4314D1791D0E0E3B004B36C9 /* SDWebImageManager.h in Headers */ = {isa = PBXBuildFile; fileRef = 53922D8E148C56230056699D /* SDWebImageManager.h */; settings = {ATTRIBUTES = (Public, ); }; };
		4314D17C1D0E0E3B004B36C9 /* UIImage+WebP.h in Headers */ = {isa = PBXBuildFile; fileRef = 53EDFB911762547C00698166 /* UIImage+WebP.h */; settings = {ATTRIBUTES = (Public, ); }; };
		4314D17D1D0E0E3B004B36C9 /* SDWebImagePrefetcher.h in Headers */ = {isa = PBXBuildFile; fileRef = 53922D91148C56230056699D /* SDWebImagePrefetcher.h */; settings = {ATTRIBUTES = (Public, ); }; };
		4314D17F1D0E0E3B004B36C9 /* UIButton+WebCache.h in Headers */ = {isa = PBXBuildFile; fileRef = 53922D93148C56230056699D /* UIButton+WebCache.h */; settings = {ATTRIBUTES = (Public, ); }; };
		4314D1811D0E0E3B004B36C9 /* UIImageView+WebCache.h in Headers */ = {isa = PBXBuildFile; fileRef = 53922D95148C56230056699D /* UIImageView+WebCache.h */; settings = {ATTRIBUTES = (Public, ); }; };
		4314D1841D0E0E3B004B36C9 /* SDWebImageOperation.h in Headers */ = {isa = PBXBuildFile; fileRef = 530E49E71646388E002868E7 /* SDWebImageOperation.h */; settings = {ATTRIBUTES = (Public, ); }; };
		4314D1851D0E0E3B004B36C9 /* SDWebImageDownloaderOperation.h in Headers */ = {isa = PBXBuildFile; fileRef = 530E49E316460AE2002868E7 /* SDWebImageDownloaderOperation.h */; settings = {ATTRIBUTES = (Public, ); }; };
		4314D1861D0E0E3B004B36C9 /* UIImageView+HighlightedWebCache.h in Headers */ = {isa = PBXBuildFile; fileRef = ABBE71A518C43B4D00B75E91 /* UIImageView+HighlightedWebCache.h */; settings = {ATTRIBUTES = (Public, ); }; };
		4314D1881D0E0E3B004B36C9 /* format_constants.h in Headers */ = {isa = PBXBuildFile; fileRef = DA577CC71998E60B007367ED /* format_constants.h */; };
		4314D18F1D0E0E3B004B36C9 /* UIView+WebCacheOperation.h in Headers */ = {isa = PBXBuildFile; fileRef = AB615301192DA24600A2D8E9 /* UIView+WebCacheOperation.h */; settings = {ATTRIBUTES = (Public, ); }; };
		4314D1901D0E0E3B004B36C9 /* UIImage+GIF.h in Headers */ = {isa = PBXBuildFile; fileRef = A18A6CC5172DC28500419892 /* UIImage+GIF.h */; settings = {ATTRIBUTES = (Public, ); }; };
		4314D1921D0E0E3B004B36C9 /* UIImage+MultiFormat.h in Headers */ = {isa = PBXBuildFile; fileRef = 53EDFB8817623F7C00698166 /* UIImage+MultiFormat.h */; settings = {ATTRIBUTES = (Public, ); }; };
		431738BD1CDFC2660008FEB9 /* decode.h in Headers */ = {isa = PBXBuildFile; fileRef = DA577CC41998E60B007367ED /* decode.h */; };
		431738BE1CDFC2660008FEB9 /* demux.h in Headers */ = {isa = PBXBuildFile; fileRef = DA577CC51998E60B007367ED /* demux.h */; };
		431738BF1CDFC2660008FEB9 /* encode.h in Headers */ = {isa = PBXBuildFile; fileRef = DA577CC61998E60B007367ED /* encode.h */; };
		431738C01CDFC2660008FEB9 /* format_constants.h in Headers */ = {isa = PBXBuildFile; fileRef = DA577CC71998E60B007367ED /* format_constants.h */; };
		431738C11CDFC2660008FEB9 /* mux.h in Headers */ = {isa = PBXBuildFile; fileRef = DA577CC81998E60B007367ED /* mux.h */; };
		431738C21CDFC2660008FEB9 /* mux_types.h in Headers */ = {isa = PBXBuildFile; fileRef = DA577CC91998E60B007367ED /* mux_types.h */; };
		431738C31CDFC2660008FEB9 /* types.h in Headers */ = {isa = PBXBuildFile; fileRef = DA577CCA1998E60B007367ED /* types.h */; };
		4317394E1CDFC8B70008FEB9 /* decode.h in Headers */ = {isa = PBXBuildFile; fileRef = DA577CC41998E60B007367ED /* decode.h */; };
		4317394F1CDFC8B70008FEB9 /* demux.h in Headers */ = {isa = PBXBuildFile; fileRef = DA577CC51998E60B007367ED /* demux.h */; };
		431739501CDFC8B70008FEB9 /* encode.h in Headers */ = {isa = PBXBuildFile; fileRef = DA577CC61998E60B007367ED /* encode.h */; };
		431739511CDFC8B70008FEB9 /* format_constants.h in Headers */ = {isa = PBXBuildFile; fileRef = DA577CC71998E60B007367ED /* format_constants.h */; };
		431739521CDFC8B70008FEB9 /* mux.h in Headers */ = {isa = PBXBuildFile; fileRef = DA577CC81998E60B007367ED /* mux.h */; };
		431739531CDFC8B70008FEB9 /* mux_types.h in Headers */ = {isa = PBXBuildFile; fileRef = DA577CC91998E60B007367ED /* mux_types.h */; };
		431739541CDFC8B70008FEB9 /* types.h in Headers */ = {isa = PBXBuildFile; fileRef = DA577CCA1998E60B007367ED /* types.h */; };
		431739551CDFC8B70008FEB9 /* decode.h in Headers */ = {isa = PBXBuildFile; fileRef = DA577CC41998E60B007367ED /* decode.h */; };
		431739561CDFC8B70008FEB9 /* demux.h in Headers */ = {isa = PBXBuildFile; fileRef = DA577CC51998E60B007367ED /* demux.h */; };
		431739571CDFC8B70008FEB9 /* encode.h in Headers */ = {isa = PBXBuildFile; fileRef = DA577CC61998E60B007367ED /* encode.h */; };
		431739581CDFC8B70008FEB9 /* format_constants.h in Headers */ = {isa = PBXBuildFile; fileRef = DA577CC71998E60B007367ED /* format_constants.h */; };
		431739591CDFC8B70008FEB9 /* mux.h in Headers */ = {isa = PBXBuildFile; fileRef = DA577CC81998E60B007367ED /* mux.h */; };
		4317395A1CDFC8B70008FEB9 /* mux_types.h in Headers */ = {isa = PBXBuildFile; fileRef = DA577CC91998E60B007367ED /* mux_types.h */; };
		4317395B1CDFC8B70008FEB9 /* types.h in Headers */ = {isa = PBXBuildFile; fileRef = DA577CCA1998E60B007367ED /* types.h */; };
		431BB68C1D06D2C1006A3455 /* SDWebImageDownloaderOperation.m in Sources */ = {isa = PBXBuildFile; fileRef = 530E49E416460AE2002868E7 /* SDWebImageDownloaderOperation.m */; };
		431BB68E1D06D2C1006A3455 /* SDWebImagePrefetcher.m in Sources */ = {isa = PBXBuildFile; fileRef = 53922D92148C56230056699D /* SDWebImagePrefetcher.m */; };
		431BB6921D06D2C1006A3455 /* NSData+ImageContentType.m in Sources */ = {isa = PBXBuildFile; fileRef = 5D5B9141188EE8DD006D06BD /* NSData+ImageContentType.m */; };
		431BB69A1D06D2C1006A3455 /* SDWebImageDownloader.m in Sources */ = {isa = PBXBuildFile; fileRef = 53922D8C148C56230056699D /* SDWebImageDownloader.m */; };
		431BB6A31D06D2C1006A3455 /* UIImageView+WebCache.m in Sources */ = {isa = PBXBuildFile; fileRef = 53922D96148C56230056699D /* UIImageView+WebCache.m */; };
		431BB6AA1D06D2C1006A3455 /* SDWebImageManager.m in Sources */ = {isa = PBXBuildFile; fileRef = 53922D8F148C56230056699D /* SDWebImageManager.m */; };
		431BB6AC1D06D2C1006A3455 /* SDWebImageCompat.m in Sources */ = {isa = PBXBuildFile; fileRef = 5340674F167780C40042B59E /* SDWebImageCompat.m */; };
		431BB6B11D06D2C1006A3455 /* UIView+WebCacheOperation.m in Sources */ = {isa = PBXBuildFile; fileRef = AB615302192DA24600A2D8E9 /* UIView+WebCacheOperation.m */; };
		431BB6B61D06D2C1006A3455 /* UIImage+WebP.m in Sources */ = {isa = PBXBuildFile; fileRef = 53EDFB921762547C00698166 /* UIImage+WebP.m */; };
		431BB6B91D06D2C1006A3455 /* UIButton+WebCache.m in Sources */ = {isa = PBXBuildFile; fileRef = 53922D94148C56230056699D /* UIButton+WebCache.m */; };
		431BB6BD1D06D2C1006A3455 /* UIImage+GIF.m in Sources */ = {isa = PBXBuildFile; fileRef = A18A6CC6172DC28500419892 /* UIImage+GIF.m */; };
		431BB6C01D06D2C1006A3455 /* SDImageCache.m in Sources */ = {isa = PBXBuildFile; fileRef = 53922D86148C56230056699D /* SDImageCache.m */; };
		431BB6C41D06D2C1006A3455 /* UIImage+MultiFormat.m in Sources */ = {isa = PBXBuildFile; fileRef = 53EDFB8917623F7C00698166 /* UIImage+MultiFormat.m */; };
		431BB6C71D06D2C1006A3455 /* UIImageView+HighlightedWebCache.m in Sources */ = {isa = PBXBuildFile; fileRef = ABBE71A618C43B4D00B75E91 /* UIImageView+HighlightedWebCache.m */; };
		431BB6D71D06D2C1006A3455 /* UIImage+WebP.h in Headers */ = {isa = PBXBuildFile; fileRef = 53EDFB911762547C00698166 /* UIImage+WebP.h */; settings = {ATTRIBUTES = (Public, ); }; };
		431BB6D91D06D2C1006A3455 /* SDWebImageManager.h in Headers */ = {isa = PBXBuildFile; fileRef = 53922D8E148C56230056699D /* SDWebImageManager.h */; settings = {ATTRIBUTES = (Public, ); }; };
		431BB6DC1D06D2C1006A3455 /* UIButton+WebCache.h in Headers */ = {isa = PBXBuildFile; fileRef = 53922D93148C56230056699D /* UIButton+WebCache.h */; settings = {ATTRIBUTES = (Public, ); }; };
		431BB6E11D06D2C1006A3455 /* SDWebImage.h in Headers */ = {isa = PBXBuildFile; fileRef = 4A2CAE031AB4BB5400B6BC39 /* SDWebImage.h */; settings = {ATTRIBUTES = (Public, ); }; };
		431BB6E21D06D2C1006A3455 /* UIImageView+HighlightedWebCache.h in Headers */ = {isa = PBXBuildFile; fileRef = ABBE71A518C43B4D00B75E91 /* UIImageView+HighlightedWebCache.h */; settings = {ATTRIBUTES = (Public, ); }; };
		431BB6E31D06D2C1006A3455 /* SDImageCache.h in Headers */ = {isa = PBXBuildFile; fileRef = 53922D85148C56230056699D /* SDImageCache.h */; settings = {ATTRIBUTES = (Public, ); }; };
		431BB6E61D06D2C1006A3455 /* UIImageView+WebCache.h in Headers */ = {isa = PBXBuildFile; fileRef = 53922D95148C56230056699D /* UIImageView+WebCache.h */; settings = {ATTRIBUTES = (Public, ); }; };
		431BB6E71D06D2C1006A3455 /* SDWebImageCompat.h in Headers */ = {isa = PBXBuildFile; fileRef = 53922D88148C56230056699D /* SDWebImageCompat.h */; settings = {ATTRIBUTES = (Public, ); }; };
		431BB6E91D06D2C1006A3455 /* SDWebImageDownloaderOperation.h in Headers */ = {isa = PBXBuildFile; fileRef = 530E49E316460AE2002868E7 /* SDWebImageDownloaderOperation.h */; settings = {ATTRIBUTES = (Public, ); }; };
		431BB6EB1D06D2C1006A3455 /* UIView+WebCacheOperation.h in Headers */ = {isa = PBXBuildFile; fileRef = AB615301192DA24600A2D8E9 /* UIView+WebCacheOperation.h */; settings = {ATTRIBUTES = (Public, ); }; };
		431BB6EE1D06D2C1006A3455 /* NSData+ImageContentType.h in Headers */ = {isa = PBXBuildFile; fileRef = 5D5B9140188EE8DD006D06BD /* NSData+ImageContentType.h */; settings = {ATTRIBUTES = (Public, ); }; };
		431BB6EF1D06D2C1006A3455 /* SDWebImagePrefetcher.h in Headers */ = {isa = PBXBuildFile; fileRef = 53922D91148C56230056699D /* SDWebImagePrefetcher.h */; settings = {ATTRIBUTES = (Public, ); }; };
		431BB6F01D06D2C1006A3455 /* SDWebImageOperation.h in Headers */ = {isa = PBXBuildFile; fileRef = 530E49E71646388E002868E7 /* SDWebImageOperation.h */; settings = {ATTRIBUTES = (Public, ); }; };
		431BB6F61D06D2C1006A3455 /* UIImage+MultiFormat.h in Headers */ = {isa = PBXBuildFile; fileRef = 53EDFB8817623F7C00698166 /* UIImage+MultiFormat.h */; settings = {ATTRIBUTES = (Public, ); }; };
		431BB6F91D06D2C1006A3455 /* UIImage+GIF.h in Headers */ = {isa = PBXBuildFile; fileRef = A18A6CC5172DC28500419892 /* UIImage+GIF.h */; settings = {ATTRIBUTES = (Public, ); }; };
		431BB6FA1D06D2C1006A3455 /* SDWebImageDownloader.h in Headers */ = {isa = PBXBuildFile; fileRef = 53922D8B148C56230056699D /* SDWebImageDownloader.h */; settings = {ATTRIBUTES = (Public, ); }; };
		4369C2771D9807EC007E863A /* UIView+WebCache.h in Headers */ = {isa = PBXBuildFile; fileRef = 4369C2751D9807EC007E863A /* UIView+WebCache.h */; settings = {ATTRIBUTES = (Public, ); }; };
		4369C2781D9807EC007E863A /* UIView+WebCache.h in Headers */ = {isa = PBXBuildFile; fileRef = 4369C2751D9807EC007E863A /* UIView+WebCache.h */; settings = {ATTRIBUTES = (Public, ); }; };
		4369C2791D9807EC007E863A /* UIView+WebCache.h in Headers */ = {isa = PBXBuildFile; fileRef = 4369C2751D9807EC007E863A /* UIView+WebCache.h */; settings = {ATTRIBUTES = (Public, ); }; };
		4369C27A1D9807EC007E863A /* UIView+WebCache.h in Headers */ = {isa = PBXBuildFile; fileRef = 4369C2751D9807EC007E863A /* UIView+WebCache.h */; settings = {ATTRIBUTES = (Public, ); }; };
		4369C27B1D9807EC007E863A /* UIView+WebCache.h in Headers */ = {isa = PBXBuildFile; fileRef = 4369C2751D9807EC007E863A /* UIView+WebCache.h */; settings = {ATTRIBUTES = (Public, ); }; };
		4369C27C1D9807EC007E863A /* UIView+WebCache.h in Headers */ = {isa = PBXBuildFile; fileRef = 4369C2751D9807EC007E863A /* UIView+WebCache.h */; settings = {ATTRIBUTES = (Public, ); }; };
		4369C27E1D9807EC007E863A /* UIView+WebCache.m in Sources */ = {isa = PBXBuildFile; fileRef = 4369C2761D9807EC007E863A /* UIView+WebCache.m */; };
		4369C27F1D9807EC007E863A /* UIView+WebCache.m in Sources */ = {isa = PBXBuildFile; fileRef = 4369C2761D9807EC007E863A /* UIView+WebCache.m */; };
		4369C2801D9807EC007E863A /* UIView+WebCache.m in Sources */ = {isa = PBXBuildFile; fileRef = 4369C2761D9807EC007E863A /* UIView+WebCache.m */; };
		4369C2811D9807EC007E863A /* UIView+WebCache.m in Sources */ = {isa = PBXBuildFile; fileRef = 4369C2761D9807EC007E863A /* UIView+WebCache.m */; };
		4369C2821D9807EC007E863A /* UIView+WebCache.m in Sources */ = {isa = PBXBuildFile; fileRef = 4369C2761D9807EC007E863A /* UIView+WebCache.m */; };
		4369C2831D9807EC007E863A /* UIView+WebCache.m in Sources */ = {isa = PBXBuildFile; fileRef = 4369C2761D9807EC007E863A /* UIView+WebCache.m */; };
		438096721CDFC08200DC626B /* MKAnnotationView+WebCache.h in Headers */ = {isa = PBXBuildFile; fileRef = 535699B415113E7300A4C397 /* MKAnnotationView+WebCache.h */; settings = {ATTRIBUTES = (Public, ); }; };
		438096731CDFC08F00DC626B /* MKAnnotationView+WebCache.m in Sources */ = {isa = PBXBuildFile; fileRef = 535699B515113E7300A4C397 /* MKAnnotationView+WebCache.m */; };
		438096741CDFC09C00DC626B /* UIImage+WebP.h in Headers */ = {isa = PBXBuildFile; fileRef = 53EDFB911762547C00698166 /* UIImage+WebP.h */; settings = {ATTRIBUTES = (Public, ); }; };
		438096751CDFC0A100DC626B /* UIImage+WebP.m in Sources */ = {isa = PBXBuildFile; fileRef = 53EDFB921762547C00698166 /* UIImage+WebP.m */; };
		4397D27E1D0DDD8C00BB2784 /* UIImage+GIF.m in Sources */ = {isa = PBXBuildFile; fileRef = A18A6CC6172DC28500419892 /* UIImage+GIF.m */; };
		4397D27F1D0DDD8C00BB2784 /* UIImage+WebP.m in Sources */ = {isa = PBXBuildFile; fileRef = 53EDFB921762547C00698166 /* UIImage+WebP.m */; };
		4397D28C1D0DDD8C00BB2784 /* UIImageView+WebCache.m in Sources */ = {isa = PBXBuildFile; fileRef = 53922D96148C56230056699D /* UIImageView+WebCache.m */; };
		4397D28F1D0DDD8C00BB2784 /* SDWebImageDownloaderOperation.m in Sources */ = {isa = PBXBuildFile; fileRef = 530E49E416460AE2002868E7 /* SDWebImageDownloaderOperation.m */; };
		4397D2911D0DDD8C00BB2784 /* MKAnnotationView+WebCache.m in Sources */ = {isa = PBXBuildFile; fileRef = 535699B515113E7300A4C397 /* MKAnnotationView+WebCache.m */; };
		4397D2921D0DDD8C00BB2784 /* SDWebImagePrefetcher.m in Sources */ = {isa = PBXBuildFile; fileRef = 53922D92148C56230056699D /* SDWebImagePrefetcher.m */; };
		4397D2961D0DDD8C00BB2784 /* UIImage+MultiFormat.m in Sources */ = {isa = PBXBuildFile; fileRef = 53EDFB8917623F7C00698166 /* UIImage+MultiFormat.m */; };
		4397D29B1D0DDD8C00BB2784 /* SDWebImageDownloader.m in Sources */ = {isa = PBXBuildFile; fileRef = 53922D8C148C56230056699D /* SDWebImageDownloader.m */; };
		4397D29C1D0DDD8C00BB2784 /* NSData+ImageContentType.m in Sources */ = {isa = PBXBuildFile; fileRef = 5D5B9141188EE8DD006D06BD /* NSData+ImageContentType.m */; };
		4397D2A11D0DDD8C00BB2784 /* SDWebImageManager.m in Sources */ = {isa = PBXBuildFile; fileRef = 53922D8F148C56230056699D /* SDWebImageManager.m */; };
		4397D2A61D0DDD8C00BB2784 /* SDWebImageCompat.m in Sources */ = {isa = PBXBuildFile; fileRef = 5340674F167780C40042B59E /* SDWebImageCompat.m */; };
		4397D2A81D0DDD8C00BB2784 /* UIButton+WebCache.m in Sources */ = {isa = PBXBuildFile; fileRef = 53922D94148C56230056699D /* UIButton+WebCache.m */; };
		4397D2AB1D0DDD8C00BB2784 /* UIView+WebCacheOperation.m in Sources */ = {isa = PBXBuildFile; fileRef = AB615302192DA24600A2D8E9 /* UIView+WebCacheOperation.m */; };
		4397D2AE1D0DDD8C00BB2784 /* UIImageView+HighlightedWebCache.m in Sources */ = {isa = PBXBuildFile; fileRef = ABBE71A618C43B4D00B75E91 /* UIImageView+HighlightedWebCache.m */; };
		4397D2B01D0DDD8C00BB2784 /* SDImageCache.m in Sources */ = {isa = PBXBuildFile; fileRef = 53922D86148C56230056699D /* SDImageCache.m */; };
		4397D2BA1D0DDD8C00BB2784 /* demux.h in Headers */ = {isa = PBXBuildFile; fileRef = DA577CC51998E60B007367ED /* demux.h */; };
		4397D2BD1D0DDD8C00BB2784 /* types.h in Headers */ = {isa = PBXBuildFile; fileRef = DA577CCA1998E60B007367ED /* types.h */; };
		4397D2C01D0DDD8C00BB2784 /* SDWebImage.h in Headers */ = {isa = PBXBuildFile; fileRef = 4A2CAE031AB4BB5400B6BC39 /* SDWebImage.h */; settings = {ATTRIBUTES = (Public, ); }; };
		4397D2C11D0DDD8C00BB2784 /* format_constants.h in Headers */ = {isa = PBXBuildFile; fileRef = DA577CC71998E60B007367ED /* format_constants.h */; };
		4397D2C31D0DDD8C00BB2784 /* SDWebImageManager.h in Headers */ = {isa = PBXBuildFile; fileRef = 53922D8E148C56230056699D /* SDWebImageManager.h */; settings = {ATTRIBUTES = (Public, ); }; };
		4397D2C41D0DDD8C00BB2784 /* SDImageCache.h in Headers */ = {isa = PBXBuildFile; fileRef = 53922D85148C56230056699D /* SDImageCache.h */; settings = {ATTRIBUTES = (Public, ); }; };
		4397D2C51D0DDD8C00BB2784 /* UIImageView+WebCache.h in Headers */ = {isa = PBXBuildFile; fileRef = 53922D95148C56230056699D /* UIImageView+WebCache.h */; settings = {ATTRIBUTES = (Public, ); }; };
		4397D2C81D0DDD8C00BB2784 /* SDWebImageCompat.h in Headers */ = {isa = PBXBuildFile; fileRef = 53922D88148C56230056699D /* SDWebImageCompat.h */; settings = {ATTRIBUTES = (Public, ); }; };
		4397D2CB1D0DDD8C00BB2784 /* UIImageView+HighlightedWebCache.h in Headers */ = {isa = PBXBuildFile; fileRef = ABBE71A518C43B4D00B75E91 /* UIImageView+HighlightedWebCache.h */; settings = {ATTRIBUTES = (Public, ); }; };
		4397D2CC1D0DDD8C00BB2784 /* mux.h in Headers */ = {isa = PBXBuildFile; fileRef = DA577CC81998E60B007367ED /* mux.h */; };
		4397D2D01D0DDD8C00BB2784 /* SDWebImageDownloaderOperation.h in Headers */ = {isa = PBXBuildFile; fileRef = 530E49E316460AE2002868E7 /* SDWebImageDownloaderOperation.h */; settings = {ATTRIBUTES = (Public, ); }; };
		4397D2D11D0DDD8C00BB2784 /* decode.h in Headers */ = {isa = PBXBuildFile; fileRef = DA577CC41998E60B007367ED /* decode.h */; };
		4397D2D81D0DDD8C00BB2784 /* UIButton+WebCache.h in Headers */ = {isa = PBXBuildFile; fileRef = 53922D93148C56230056699D /* UIButton+WebCache.h */; settings = {ATTRIBUTES = (Public, ); }; };
		4397D2D91D0DDD8C00BB2784 /* SDWebImagePrefetcher.h in Headers */ = {isa = PBXBuildFile; fileRef = 53922D91148C56230056699D /* SDWebImagePrefetcher.h */; settings = {ATTRIBUTES = (Public, ); }; };
		4397D2DA1D0DDD8C00BB2784 /* UIView+WebCacheOperation.h in Headers */ = {isa = PBXBuildFile; fileRef = AB615301192DA24600A2D8E9 /* UIView+WebCacheOperation.h */; settings = {ATTRIBUTES = (Public, ); }; };
		4397D2DB1D0DDD8C00BB2784 /* UIImage+MultiFormat.h in Headers */ = {isa = PBXBuildFile; fileRef = 53EDFB8817623F7C00698166 /* UIImage+MultiFormat.h */; settings = {ATTRIBUTES = (Public, ); }; };
		4397D2DC1D0DDD8C00BB2784 /* SDWebImageOperation.h in Headers */ = {isa = PBXBuildFile; fileRef = 530E49E71646388E002868E7 /* SDWebImageOperation.h */; settings = {ATTRIBUTES = (Public, ); }; };
		4397D2E11D0DDD8C00BB2784 /* SDWebImageDownloader.h in Headers */ = {isa = PBXBuildFile; fileRef = 53922D8B148C56230056699D /* SDWebImageDownloader.h */; settings = {ATTRIBUTES = (Public, ); }; };
		4397D2E31D0DDD8C00BB2784 /* MKAnnotationView+WebCache.h in Headers */ = {isa = PBXBuildFile; fileRef = 535699B415113E7300A4C397 /* MKAnnotationView+WebCache.h */; settings = {ATTRIBUTES = (Public, ); }; };
		4397D2E61D0DDD8C00BB2784 /* encode.h in Headers */ = {isa = PBXBuildFile; fileRef = DA577CC61998E60B007367ED /* encode.h */; };
		4397D2E91D0DDD8C00BB2784 /* UIImage+WebP.h in Headers */ = {isa = PBXBuildFile; fileRef = 53EDFB911762547C00698166 /* UIImage+WebP.h */; settings = {ATTRIBUTES = (Public, ); }; };
		4397D2EA1D0DDD8C00BB2784 /* UIImage+GIF.h in Headers */ = {isa = PBXBuildFile; fileRef = A18A6CC5172DC28500419892 /* UIImage+GIF.h */; settings = {ATTRIBUTES = (Public, ); }; };
		4397D2EB1D0DDD8C00BB2784 /* NSData+ImageContentType.h in Headers */ = {isa = PBXBuildFile; fileRef = 5D5B9140188EE8DD006D06BD /* NSData+ImageContentType.h */; settings = {ATTRIBUTES = (Public, ); }; };
		4397D2ED1D0DDD8C00BB2784 /* mux_types.h in Headers */ = {isa = PBXBuildFile; fileRef = DA577CC91998E60B007367ED /* mux_types.h */; };
		4397D2F61D0DE2DF00BB2784 /* NSImage+Additions.h in Headers */ = {isa = PBXBuildFile; fileRef = 4397D2F41D0DE2DF00BB2784 /* NSImage+Additions.h */; settings = {ATTRIBUTES = (Public, ); }; };
		4397D2F71D0DE2DF00BB2784 /* NSImage+Additions.m in Sources */ = {isa = PBXBuildFile; fileRef = 4397D2F51D0DE2DF00BB2784 /* NSImage+Additions.m */; };
		4397D2F81D0DF44200BB2784 /* MKAnnotationView+WebCache.h in Headers */ = {isa = PBXBuildFile; fileRef = 535699B415113E7300A4C397 /* MKAnnotationView+WebCache.h */; settings = {ATTRIBUTES = (Public, ); }; };
		4397D2F91D0DF44A00BB2784 /* MKAnnotationView+WebCache.m in Sources */ = {isa = PBXBuildFile; fileRef = 535699B515113E7300A4C397 /* MKAnnotationView+WebCache.m */; };
		43A62A1B1D0E0A800089D7DD /* decode.h in Headers */ = {isa = PBXBuildFile; fileRef = DA577CC41998E60B007367ED /* decode.h */; };
		43A62A1C1D0E0A800089D7DD /* demux.h in Headers */ = {isa = PBXBuildFile; fileRef = DA577CC51998E60B007367ED /* demux.h */; };
		43A62A1D1D0E0A800089D7DD /* encode.h in Headers */ = {isa = PBXBuildFile; fileRef = DA577CC61998E60B007367ED /* encode.h */; };
		43A62A1E1D0E0A800089D7DD /* format_constants.h in Headers */ = {isa = PBXBuildFile; fileRef = DA577CC71998E60B007367ED /* format_constants.h */; };
		43A62A1F1D0E0A800089D7DD /* mux.h in Headers */ = {isa = PBXBuildFile; fileRef = DA577CC81998E60B007367ED /* mux.h */; };
		43A62A201D0E0A800089D7DD /* mux_types.h in Headers */ = {isa = PBXBuildFile; fileRef = DA577CC91998E60B007367ED /* mux_types.h */; };
		43A62A211D0E0A800089D7DD /* types.h in Headers */ = {isa = PBXBuildFile; fileRef = DA577CCA1998E60B007367ED /* types.h */; };
		43A918641D8308FE00B3925F /* SDImageCacheConfig.h in Headers */ = {isa = PBXBuildFile; fileRef = 43A918621D8308FE00B3925F /* SDImageCacheConfig.h */; settings = {ATTRIBUTES = (Public, ); }; };
		43A918651D8308FE00B3925F /* SDImageCacheConfig.h in Headers */ = {isa = PBXBuildFile; fileRef = 43A918621D8308FE00B3925F /* SDImageCacheConfig.h */; settings = {ATTRIBUTES = (Public, ); }; };
		43A918661D8308FE00B3925F /* SDImageCacheConfig.h in Headers */ = {isa = PBXBuildFile; fileRef = 43A918621D8308FE00B3925F /* SDImageCacheConfig.h */; settings = {ATTRIBUTES = (Public, ); }; };
		43A918671D8308FE00B3925F /* SDImageCacheConfig.h in Headers */ = {isa = PBXBuildFile; fileRef = 43A918621D8308FE00B3925F /* SDImageCacheConfig.h */; settings = {ATTRIBUTES = (Public, ); }; };
		43A918681D8308FE00B3925F /* SDImageCacheConfig.h in Headers */ = {isa = PBXBuildFile; fileRef = 43A918621D8308FE00B3925F /* SDImageCacheConfig.h */; settings = {ATTRIBUTES = (Public, ); }; };
		43A918691D8308FE00B3925F /* SDImageCacheConfig.h in Headers */ = {isa = PBXBuildFile; fileRef = 43A918621D8308FE00B3925F /* SDImageCacheConfig.h */; settings = {ATTRIBUTES = (Public, ); }; };
		43A9186B1D8308FE00B3925F /* SDImageCacheConfig.m in Sources */ = {isa = PBXBuildFile; fileRef = 43A918631D8308FE00B3925F /* SDImageCacheConfig.m */; };
		43A9186C1D8308FE00B3925F /* SDImageCacheConfig.m in Sources */ = {isa = PBXBuildFile; fileRef = 43A918631D8308FE00B3925F /* SDImageCacheConfig.m */; };
		43A9186D1D8308FE00B3925F /* SDImageCacheConfig.m in Sources */ = {isa = PBXBuildFile; fileRef = 43A918631D8308FE00B3925F /* SDImageCacheConfig.m */; };
		43A9186E1D8308FE00B3925F /* SDImageCacheConfig.m in Sources */ = {isa = PBXBuildFile; fileRef = 43A918631D8308FE00B3925F /* SDImageCacheConfig.m */; };
		43A9186F1D8308FE00B3925F /* SDImageCacheConfig.m in Sources */ = {isa = PBXBuildFile; fileRef = 43A918631D8308FE00B3925F /* SDImageCacheConfig.m */; };
		43A918701D8308FE00B3925F /* SDImageCacheConfig.m in Sources */ = {isa = PBXBuildFile; fileRef = 43A918631D8308FE00B3925F /* SDImageCacheConfig.m */; };
		43C8929A1D9D6DD70022038D /* anim_decode.c in Sources */ = {isa = PBXBuildFile; fileRef = 43C892981D9D6DD70022038D /* anim_decode.c */; };
		43C8929B1D9D6DD70022038D /* demux.c in Sources */ = {isa = PBXBuildFile; fileRef = 43C892991D9D6DD70022038D /* demux.c */; };
		43C8929C1D9D6DD90022038D /* anim_decode.c in Sources */ = {isa = PBXBuildFile; fileRef = 43C892981D9D6DD70022038D /* anim_decode.c */; };
		43C8929D1D9D6DD90022038D /* anim_decode.c in Sources */ = {isa = PBXBuildFile; fileRef = 43C892981D9D6DD70022038D /* anim_decode.c */; };
		43C8929E1D9D6DDA0022038D /* anim_decode.c in Sources */ = {isa = PBXBuildFile; fileRef = 43C892981D9D6DD70022038D /* anim_decode.c */; };
		43C8929F1D9D6DDA0022038D /* anim_decode.c in Sources */ = {isa = PBXBuildFile; fileRef = 43C892981D9D6DD70022038D /* anim_decode.c */; };
		43C892A01D9D6DDA0022038D /* anim_decode.c in Sources */ = {isa = PBXBuildFile; fileRef = 43C892981D9D6DD70022038D /* anim_decode.c */; };
		43C892A11D9D6DDC0022038D /* demux.c in Sources */ = {isa = PBXBuildFile; fileRef = 43C892991D9D6DD70022038D /* demux.c */; };
		43C892A21D9D6DDD0022038D /* demux.c in Sources */ = {isa = PBXBuildFile; fileRef = 43C892991D9D6DD70022038D /* demux.c */; };
		43C892A31D9D6DDD0022038D /* demux.c in Sources */ = {isa = PBXBuildFile; fileRef = 43C892991D9D6DD70022038D /* demux.c */; };
		43C892A41D9D6DDD0022038D /* demux.c in Sources */ = {isa = PBXBuildFile; fileRef = 43C892991D9D6DD70022038D /* demux.c */; };
		43C892A51D9D6DDE0022038D /* demux.c in Sources */ = {isa = PBXBuildFile; fileRef = 43C892991D9D6DD70022038D /* demux.c */; };
		43CE75761CFE9427006C64D0 /* FLAnimatedImage.h in Headers */ = {isa = PBXBuildFile; fileRef = 43CE75491CFE9427006C64D0 /* FLAnimatedImage.h */; settings = {ATTRIBUTES = (Public, ); }; };
		43CE75771CFE9427006C64D0 /* FLAnimatedImage.h in Headers */ = {isa = PBXBuildFile; fileRef = 43CE75491CFE9427006C64D0 /* FLAnimatedImage.h */; settings = {ATTRIBUTES = (Public, ); }; };
		43CE75781CFE9427006C64D0 /* FLAnimatedImage.h in Headers */ = {isa = PBXBuildFile; fileRef = 43CE75491CFE9427006C64D0 /* FLAnimatedImage.h */; settings = {ATTRIBUTES = (Public, ); }; };
		43CE75791CFE9427006C64D0 /* FLAnimatedImage.m in Sources */ = {isa = PBXBuildFile; fileRef = 43CE754A1CFE9427006C64D0 /* FLAnimatedImage.m */; };
		43CE757A1CFE9427006C64D0 /* FLAnimatedImage.m in Sources */ = {isa = PBXBuildFile; fileRef = 43CE754A1CFE9427006C64D0 /* FLAnimatedImage.m */; };
		43CE757B1CFE9427006C64D0 /* FLAnimatedImage.m in Sources */ = {isa = PBXBuildFile; fileRef = 43CE754A1CFE9427006C64D0 /* FLAnimatedImage.m */; };
		43CE757C1CFE9427006C64D0 /* FLAnimatedImageView.h in Headers */ = {isa = PBXBuildFile; fileRef = 43CE754B1CFE9427006C64D0 /* FLAnimatedImageView.h */; settings = {ATTRIBUTES = (Public, ); }; };
		43CE757D1CFE9427006C64D0 /* FLAnimatedImageView.h in Headers */ = {isa = PBXBuildFile; fileRef = 43CE754B1CFE9427006C64D0 /* FLAnimatedImageView.h */; settings = {ATTRIBUTES = (Public, ); }; };
		43CE757E1CFE9427006C64D0 /* FLAnimatedImageView.h in Headers */ = {isa = PBXBuildFile; fileRef = 43CE754B1CFE9427006C64D0 /* FLAnimatedImageView.h */; settings = {ATTRIBUTES = (Public, ); }; };
		43CE757F1CFE9427006C64D0 /* FLAnimatedImageView.m in Sources */ = {isa = PBXBuildFile; fileRef = 43CE754C1CFE9427006C64D0 /* FLAnimatedImageView.m */; };
		43CE75801CFE9427006C64D0 /* FLAnimatedImageView.m in Sources */ = {isa = PBXBuildFile; fileRef = 43CE754C1CFE9427006C64D0 /* FLAnimatedImageView.m */; };
		43CE75811CFE9427006C64D0 /* FLAnimatedImageView.m in Sources */ = {isa = PBXBuildFile; fileRef = 43CE754C1CFE9427006C64D0 /* FLAnimatedImageView.m */; };
		43CE75D01CFE98E0006C64D0 /* FLAnimatedImageView+WebCache.h in Headers */ = {isa = PBXBuildFile; fileRef = 43CE75CE1CFE98E0006C64D0 /* FLAnimatedImageView+WebCache.h */; settings = {ATTRIBUTES = (Public, ); }; };
		43CE75D11CFE98E0006C64D0 /* FLAnimatedImageView+WebCache.h in Headers */ = {isa = PBXBuildFile; fileRef = 43CE75CE1CFE98E0006C64D0 /* FLAnimatedImageView+WebCache.h */; settings = {ATTRIBUTES = (Public, ); }; };
		43CE75D21CFE98E0006C64D0 /* FLAnimatedImageView+WebCache.h in Headers */ = {isa = PBXBuildFile; fileRef = 43CE75CE1CFE98E0006C64D0 /* FLAnimatedImageView+WebCache.h */; settings = {ATTRIBUTES = (Public, ); }; };
		43CE75D31CFE98E0006C64D0 /* FLAnimatedImageView+WebCache.m in Sources */ = {isa = PBXBuildFile; fileRef = 43CE75CF1CFE98E0006C64D0 /* FLAnimatedImageView+WebCache.m */; };
		43CE75D41CFE98E0006C64D0 /* FLAnimatedImageView+WebCache.m in Sources */ = {isa = PBXBuildFile; fileRef = 43CE75CF1CFE98E0006C64D0 /* FLAnimatedImageView+WebCache.m */; };
		43CE75D51CFE98E0006C64D0 /* FLAnimatedImageView+WebCache.m in Sources */ = {isa = PBXBuildFile; fileRef = 43CE75CF1CFE98E0006C64D0 /* FLAnimatedImageView+WebCache.m */; };
		4A2CAE041AB4BB5400B6BC39 /* SDWebImage.h in Headers */ = {isa = PBXBuildFile; fileRef = 4A2CAE031AB4BB5400B6BC39 /* SDWebImage.h */; settings = {ATTRIBUTES = (Public, ); }; };
		4A2CAE181AB4BB6400B6BC39 /* SDWebImageCompat.h in Headers */ = {isa = PBXBuildFile; fileRef = 53922D88148C56230056699D /* SDWebImageCompat.h */; settings = {ATTRIBUTES = (Public, ); }; };
		4A2CAE191AB4BB6400B6BC39 /* SDWebImageCompat.m in Sources */ = {isa = PBXBuildFile; fileRef = 5340674F167780C40042B59E /* SDWebImageCompat.m */; };
		4A2CAE1A1AB4BB6400B6BC39 /* SDWebImageOperation.h in Headers */ = {isa = PBXBuildFile; fileRef = 530E49E71646388E002868E7 /* SDWebImageOperation.h */; settings = {ATTRIBUTES = (Public, ); }; };
		4A2CAE1B1AB4BB6800B6BC39 /* SDWebImageDownloader.h in Headers */ = {isa = PBXBuildFile; fileRef = 53922D8B148C56230056699D /* SDWebImageDownloader.h */; settings = {ATTRIBUTES = (Public, ); }; };
		4A2CAE1C1AB4BB6800B6BC39 /* SDWebImageDownloader.m in Sources */ = {isa = PBXBuildFile; fileRef = 53922D8C148C56230056699D /* SDWebImageDownloader.m */; };
		4A2CAE1D1AB4BB6800B6BC39 /* SDWebImageDownloaderOperation.h in Headers */ = {isa = PBXBuildFile; fileRef = 530E49E316460AE2002868E7 /* SDWebImageDownloaderOperation.h */; settings = {ATTRIBUTES = (Public, ); }; };
		4A2CAE1E1AB4BB6800B6BC39 /* SDWebImageDownloaderOperation.m in Sources */ = {isa = PBXBuildFile; fileRef = 530E49E416460AE2002868E7 /* SDWebImageDownloaderOperation.m */; };
		4A2CAE1F1AB4BB6C00B6BC39 /* SDImageCache.h in Headers */ = {isa = PBXBuildFile; fileRef = 53922D85148C56230056699D /* SDImageCache.h */; settings = {ATTRIBUTES = (Public, ); }; };
		4A2CAE201AB4BB6C00B6BC39 /* SDImageCache.m in Sources */ = {isa = PBXBuildFile; fileRef = 53922D86148C56230056699D /* SDImageCache.m */; };
		4A2CAE211AB4BB7000B6BC39 /* SDWebImageManager.h in Headers */ = {isa = PBXBuildFile; fileRef = 53922D8E148C56230056699D /* SDWebImageManager.h */; settings = {ATTRIBUTES = (Public, ); }; };
		4A2CAE221AB4BB7000B6BC39 /* SDWebImageManager.m in Sources */ = {isa = PBXBuildFile; fileRef = 53922D8F148C56230056699D /* SDWebImageManager.m */; };
		4A2CAE251AB4BB7000B6BC39 /* SDWebImagePrefetcher.h in Headers */ = {isa = PBXBuildFile; fileRef = 53922D91148C56230056699D /* SDWebImagePrefetcher.h */; settings = {ATTRIBUTES = (Public, ); }; };
		4A2CAE261AB4BB7000B6BC39 /* SDWebImagePrefetcher.m in Sources */ = {isa = PBXBuildFile; fileRef = 53922D92148C56230056699D /* SDWebImagePrefetcher.m */; };
		4A2CAE271AB4BB7500B6BC39 /* MKAnnotationView+WebCache.h in Headers */ = {isa = PBXBuildFile; fileRef = 535699B415113E7300A4C397 /* MKAnnotationView+WebCache.h */; settings = {ATTRIBUTES = (Public, ); }; };
		4A2CAE281AB4BB7500B6BC39 /* MKAnnotationView+WebCache.m in Sources */ = {isa = PBXBuildFile; fileRef = 535699B515113E7300A4C397 /* MKAnnotationView+WebCache.m */; };
		4A2CAE291AB4BB7500B6BC39 /* NSData+ImageContentType.h in Headers */ = {isa = PBXBuildFile; fileRef = 5D5B9140188EE8DD006D06BD /* NSData+ImageContentType.h */; settings = {ATTRIBUTES = (Public, ); }; };
		4A2CAE2A1AB4BB7500B6BC39 /* NSData+ImageContentType.m in Sources */ = {isa = PBXBuildFile; fileRef = 5D5B9141188EE8DD006D06BD /* NSData+ImageContentType.m */; };
		4A2CAE2B1AB4BB7500B6BC39 /* UIButton+WebCache.h in Headers */ = {isa = PBXBuildFile; fileRef = 53922D93148C56230056699D /* UIButton+WebCache.h */; settings = {ATTRIBUTES = (Public, ); }; };
		4A2CAE2C1AB4BB7500B6BC39 /* UIButton+WebCache.m in Sources */ = {isa = PBXBuildFile; fileRef = 53922D94148C56230056699D /* UIButton+WebCache.m */; };
		4A2CAE2D1AB4BB7500B6BC39 /* UIImage+GIF.h in Headers */ = {isa = PBXBuildFile; fileRef = A18A6CC5172DC28500419892 /* UIImage+GIF.h */; settings = {ATTRIBUTES = (Public, ); }; };
		4A2CAE2E1AB4BB7500B6BC39 /* UIImage+GIF.m in Sources */ = {isa = PBXBuildFile; fileRef = A18A6CC6172DC28500419892 /* UIImage+GIF.m */; };
		4A2CAE2F1AB4BB7500B6BC39 /* UIImage+MultiFormat.h in Headers */ = {isa = PBXBuildFile; fileRef = 53EDFB8817623F7C00698166 /* UIImage+MultiFormat.h */; settings = {ATTRIBUTES = (Public, ); }; };
		4A2CAE301AB4BB7500B6BC39 /* UIImage+MultiFormat.m in Sources */ = {isa = PBXBuildFile; fileRef = 53EDFB8917623F7C00698166 /* UIImage+MultiFormat.m */; };
		4A2CAE311AB4BB7500B6BC39 /* UIImage+WebP.h in Headers */ = {isa = PBXBuildFile; fileRef = 53EDFB911762547C00698166 /* UIImage+WebP.h */; settings = {ATTRIBUTES = (Public, ); }; };
		4A2CAE321AB4BB7500B6BC39 /* UIImage+WebP.m in Sources */ = {isa = PBXBuildFile; fileRef = 53EDFB921762547C00698166 /* UIImage+WebP.m */; };
		4A2CAE331AB4BB7500B6BC39 /* UIImageView+HighlightedWebCache.h in Headers */ = {isa = PBXBuildFile; fileRef = ABBE71A518C43B4D00B75E91 /* UIImageView+HighlightedWebCache.h */; settings = {ATTRIBUTES = (Public, ); }; };
		4A2CAE341AB4BB7500B6BC39 /* UIImageView+HighlightedWebCache.m in Sources */ = {isa = PBXBuildFile; fileRef = ABBE71A618C43B4D00B75E91 /* UIImageView+HighlightedWebCache.m */; };
		4A2CAE351AB4BB7500B6BC39 /* UIImageView+WebCache.h in Headers */ = {isa = PBXBuildFile; fileRef = 53922D95148C56230056699D /* UIImageView+WebCache.h */; settings = {ATTRIBUTES = (Public, ); }; };
		4A2CAE361AB4BB7500B6BC39 /* UIImageView+WebCache.m in Sources */ = {isa = PBXBuildFile; fileRef = 53922D96148C56230056699D /* UIImageView+WebCache.m */; };
		4A2CAE371AB4BB7500B6BC39 /* UIView+WebCacheOperation.h in Headers */ = {isa = PBXBuildFile; fileRef = AB615301192DA24600A2D8E9 /* UIView+WebCacheOperation.h */; settings = {ATTRIBUTES = (Public, ); }; };
		4A2CAE381AB4BB7500B6BC39 /* UIView+WebCacheOperation.m in Sources */ = {isa = PBXBuildFile; fileRef = AB615302192DA24600A2D8E9 /* UIView+WebCacheOperation.m */; };
		530E49E816464C25002868E7 /* SDWebImageOperation.h in Headers */ = {isa = PBXBuildFile; fileRef = 530E49E71646388E002868E7 /* SDWebImageOperation.h */; settings = {ATTRIBUTES = (Public, ); }; };
		530E49EA16464C7C002868E7 /* SDWebImageDownloaderOperation.h in Headers */ = {isa = PBXBuildFile; fileRef = 530E49E316460AE2002868E7 /* SDWebImageDownloaderOperation.h */; settings = {ATTRIBUTES = (Public, ); }; };
		530E49EC16464C84002868E7 /* SDWebImageDownloaderOperation.m in Sources */ = {isa = PBXBuildFile; fileRef = 530E49E416460AE2002868E7 /* SDWebImageDownloaderOperation.m */; };
		53406750167780C40042B59E /* SDWebImageCompat.m in Sources */ = {isa = PBXBuildFile; fileRef = 5340674F167780C40042B59E /* SDWebImageCompat.m */; };
		53761309155AD0D5005750A4 /* SDImageCache.m in Sources */ = {isa = PBXBuildFile; fileRef = 53922D86148C56230056699D /* SDImageCache.m */; };
		5376130B155AD0D5005750A4 /* SDWebImageDownloader.m in Sources */ = {isa = PBXBuildFile; fileRef = 53922D8C148C56230056699D /* SDWebImageDownloader.m */; };
		5376130C155AD0D5005750A4 /* SDWebImageManager.m in Sources */ = {isa = PBXBuildFile; fileRef = 53922D8F148C56230056699D /* SDWebImageManager.m */; };
		5376130D155AD0D5005750A4 /* SDWebImagePrefetcher.m in Sources */ = {isa = PBXBuildFile; fileRef = 53922D92148C56230056699D /* SDWebImagePrefetcher.m */; };
		5376130E155AD0D5005750A4 /* UIButton+WebCache.m in Sources */ = {isa = PBXBuildFile; fileRef = 53922D94148C56230056699D /* UIButton+WebCache.m */; };
		5376130F155AD0D5005750A4 /* UIImageView+WebCache.m in Sources */ = {isa = PBXBuildFile; fileRef = 53922D96148C56230056699D /* UIImageView+WebCache.m */; };
		53761312155AD0D5005750A4 /* UIKit.framework in Frameworks */ = {isa = PBXBuildFile; fileRef = 53FB894814D35E9E0020B787 /* UIKit.framework */; };
		53761313155AD0D5005750A4 /* Foundation.framework in Frameworks */ = {isa = PBXBuildFile; fileRef = 53922D72148C55820056699D /* Foundation.framework */; };
		53761314155AD0D5005750A4 /* CoreGraphics.framework in Frameworks */ = {isa = PBXBuildFile; fileRef = 53FB893F14D35D1A0020B787 /* CoreGraphics.framework */; };
		53761316155AD0D5005750A4 /* SDImageCache.h in Headers */ = {isa = PBXBuildFile; fileRef = 53922D85148C56230056699D /* SDImageCache.h */; settings = {ATTRIBUTES = (Public, ); }; };
		53761318155AD0D5005750A4 /* SDWebImageCompat.h in Headers */ = {isa = PBXBuildFile; fileRef = 53922D88148C56230056699D /* SDWebImageCompat.h */; settings = {ATTRIBUTES = (Public, ); }; };
		5376131A155AD0D5005750A4 /* SDWebImageDownloader.h in Headers */ = {isa = PBXBuildFile; fileRef = 53922D8B148C56230056699D /* SDWebImageDownloader.h */; settings = {ATTRIBUTES = (Public, ); }; };
		5376131C155AD0D5005750A4 /* SDWebImageManager.h in Headers */ = {isa = PBXBuildFile; fileRef = 53922D8E148C56230056699D /* SDWebImageManager.h */; settings = {ATTRIBUTES = (Public, ); }; };
		5376131E155AD0D5005750A4 /* SDWebImagePrefetcher.h in Headers */ = {isa = PBXBuildFile; fileRef = 53922D91148C56230056699D /* SDWebImagePrefetcher.h */; settings = {ATTRIBUTES = (Public, ); }; };
		5376131F155AD0D5005750A4 /* UIButton+WebCache.h in Headers */ = {isa = PBXBuildFile; fileRef = 53922D93148C56230056699D /* UIButton+WebCache.h */; settings = {ATTRIBUTES = (Public, ); }; };
		53761320155AD0D5005750A4 /* UIImageView+WebCache.h in Headers */ = {isa = PBXBuildFile; fileRef = 53922D95148C56230056699D /* UIImageView+WebCache.h */; settings = {ATTRIBUTES = (Public, ); }; };
		53EDFB8A17623F7C00698166 /* UIImage+MultiFormat.h in Headers */ = {isa = PBXBuildFile; fileRef = 53EDFB8817623F7C00698166 /* UIImage+MultiFormat.h */; settings = {ATTRIBUTES = (Public, ); }; };
		53EDFB8C17623F7C00698166 /* UIImage+MultiFormat.m in Sources */ = {isa = PBXBuildFile; fileRef = 53EDFB8917623F7C00698166 /* UIImage+MultiFormat.m */; };
		5D5B9142188EE8DD006D06BD /* NSData+ImageContentType.h in Headers */ = {isa = PBXBuildFile; fileRef = 5D5B9140188EE8DD006D06BD /* NSData+ImageContentType.h */; settings = {ATTRIBUTES = (Public, ); }; };
		5D5B9145188EE8DD006D06BD /* NSData+ImageContentType.m in Sources */ = {isa = PBXBuildFile; fileRef = 5D5B9141188EE8DD006D06BD /* NSData+ImageContentType.m */; };
		80377BF81F2F665300F89830 /* bit_reader_inl_utils.h in Headers */ = {isa = PBXBuildFile; fileRef = 80377BDE1F2F665300F89830 /* bit_reader_inl_utils.h */; };
		80377BF91F2F665300F89830 /* bit_reader_utils.c in Sources */ = {isa = PBXBuildFile; fileRef = 80377BDF1F2F665300F89830 /* bit_reader_utils.c */; };
		80377BFA1F2F665300F89830 /* bit_reader_utils.h in Headers */ = {isa = PBXBuildFile; fileRef = 80377BE01F2F665300F89830 /* bit_reader_utils.h */; };
		80377BFB1F2F665300F89830 /* bit_writer_utils.c in Sources */ = {isa = PBXBuildFile; fileRef = 80377BE11F2F665300F89830 /* bit_writer_utils.c */; };
		80377BFC1F2F665300F89830 /* bit_writer_utils.h in Headers */ = {isa = PBXBuildFile; fileRef = 80377BE21F2F665300F89830 /* bit_writer_utils.h */; };
		80377BFD1F2F665300F89830 /* color_cache_utils.c in Sources */ = {isa = PBXBuildFile; fileRef = 80377BE31F2F665300F89830 /* color_cache_utils.c */; };
		80377BFE1F2F665300F89830 /* color_cache_utils.h in Headers */ = {isa = PBXBuildFile; fileRef = 80377BE41F2F665300F89830 /* color_cache_utils.h */; };
		80377BFF1F2F665300F89830 /* endian_inl_utils.h in Headers */ = {isa = PBXBuildFile; fileRef = 80377BE51F2F665300F89830 /* endian_inl_utils.h */; };
		80377C001F2F665300F89830 /* filters_utils.c in Sources */ = {isa = PBXBuildFile; fileRef = 80377BE61F2F665300F89830 /* filters_utils.c */; };
		80377C011F2F665300F89830 /* filters_utils.h in Headers */ = {isa = PBXBuildFile; fileRef = 80377BE71F2F665300F89830 /* filters_utils.h */; };
		80377C021F2F665300F89830 /* huffman_encode_utils.c in Sources */ = {isa = PBXBuildFile; fileRef = 80377BE81F2F665300F89830 /* huffman_encode_utils.c */; };
		80377C031F2F665300F89830 /* huffman_encode_utils.h in Headers */ = {isa = PBXBuildFile; fileRef = 80377BE91F2F665300F89830 /* huffman_encode_utils.h */; };
		80377C041F2F665300F89830 /* huffman_utils.c in Sources */ = {isa = PBXBuildFile; fileRef = 80377BEA1F2F665300F89830 /* huffman_utils.c */; };
		80377C051F2F665300F89830 /* huffman_utils.h in Headers */ = {isa = PBXBuildFile; fileRef = 80377BEB1F2F665300F89830 /* huffman_utils.h */; };
		80377C061F2F665300F89830 /* quant_levels_dec_utils.c in Sources */ = {isa = PBXBuildFile; fileRef = 80377BEC1F2F665300F89830 /* quant_levels_dec_utils.c */; };
		80377C071F2F665300F89830 /* quant_levels_dec_utils.h in Headers */ = {isa = PBXBuildFile; fileRef = 80377BED1F2F665300F89830 /* quant_levels_dec_utils.h */; };
		80377C081F2F665300F89830 /* quant_levels_utils.c in Sources */ = {isa = PBXBuildFile; fileRef = 80377BEE1F2F665300F89830 /* quant_levels_utils.c */; };
		80377C091F2F665300F89830 /* quant_levels_utils.h in Headers */ = {isa = PBXBuildFile; fileRef = 80377BEF1F2F665300F89830 /* quant_levels_utils.h */; };
		80377C0A1F2F665300F89830 /* random_utils.c in Sources */ = {isa = PBXBuildFile; fileRef = 80377BF01F2F665300F89830 /* random_utils.c */; };
		80377C0B1F2F665300F89830 /* random_utils.h in Headers */ = {isa = PBXBuildFile; fileRef = 80377BF11F2F665300F89830 /* random_utils.h */; };
		80377C0C1F2F665300F89830 /* rescaler_utils.c in Sources */ = {isa = PBXBuildFile; fileRef = 80377BF21F2F665300F89830 /* rescaler_utils.c */; };
		80377C0D1F2F665300F89830 /* rescaler_utils.h in Headers */ = {isa = PBXBuildFile; fileRef = 80377BF31F2F665300F89830 /* rescaler_utils.h */; };
		80377C0E1F2F665300F89830 /* thread_utils.c in Sources */ = {isa = PBXBuildFile; fileRef = 80377BF41F2F665300F89830 /* thread_utils.c */; };
		80377C0F1F2F665300F89830 /* thread_utils.h in Headers */ = {isa = PBXBuildFile; fileRef = 80377BF51F2F665300F89830 /* thread_utils.h */; };
		80377C101F2F665300F89830 /* utils.c in Sources */ = {isa = PBXBuildFile; fileRef = 80377BF61F2F665300F89830 /* utils.c */; };
		80377C111F2F665300F89830 /* utils.h in Headers */ = {isa = PBXBuildFile; fileRef = 80377BF71F2F665300F89830 /* utils.h */; };
		80377C121F2F666300F89830 /* bit_reader_inl_utils.h in Headers */ = {isa = PBXBuildFile; fileRef = 80377BDE1F2F665300F89830 /* bit_reader_inl_utils.h */; };
		80377C131F2F666300F89830 /* bit_reader_utils.c in Sources */ = {isa = PBXBuildFile; fileRef = 80377BDF1F2F665300F89830 /* bit_reader_utils.c */; };
		80377C141F2F666300F89830 /* bit_reader_utils.h in Headers */ = {isa = PBXBuildFile; fileRef = 80377BE01F2F665300F89830 /* bit_reader_utils.h */; };
		80377C151F2F666300F89830 /* bit_writer_utils.c in Sources */ = {isa = PBXBuildFile; fileRef = 80377BE11F2F665300F89830 /* bit_writer_utils.c */; };
		80377C161F2F666300F89830 /* bit_writer_utils.h in Headers */ = {isa = PBXBuildFile; fileRef = 80377BE21F2F665300F89830 /* bit_writer_utils.h */; };
		80377C171F2F666300F89830 /* color_cache_utils.c in Sources */ = {isa = PBXBuildFile; fileRef = 80377BE31F2F665300F89830 /* color_cache_utils.c */; };
		80377C181F2F666300F89830 /* color_cache_utils.h in Headers */ = {isa = PBXBuildFile; fileRef = 80377BE41F2F665300F89830 /* color_cache_utils.h */; };
		80377C191F2F666300F89830 /* endian_inl_utils.h in Headers */ = {isa = PBXBuildFile; fileRef = 80377BE51F2F665300F89830 /* endian_inl_utils.h */; };
		80377C1A1F2F666300F89830 /* filters_utils.c in Sources */ = {isa = PBXBuildFile; fileRef = 80377BE61F2F665300F89830 /* filters_utils.c */; };
		80377C1B1F2F666300F89830 /* filters_utils.h in Headers */ = {isa = PBXBuildFile; fileRef = 80377BE71F2F665300F89830 /* filters_utils.h */; };
		80377C1C1F2F666300F89830 /* huffman_encode_utils.c in Sources */ = {isa = PBXBuildFile; fileRef = 80377BE81F2F665300F89830 /* huffman_encode_utils.c */; };
		80377C1D1F2F666300F89830 /* huffman_encode_utils.h in Headers */ = {isa = PBXBuildFile; fileRef = 80377BE91F2F665300F89830 /* huffman_encode_utils.h */; };
		80377C1E1F2F666300F89830 /* huffman_utils.c in Sources */ = {isa = PBXBuildFile; fileRef = 80377BEA1F2F665300F89830 /* huffman_utils.c */; };
		80377C1F1F2F666300F89830 /* huffman_utils.h in Headers */ = {isa = PBXBuildFile; fileRef = 80377BEB1F2F665300F89830 /* huffman_utils.h */; };
		80377C201F2F666300F89830 /* quant_levels_dec_utils.c in Sources */ = {isa = PBXBuildFile; fileRef = 80377BEC1F2F665300F89830 /* quant_levels_dec_utils.c */; };
		80377C211F2F666300F89830 /* quant_levels_dec_utils.h in Headers */ = {isa = PBXBuildFile; fileRef = 80377BED1F2F665300F89830 /* quant_levels_dec_utils.h */; };
		80377C221F2F666300F89830 /* quant_levels_utils.c in Sources */ = {isa = PBXBuildFile; fileRef = 80377BEE1F2F665300F89830 /* quant_levels_utils.c */; };
		80377C231F2F666300F89830 /* quant_levels_utils.h in Headers */ = {isa = PBXBuildFile; fileRef = 80377BEF1F2F665300F89830 /* quant_levels_utils.h */; };
		80377C241F2F666300F89830 /* random_utils.c in Sources */ = {isa = PBXBuildFile; fileRef = 80377BF01F2F665300F89830 /* random_utils.c */; };
		80377C251F2F666300F89830 /* random_utils.h in Headers */ = {isa = PBXBuildFile; fileRef = 80377BF11F2F665300F89830 /* random_utils.h */; };
		80377C261F2F666300F89830 /* rescaler_utils.c in Sources */ = {isa = PBXBuildFile; fileRef = 80377BF21F2F665300F89830 /* rescaler_utils.c */; };
		80377C271F2F666300F89830 /* rescaler_utils.h in Headers */ = {isa = PBXBuildFile; fileRef = 80377BF31F2F665300F89830 /* rescaler_utils.h */; };
		80377C281F2F666300F89830 /* thread_utils.c in Sources */ = {isa = PBXBuildFile; fileRef = 80377BF41F2F665300F89830 /* thread_utils.c */; };
		80377C291F2F666300F89830 /* thread_utils.h in Headers */ = {isa = PBXBuildFile; fileRef = 80377BF51F2F665300F89830 /* thread_utils.h */; };
		80377C2A1F2F666300F89830 /* utils.c in Sources */ = {isa = PBXBuildFile; fileRef = 80377BF61F2F665300F89830 /* utils.c */; };
		80377C2B1F2F666300F89830 /* utils.h in Headers */ = {isa = PBXBuildFile; fileRef = 80377BF71F2F665300F89830 /* utils.h */; };
		80377C2C1F2F666300F89830 /* bit_reader_inl_utils.h in Headers */ = {isa = PBXBuildFile; fileRef = 80377BDE1F2F665300F89830 /* bit_reader_inl_utils.h */; };
		80377C2D1F2F666300F89830 /* bit_reader_utils.c in Sources */ = {isa = PBXBuildFile; fileRef = 80377BDF1F2F665300F89830 /* bit_reader_utils.c */; };
		80377C2E1F2F666300F89830 /* bit_reader_utils.h in Headers */ = {isa = PBXBuildFile; fileRef = 80377BE01F2F665300F89830 /* bit_reader_utils.h */; };
		80377C2F1F2F666300F89830 /* bit_writer_utils.c in Sources */ = {isa = PBXBuildFile; fileRef = 80377BE11F2F665300F89830 /* bit_writer_utils.c */; };
		80377C301F2F666300F89830 /* bit_writer_utils.h in Headers */ = {isa = PBXBuildFile; fileRef = 80377BE21F2F665300F89830 /* bit_writer_utils.h */; };
		80377C311F2F666300F89830 /* color_cache_utils.c in Sources */ = {isa = PBXBuildFile; fileRef = 80377BE31F2F665300F89830 /* color_cache_utils.c */; };
		80377C321F2F666300F89830 /* color_cache_utils.h in Headers */ = {isa = PBXBuildFile; fileRef = 80377BE41F2F665300F89830 /* color_cache_utils.h */; };
		80377C331F2F666300F89830 /* endian_inl_utils.h in Headers */ = {isa = PBXBuildFile; fileRef = 80377BE51F2F665300F89830 /* endian_inl_utils.h */; };
		80377C341F2F666300F89830 /* filters_utils.c in Sources */ = {isa = PBXBuildFile; fileRef = 80377BE61F2F665300F89830 /* filters_utils.c */; };
		80377C351F2F666300F89830 /* filters_utils.h in Headers */ = {isa = PBXBuildFile; fileRef = 80377BE71F2F665300F89830 /* filters_utils.h */; };
		80377C361F2F666300F89830 /* huffman_encode_utils.c in Sources */ = {isa = PBXBuildFile; fileRef = 80377BE81F2F665300F89830 /* huffman_encode_utils.c */; };
		80377C371F2F666300F89830 /* huffman_encode_utils.h in Headers */ = {isa = PBXBuildFile; fileRef = 80377BE91F2F665300F89830 /* huffman_encode_utils.h */; };
		80377C381F2F666300F89830 /* huffman_utils.c in Sources */ = {isa = PBXBuildFile; fileRef = 80377BEA1F2F665300F89830 /* huffman_utils.c */; };
		80377C391F2F666300F89830 /* huffman_utils.h in Headers */ = {isa = PBXBuildFile; fileRef = 80377BEB1F2F665300F89830 /* huffman_utils.h */; };
		80377C3A1F2F666300F89830 /* quant_levels_dec_utils.c in Sources */ = {isa = PBXBuildFile; fileRef = 80377BEC1F2F665300F89830 /* quant_levels_dec_utils.c */; };
		80377C3B1F2F666300F89830 /* quant_levels_dec_utils.h in Headers */ = {isa = PBXBuildFile; fileRef = 80377BED1F2F665300F89830 /* quant_levels_dec_utils.h */; };
		80377C3C1F2F666300F89830 /* quant_levels_utils.c in Sources */ = {isa = PBXBuildFile; fileRef = 80377BEE1F2F665300F89830 /* quant_levels_utils.c */; };
		80377C3D1F2F666300F89830 /* quant_levels_utils.h in Headers */ = {isa = PBXBuildFile; fileRef = 80377BEF1F2F665300F89830 /* quant_levels_utils.h */; };
		80377C3E1F2F666300F89830 /* random_utils.c in Sources */ = {isa = PBXBuildFile; fileRef = 80377BF01F2F665300F89830 /* random_utils.c */; };
		80377C3F1F2F666300F89830 /* random_utils.h in Headers */ = {isa = PBXBuildFile; fileRef = 80377BF11F2F665300F89830 /* random_utils.h */; };
		80377C401F2F666300F89830 /* rescaler_utils.c in Sources */ = {isa = PBXBuildFile; fileRef = 80377BF21F2F665300F89830 /* rescaler_utils.c */; };
		80377C411F2F666300F89830 /* rescaler_utils.h in Headers */ = {isa = PBXBuildFile; fileRef = 80377BF31F2F665300F89830 /* rescaler_utils.h */; };
		80377C421F2F666300F89830 /* thread_utils.c in Sources */ = {isa = PBXBuildFile; fileRef = 80377BF41F2F665300F89830 /* thread_utils.c */; };
		80377C431F2F666300F89830 /* thread_utils.h in Headers */ = {isa = PBXBuildFile; fileRef = 80377BF51F2F665300F89830 /* thread_utils.h */; };
		80377C441F2F666300F89830 /* utils.c in Sources */ = {isa = PBXBuildFile; fileRef = 80377BF61F2F665300F89830 /* utils.c */; };
		80377C451F2F666300F89830 /* utils.h in Headers */ = {isa = PBXBuildFile; fileRef = 80377BF71F2F665300F89830 /* utils.h */; };
		80377C461F2F666300F89830 /* bit_reader_inl_utils.h in Headers */ = {isa = PBXBuildFile; fileRef = 80377BDE1F2F665300F89830 /* bit_reader_inl_utils.h */; };
		80377C471F2F666300F89830 /* bit_reader_utils.c in Sources */ = {isa = PBXBuildFile; fileRef = 80377BDF1F2F665300F89830 /* bit_reader_utils.c */; };
		80377C481F2F666300F89830 /* bit_reader_utils.h in Headers */ = {isa = PBXBuildFile; fileRef = 80377BE01F2F665300F89830 /* bit_reader_utils.h */; };
		80377C491F2F666300F89830 /* bit_writer_utils.c in Sources */ = {isa = PBXBuildFile; fileRef = 80377BE11F2F665300F89830 /* bit_writer_utils.c */; };
		80377C4A1F2F666300F89830 /* bit_writer_utils.h in Headers */ = {isa = PBXBuildFile; fileRef = 80377BE21F2F665300F89830 /* bit_writer_utils.h */; };
		80377C4B1F2F666300F89830 /* color_cache_utils.c in Sources */ = {isa = PBXBuildFile; fileRef = 80377BE31F2F665300F89830 /* color_cache_utils.c */; };
		80377C4C1F2F666300F89830 /* color_cache_utils.h in Headers */ = {isa = PBXBuildFile; fileRef = 80377BE41F2F665300F89830 /* color_cache_utils.h */; };
		80377C4D1F2F666300F89830 /* endian_inl_utils.h in Headers */ = {isa = PBXBuildFile; fileRef = 80377BE51F2F665300F89830 /* endian_inl_utils.h */; };
		80377C4E1F2F666300F89830 /* filters_utils.c in Sources */ = {isa = PBXBuildFile; fileRef = 80377BE61F2F665300F89830 /* filters_utils.c */; };
		80377C4F1F2F666300F89830 /* filters_utils.h in Headers */ = {isa = PBXBuildFile; fileRef = 80377BE71F2F665300F89830 /* filters_utils.h */; };
		80377C501F2F666300F89830 /* huffman_encode_utils.c in Sources */ = {isa = PBXBuildFile; fileRef = 80377BE81F2F665300F89830 /* huffman_encode_utils.c */; };
		80377C511F2F666300F89830 /* huffman_encode_utils.h in Headers */ = {isa = PBXBuildFile; fileRef = 80377BE91F2F665300F89830 /* huffman_encode_utils.h */; };
		80377C521F2F666300F89830 /* huffman_utils.c in Sources */ = {isa = PBXBuildFile; fileRef = 80377BEA1F2F665300F89830 /* huffman_utils.c */; };
		80377C531F2F666300F89830 /* huffman_utils.h in Headers */ = {isa = PBXBuildFile; fileRef = 80377BEB1F2F665300F89830 /* huffman_utils.h */; };
		80377C541F2F666300F89830 /* quant_levels_dec_utils.c in Sources */ = {isa = PBXBuildFile; fileRef = 80377BEC1F2F665300F89830 /* quant_levels_dec_utils.c */; };
		80377C551F2F666300F89830 /* quant_levels_dec_utils.h in Headers */ = {isa = PBXBuildFile; fileRef = 80377BED1F2F665300F89830 /* quant_levels_dec_utils.h */; };
		80377C561F2F666300F89830 /* quant_levels_utils.c in Sources */ = {isa = PBXBuildFile; fileRef = 80377BEE1F2F665300F89830 /* quant_levels_utils.c */; };
		80377C571F2F666300F89830 /* quant_levels_utils.h in Headers */ = {isa = PBXBuildFile; fileRef = 80377BEF1F2F665300F89830 /* quant_levels_utils.h */; };
		80377C581F2F666300F89830 /* random_utils.c in Sources */ = {isa = PBXBuildFile; fileRef = 80377BF01F2F665300F89830 /* random_utils.c */; };
		80377C591F2F666300F89830 /* random_utils.h in Headers */ = {isa = PBXBuildFile; fileRef = 80377BF11F2F665300F89830 /* random_utils.h */; };
		80377C5A1F2F666300F89830 /* rescaler_utils.c in Sources */ = {isa = PBXBuildFile; fileRef = 80377BF21F2F665300F89830 /* rescaler_utils.c */; };
		80377C5B1F2F666300F89830 /* rescaler_utils.h in Headers */ = {isa = PBXBuildFile; fileRef = 80377BF31F2F665300F89830 /* rescaler_utils.h */; };
		80377C5C1F2F666300F89830 /* thread_utils.c in Sources */ = {isa = PBXBuildFile; fileRef = 80377BF41F2F665300F89830 /* thread_utils.c */; };
		80377C5D1F2F666300F89830 /* thread_utils.h in Headers */ = {isa = PBXBuildFile; fileRef = 80377BF51F2F665300F89830 /* thread_utils.h */; };
		80377C5E1F2F666300F89830 /* utils.c in Sources */ = {isa = PBXBuildFile; fileRef = 80377BF61F2F665300F89830 /* utils.c */; };
		80377C5F1F2F666300F89830 /* utils.h in Headers */ = {isa = PBXBuildFile; fileRef = 80377BF71F2F665300F89830 /* utils.h */; };
		80377C601F2F666400F89830 /* bit_reader_inl_utils.h in Headers */ = {isa = PBXBuildFile; fileRef = 80377BDE1F2F665300F89830 /* bit_reader_inl_utils.h */; };
		80377C611F2F666400F89830 /* bit_reader_utils.c in Sources */ = {isa = PBXBuildFile; fileRef = 80377BDF1F2F665300F89830 /* bit_reader_utils.c */; };
		80377C621F2F666400F89830 /* bit_reader_utils.h in Headers */ = {isa = PBXBuildFile; fileRef = 80377BE01F2F665300F89830 /* bit_reader_utils.h */; };
		80377C631F2F666400F89830 /* bit_writer_utils.c in Sources */ = {isa = PBXBuildFile; fileRef = 80377BE11F2F665300F89830 /* bit_writer_utils.c */; };
		80377C641F2F666400F89830 /* bit_writer_utils.h in Headers */ = {isa = PBXBuildFile; fileRef = 80377BE21F2F665300F89830 /* bit_writer_utils.h */; };
		80377C651F2F666400F89830 /* color_cache_utils.c in Sources */ = {isa = PBXBuildFile; fileRef = 80377BE31F2F665300F89830 /* color_cache_utils.c */; };
		80377C661F2F666400F89830 /* color_cache_utils.h in Headers */ = {isa = PBXBuildFile; fileRef = 80377BE41F2F665300F89830 /* color_cache_utils.h */; };
		80377C671F2F666400F89830 /* endian_inl_utils.h in Headers */ = {isa = PBXBuildFile; fileRef = 80377BE51F2F665300F89830 /* endian_inl_utils.h */; };
		80377C681F2F666400F89830 /* filters_utils.c in Sources */ = {isa = PBXBuildFile; fileRef = 80377BE61F2F665300F89830 /* filters_utils.c */; };
		80377C691F2F666400F89830 /* filters_utils.h in Headers */ = {isa = PBXBuildFile; fileRef = 80377BE71F2F665300F89830 /* filters_utils.h */; };
		80377C6A1F2F666400F89830 /* huffman_encode_utils.c in Sources */ = {isa = PBXBuildFile; fileRef = 80377BE81F2F665300F89830 /* huffman_encode_utils.c */; };
		80377C6B1F2F666400F89830 /* huffman_encode_utils.h in Headers */ = {isa = PBXBuildFile; fileRef = 80377BE91F2F665300F89830 /* huffman_encode_utils.h */; };
		80377C6C1F2F666400F89830 /* huffman_utils.c in Sources */ = {isa = PBXBuildFile; fileRef = 80377BEA1F2F665300F89830 /* huffman_utils.c */; };
		80377C6D1F2F666400F89830 /* huffman_utils.h in Headers */ = {isa = PBXBuildFile; fileRef = 80377BEB1F2F665300F89830 /* huffman_utils.h */; };
		80377C6E1F2F666400F89830 /* quant_levels_dec_utils.c in Sources */ = {isa = PBXBuildFile; fileRef = 80377BEC1F2F665300F89830 /* quant_levels_dec_utils.c */; };
		80377C6F1F2F666400F89830 /* quant_levels_dec_utils.h in Headers */ = {isa = PBXBuildFile; fileRef = 80377BED1F2F665300F89830 /* quant_levels_dec_utils.h */; };
		80377C701F2F666400F89830 /* quant_levels_utils.c in Sources */ = {isa = PBXBuildFile; fileRef = 80377BEE1F2F665300F89830 /* quant_levels_utils.c */; };
		80377C711F2F666400F89830 /* quant_levels_utils.h in Headers */ = {isa = PBXBuildFile; fileRef = 80377BEF1F2F665300F89830 /* quant_levels_utils.h */; };
		80377C721F2F666400F89830 /* random_utils.c in Sources */ = {isa = PBXBuildFile; fileRef = 80377BF01F2F665300F89830 /* random_utils.c */; };
		80377C731F2F666400F89830 /* random_utils.h in Headers */ = {isa = PBXBuildFile; fileRef = 80377BF11F2F665300F89830 /* random_utils.h */; };
		80377C741F2F666400F89830 /* rescaler_utils.c in Sources */ = {isa = PBXBuildFile; fileRef = 80377BF21F2F665300F89830 /* rescaler_utils.c */; };
		80377C751F2F666400F89830 /* rescaler_utils.h in Headers */ = {isa = PBXBuildFile; fileRef = 80377BF31F2F665300F89830 /* rescaler_utils.h */; };
		80377C761F2F666400F89830 /* thread_utils.c in Sources */ = {isa = PBXBuildFile; fileRef = 80377BF41F2F665300F89830 /* thread_utils.c */; };
		80377C771F2F666400F89830 /* thread_utils.h in Headers */ = {isa = PBXBuildFile; fileRef = 80377BF51F2F665300F89830 /* thread_utils.h */; };
		80377C781F2F666400F89830 /* utils.c in Sources */ = {isa = PBXBuildFile; fileRef = 80377BF61F2F665300F89830 /* utils.c */; };
		80377C791F2F666400F89830 /* utils.h in Headers */ = {isa = PBXBuildFile; fileRef = 80377BF71F2F665300F89830 /* utils.h */; };
		80377C7A1F2F666400F89830 /* bit_reader_inl_utils.h in Headers */ = {isa = PBXBuildFile; fileRef = 80377BDE1F2F665300F89830 /* bit_reader_inl_utils.h */; };
		80377C7B1F2F666400F89830 /* bit_reader_utils.c in Sources */ = {isa = PBXBuildFile; fileRef = 80377BDF1F2F665300F89830 /* bit_reader_utils.c */; };
		80377C7C1F2F666400F89830 /* bit_reader_utils.h in Headers */ = {isa = PBXBuildFile; fileRef = 80377BE01F2F665300F89830 /* bit_reader_utils.h */; };
		80377C7D1F2F666400F89830 /* bit_writer_utils.c in Sources */ = {isa = PBXBuildFile; fileRef = 80377BE11F2F665300F89830 /* bit_writer_utils.c */; };
		80377C7E1F2F666400F89830 /* bit_writer_utils.h in Headers */ = {isa = PBXBuildFile; fileRef = 80377BE21F2F665300F89830 /* bit_writer_utils.h */; };
		80377C7F1F2F666400F89830 /* color_cache_utils.c in Sources */ = {isa = PBXBuildFile; fileRef = 80377BE31F2F665300F89830 /* color_cache_utils.c */; };
		80377C801F2F666400F89830 /* color_cache_utils.h in Headers */ = {isa = PBXBuildFile; fileRef = 80377BE41F2F665300F89830 /* color_cache_utils.h */; };
		80377C811F2F666400F89830 /* endian_inl_utils.h in Headers */ = {isa = PBXBuildFile; fileRef = 80377BE51F2F665300F89830 /* endian_inl_utils.h */; };
		80377C821F2F666400F89830 /* filters_utils.c in Sources */ = {isa = PBXBuildFile; fileRef = 80377BE61F2F665300F89830 /* filters_utils.c */; };
		80377C831F2F666400F89830 /* filters_utils.h in Headers */ = {isa = PBXBuildFile; fileRef = 80377BE71F2F665300F89830 /* filters_utils.h */; };
		80377C841F2F666400F89830 /* huffman_encode_utils.c in Sources */ = {isa = PBXBuildFile; fileRef = 80377BE81F2F665300F89830 /* huffman_encode_utils.c */; };
		80377C851F2F666400F89830 /* huffman_encode_utils.h in Headers */ = {isa = PBXBuildFile; fileRef = 80377BE91F2F665300F89830 /* huffman_encode_utils.h */; };
		80377C861F2F666400F89830 /* huffman_utils.c in Sources */ = {isa = PBXBuildFile; fileRef = 80377BEA1F2F665300F89830 /* huffman_utils.c */; };
		80377C871F2F666400F89830 /* huffman_utils.h in Headers */ = {isa = PBXBuildFile; fileRef = 80377BEB1F2F665300F89830 /* huffman_utils.h */; };
		80377C881F2F666400F89830 /* quant_levels_dec_utils.c in Sources */ = {isa = PBXBuildFile; fileRef = 80377BEC1F2F665300F89830 /* quant_levels_dec_utils.c */; };
		80377C891F2F666400F89830 /* quant_levels_dec_utils.h in Headers */ = {isa = PBXBuildFile; fileRef = 80377BED1F2F665300F89830 /* quant_levels_dec_utils.h */; };
		80377C8A1F2F666400F89830 /* quant_levels_utils.c in Sources */ = {isa = PBXBuildFile; fileRef = 80377BEE1F2F665300F89830 /* quant_levels_utils.c */; };
		80377C8B1F2F666400F89830 /* quant_levels_utils.h in Headers */ = {isa = PBXBuildFile; fileRef = 80377BEF1F2F665300F89830 /* quant_levels_utils.h */; };
		80377C8C1F2F666400F89830 /* random_utils.c in Sources */ = {isa = PBXBuildFile; fileRef = 80377BF01F2F665300F89830 /* random_utils.c */; };
		80377C8D1F2F666400F89830 /* random_utils.h in Headers */ = {isa = PBXBuildFile; fileRef = 80377BF11F2F665300F89830 /* random_utils.h */; };
		80377C8E1F2F666400F89830 /* rescaler_utils.c in Sources */ = {isa = PBXBuildFile; fileRef = 80377BF21F2F665300F89830 /* rescaler_utils.c */; };
		80377C8F1F2F666400F89830 /* rescaler_utils.h in Headers */ = {isa = PBXBuildFile; fileRef = 80377BF31F2F665300F89830 /* rescaler_utils.h */; };
		80377C901F2F666400F89830 /* thread_utils.c in Sources */ = {isa = PBXBuildFile; fileRef = 80377BF41F2F665300F89830 /* thread_utils.c */; };
		80377C911F2F666400F89830 /* thread_utils.h in Headers */ = {isa = PBXBuildFile; fileRef = 80377BF51F2F665300F89830 /* thread_utils.h */; };
		80377C921F2F666400F89830 /* utils.c in Sources */ = {isa = PBXBuildFile; fileRef = 80377BF61F2F665300F89830 /* utils.c */; };
		80377C931F2F666400F89830 /* utils.h in Headers */ = {isa = PBXBuildFile; fileRef = 80377BF71F2F665300F89830 /* utils.h */; };
		80377CD91F2F66A100F89830 /* alpha_processing_mips_dsp_r2.c in Sources */ = {isa = PBXBuildFile; fileRef = 80377C941F2F66A100F89830 /* alpha_processing_mips_dsp_r2.c */; };
		80377CDA1F2F66A100F89830 /* alpha_processing_neon.c in Sources */ = {isa = PBXBuildFile; fileRef = 80377C951F2F66A100F89830 /* alpha_processing_neon.c */; };
		80377CDB1F2F66A100F89830 /* alpha_processing_sse2.c in Sources */ = {isa = PBXBuildFile; fileRef = 80377C961F2F66A100F89830 /* alpha_processing_sse2.c */; };
		80377CDC1F2F66A100F89830 /* alpha_processing_sse41.c in Sources */ = {isa = PBXBuildFile; fileRef = 80377C971F2F66A100F89830 /* alpha_processing_sse41.c */; };
		80377CDD1F2F66A100F89830 /* alpha_processing.c in Sources */ = {isa = PBXBuildFile; fileRef = 80377C981F2F66A100F89830 /* alpha_processing.c */; };
		80377CDE1F2F66A100F89830 /* argb_mips_dsp_r2.c in Sources */ = {isa = PBXBuildFile; fileRef = 80377C991F2F66A100F89830 /* argb_mips_dsp_r2.c */; };
		80377CDF1F2F66A100F89830 /* argb_sse2.c in Sources */ = {isa = PBXBuildFile; fileRef = 80377C9A1F2F66A100F89830 /* argb_sse2.c */; };
		80377CE01F2F66A100F89830 /* argb.c in Sources */ = {isa = PBXBuildFile; fileRef = 80377C9B1F2F66A100F89830 /* argb.c */; };
		80377CE11F2F66A100F89830 /* common_sse2.h in Headers */ = {isa = PBXBuildFile; fileRef = 80377C9C1F2F66A100F89830 /* common_sse2.h */; };
		80377CE21F2F66A100F89830 /* cost_mips_dsp_r2.c in Sources */ = {isa = PBXBuildFile; fileRef = 80377C9D1F2F66A100F89830 /* cost_mips_dsp_r2.c */; };
		80377CE31F2F66A100F89830 /* cost_mips32.c in Sources */ = {isa = PBXBuildFile; fileRef = 80377C9E1F2F66A100F89830 /* cost_mips32.c */; };
		80377CE41F2F66A100F89830 /* cost_sse2.c in Sources */ = {isa = PBXBuildFile; fileRef = 80377C9F1F2F66A100F89830 /* cost_sse2.c */; };
		80377CE51F2F66A100F89830 /* cost.c in Sources */ = {isa = PBXBuildFile; fileRef = 80377CA01F2F66A100F89830 /* cost.c */; };
		80377CE61F2F66A100F89830 /* cpu.c in Sources */ = {isa = PBXBuildFile; fileRef = 80377CA11F2F66A100F89830 /* cpu.c */; };
		80377CE71F2F66A100F89830 /* dec_clip_tables.c in Sources */ = {isa = PBXBuildFile; fileRef = 80377CA21F2F66A100F89830 /* dec_clip_tables.c */; };
		80377CE81F2F66A100F89830 /* dec_mips_dsp_r2.c in Sources */ = {isa = PBXBuildFile; fileRef = 80377CA31F2F66A100F89830 /* dec_mips_dsp_r2.c */; };
		80377CE91F2F66A100F89830 /* dec_mips32.c in Sources */ = {isa = PBXBuildFile; fileRef = 80377CA41F2F66A100F89830 /* dec_mips32.c */; };
		80377CEA1F2F66A100F89830 /* dec_msa.c in Sources */ = {isa = PBXBuildFile; fileRef = 80377CA51F2F66A100F89830 /* dec_msa.c */; };
		80377CEB1F2F66A100F89830 /* dec_neon.c in Sources */ = {isa = PBXBuildFile; fileRef = 80377CA61F2F66A100F89830 /* dec_neon.c */; };
		80377CEC1F2F66A100F89830 /* dec_sse2.c in Sources */ = {isa = PBXBuildFile; fileRef = 80377CA71F2F66A100F89830 /* dec_sse2.c */; };
		80377CED1F2F66A100F89830 /* dec_sse41.c in Sources */ = {isa = PBXBuildFile; fileRef = 80377CA81F2F66A100F89830 /* dec_sse41.c */; };
		80377CEE1F2F66A100F89830 /* dec.c in Sources */ = {isa = PBXBuildFile; fileRef = 80377CA91F2F66A100F89830 /* dec.c */; };
		80377CEF1F2F66A100F89830 /* dsp.h in Headers */ = {isa = PBXBuildFile; fileRef = 80377CAA1F2F66A100F89830 /* dsp.h */; };
		80377CF01F2F66A100F89830 /* enc_avx2.c in Sources */ = {isa = PBXBuildFile; fileRef = 80377CAB1F2F66A100F89830 /* enc_avx2.c */; };
		80377CF11F2F66A100F89830 /* enc_mips_dsp_r2.c in Sources */ = {isa = PBXBuildFile; fileRef = 80377CAC1F2F66A100F89830 /* enc_mips_dsp_r2.c */; };
		80377CF21F2F66A100F89830 /* enc_mips32.c in Sources */ = {isa = PBXBuildFile; fileRef = 80377CAD1F2F66A100F89830 /* enc_mips32.c */; };
		80377CF31F2F66A100F89830 /* enc_msa.c in Sources */ = {isa = PBXBuildFile; fileRef = 80377CAE1F2F66A100F89830 /* enc_msa.c */; };
		80377CF41F2F66A100F89830 /* enc_neon.c in Sources */ = {isa = PBXBuildFile; fileRef = 80377CAF1F2F66A100F89830 /* enc_neon.c */; };
		80377CF51F2F66A100F89830 /* enc_sse2.c in Sources */ = {isa = PBXBuildFile; fileRef = 80377CB01F2F66A100F89830 /* enc_sse2.c */; };
		80377CF61F2F66A100F89830 /* enc_sse41.c in Sources */ = {isa = PBXBuildFile; fileRef = 80377CB11F2F66A100F89830 /* enc_sse41.c */; };
		80377CF71F2F66A100F89830 /* enc.c in Sources */ = {isa = PBXBuildFile; fileRef = 80377CB21F2F66A100F89830 /* enc.c */; };
		80377CF81F2F66A100F89830 /* filters_mips_dsp_r2.c in Sources */ = {isa = PBXBuildFile; fileRef = 80377CB31F2F66A100F89830 /* filters_mips_dsp_r2.c */; };
		80377CF91F2F66A100F89830 /* filters_msa.c in Sources */ = {isa = PBXBuildFile; fileRef = 80377CB41F2F66A100F89830 /* filters_msa.c */; };
		80377CFA1F2F66A100F89830 /* filters_neon.c in Sources */ = {isa = PBXBuildFile; fileRef = 80377CB51F2F66A100F89830 /* filters_neon.c */; };
		80377CFB1F2F66A100F89830 /* filters_sse2.c in Sources */ = {isa = PBXBuildFile; fileRef = 80377CB61F2F66A100F89830 /* filters_sse2.c */; };
		80377CFC1F2F66A100F89830 /* filters.c in Sources */ = {isa = PBXBuildFile; fileRef = 80377CB71F2F66A100F89830 /* filters.c */; };
		80377CFD1F2F66A100F89830 /* lossless_common.h in Headers */ = {isa = PBXBuildFile; fileRef = 80377CB81F2F66A100F89830 /* lossless_common.h */; };
		80377CFE1F2F66A100F89830 /* lossless_enc_mips_dsp_r2.c in Sources */ = {isa = PBXBuildFile; fileRef = 80377CB91F2F66A100F89830 /* lossless_enc_mips_dsp_r2.c */; };
		80377CFF1F2F66A100F89830 /* lossless_enc_mips32.c in Sources */ = {isa = PBXBuildFile; fileRef = 80377CBA1F2F66A100F89830 /* lossless_enc_mips32.c */; };
		80377D001F2F66A100F89830 /* lossless_enc_msa.c in Sources */ = {isa = PBXBuildFile; fileRef = 80377CBB1F2F66A100F89830 /* lossless_enc_msa.c */; };
		80377D011F2F66A100F89830 /* lossless_enc_neon.c in Sources */ = {isa = PBXBuildFile; fileRef = 80377CBC1F2F66A100F89830 /* lossless_enc_neon.c */; };
		80377D021F2F66A100F89830 /* lossless_enc_sse2.c in Sources */ = {isa = PBXBuildFile; fileRef = 80377CBD1F2F66A100F89830 /* lossless_enc_sse2.c */; };
		80377D031F2F66A100F89830 /* lossless_enc_sse41.c in Sources */ = {isa = PBXBuildFile; fileRef = 80377CBE1F2F66A100F89830 /* lossless_enc_sse41.c */; };
		80377D041F2F66A100F89830 /* lossless_enc.c in Sources */ = {isa = PBXBuildFile; fileRef = 80377CBF1F2F66A100F89830 /* lossless_enc.c */; };
		80377D051F2F66A100F89830 /* lossless_mips_dsp_r2.c in Sources */ = {isa = PBXBuildFile; fileRef = 80377CC01F2F66A100F89830 /* lossless_mips_dsp_r2.c */; };
		80377D061F2F66A100F89830 /* lossless_msa.c in Sources */ = {isa = PBXBuildFile; fileRef = 80377CC11F2F66A100F89830 /* lossless_msa.c */; };
		80377D071F2F66A100F89830 /* lossless_neon.c in Sources */ = {isa = PBXBuildFile; fileRef = 80377CC21F2F66A100F89830 /* lossless_neon.c */; };
		80377D081F2F66A100F89830 /* lossless_sse2.c in Sources */ = {isa = PBXBuildFile; fileRef = 80377CC31F2F66A100F89830 /* lossless_sse2.c */; };
		80377D091F2F66A100F89830 /* lossless.c in Sources */ = {isa = PBXBuildFile; fileRef = 80377CC41F2F66A100F89830 /* lossless.c */; };
		80377D0A1F2F66A100F89830 /* lossless.h in Headers */ = {isa = PBXBuildFile; fileRef = 80377CC51F2F66A100F89830 /* lossless.h */; };
		80377D0B1F2F66A100F89830 /* mips_macro.h in Headers */ = {isa = PBXBuildFile; fileRef = 80377CC61F2F66A100F89830 /* mips_macro.h */; };
		80377D0C1F2F66A100F89830 /* msa_macro.h in Headers */ = {isa = PBXBuildFile; fileRef = 80377CC71F2F66A100F89830 /* msa_macro.h */; };
		80377D0D1F2F66A100F89830 /* neon.h in Headers */ = {isa = PBXBuildFile; fileRef = 80377CC81F2F66A100F89830 /* neon.h */; };
		80377D0E1F2F66A100F89830 /* rescaler_mips_dsp_r2.c in Sources */ = {isa = PBXBuildFile; fileRef = 80377CC91F2F66A100F89830 /* rescaler_mips_dsp_r2.c */; };
		80377D0F1F2F66A100F89830 /* rescaler_mips32.c in Sources */ = {isa = PBXBuildFile; fileRef = 80377CCA1F2F66A100F89830 /* rescaler_mips32.c */; };
		80377D101F2F66A100F89830 /* rescaler_msa.c in Sources */ = {isa = PBXBuildFile; fileRef = 80377CCB1F2F66A100F89830 /* rescaler_msa.c */; };
		80377D111F2F66A100F89830 /* rescaler_neon.c in Sources */ = {isa = PBXBuildFile; fileRef = 80377CCC1F2F66A100F89830 /* rescaler_neon.c */; };
		80377D121F2F66A100F89830 /* rescaler_sse2.c in Sources */ = {isa = PBXBuildFile; fileRef = 80377CCD1F2F66A100F89830 /* rescaler_sse2.c */; };
		80377D131F2F66A100F89830 /* rescaler.c in Sources */ = {isa = PBXBuildFile; fileRef = 80377CCE1F2F66A100F89830 /* rescaler.c */; };
		80377D141F2F66A100F89830 /* upsampling_mips_dsp_r2.c in Sources */ = {isa = PBXBuildFile; fileRef = 80377CCF1F2F66A100F89830 /* upsampling_mips_dsp_r2.c */; };
		80377D151F2F66A100F89830 /* upsampling_msa.c in Sources */ = {isa = PBXBuildFile; fileRef = 80377CD01F2F66A100F89830 /* upsampling_msa.c */; };
		80377D161F2F66A100F89830 /* upsampling_neon.c in Sources */ = {isa = PBXBuildFile; fileRef = 80377CD11F2F66A100F89830 /* upsampling_neon.c */; };
		80377D171F2F66A100F89830 /* upsampling_sse2.c in Sources */ = {isa = PBXBuildFile; fileRef = 80377CD21F2F66A100F89830 /* upsampling_sse2.c */; };
		80377D181F2F66A100F89830 /* upsampling.c in Sources */ = {isa = PBXBuildFile; fileRef = 80377CD31F2F66A100F89830 /* upsampling.c */; };
		80377D191F2F66A100F89830 /* yuv_mips_dsp_r2.c in Sources */ = {isa = PBXBuildFile; fileRef = 80377CD41F2F66A100F89830 /* yuv_mips_dsp_r2.c */; };
		80377D1A1F2F66A100F89830 /* yuv_mips32.c in Sources */ = {isa = PBXBuildFile; fileRef = 80377CD51F2F66A100F89830 /* yuv_mips32.c */; };
		80377D1B1F2F66A100F89830 /* yuv_sse2.c in Sources */ = {isa = PBXBuildFile; fileRef = 80377CD61F2F66A100F89830 /* yuv_sse2.c */; };
		80377D1C1F2F66A100F89830 /* yuv.c in Sources */ = {isa = PBXBuildFile; fileRef = 80377CD71F2F66A100F89830 /* yuv.c */; };
		80377D1D1F2F66A100F89830 /* yuv.h in Headers */ = {isa = PBXBuildFile; fileRef = 80377CD81F2F66A100F89830 /* yuv.h */; };
		80377D1E1F2F66A700F89830 /* alpha_processing_mips_dsp_r2.c in Sources */ = {isa = PBXBuildFile; fileRef = 80377C941F2F66A100F89830 /* alpha_processing_mips_dsp_r2.c */; };
		80377D1F1F2F66A700F89830 /* alpha_processing_neon.c in Sources */ = {isa = PBXBuildFile; fileRef = 80377C951F2F66A100F89830 /* alpha_processing_neon.c */; };
		80377D201F2F66A700F89830 /* alpha_processing_sse2.c in Sources */ = {isa = PBXBuildFile; fileRef = 80377C961F2F66A100F89830 /* alpha_processing_sse2.c */; };
		80377D211F2F66A700F89830 /* alpha_processing_sse41.c in Sources */ = {isa = PBXBuildFile; fileRef = 80377C971F2F66A100F89830 /* alpha_processing_sse41.c */; };
		80377D221F2F66A700F89830 /* alpha_processing.c in Sources */ = {isa = PBXBuildFile; fileRef = 80377C981F2F66A100F89830 /* alpha_processing.c */; };
		80377D231F2F66A700F89830 /* argb_mips_dsp_r2.c in Sources */ = {isa = PBXBuildFile; fileRef = 80377C991F2F66A100F89830 /* argb_mips_dsp_r2.c */; };
		80377D241F2F66A700F89830 /* argb_sse2.c in Sources */ = {isa = PBXBuildFile; fileRef = 80377C9A1F2F66A100F89830 /* argb_sse2.c */; };
		80377D251F2F66A700F89830 /* argb.c in Sources */ = {isa = PBXBuildFile; fileRef = 80377C9B1F2F66A100F89830 /* argb.c */; };
		80377D261F2F66A700F89830 /* common_sse2.h in Headers */ = {isa = PBXBuildFile; fileRef = 80377C9C1F2F66A100F89830 /* common_sse2.h */; };
		80377D271F2F66A700F89830 /* cost_mips_dsp_r2.c in Sources */ = {isa = PBXBuildFile; fileRef = 80377C9D1F2F66A100F89830 /* cost_mips_dsp_r2.c */; };
		80377D281F2F66A700F89830 /* cost_mips32.c in Sources */ = {isa = PBXBuildFile; fileRef = 80377C9E1F2F66A100F89830 /* cost_mips32.c */; };
		80377D291F2F66A700F89830 /* cost_sse2.c in Sources */ = {isa = PBXBuildFile; fileRef = 80377C9F1F2F66A100F89830 /* cost_sse2.c */; };
		80377D2A1F2F66A700F89830 /* cost.c in Sources */ = {isa = PBXBuildFile; fileRef = 80377CA01F2F66A100F89830 /* cost.c */; };
		80377D2B1F2F66A700F89830 /* cpu.c in Sources */ = {isa = PBXBuildFile; fileRef = 80377CA11F2F66A100F89830 /* cpu.c */; };
		80377D2C1F2F66A700F89830 /* dec_clip_tables.c in Sources */ = {isa = PBXBuildFile; fileRef = 80377CA21F2F66A100F89830 /* dec_clip_tables.c */; };
		80377D2D1F2F66A700F89830 /* dec_mips_dsp_r2.c in Sources */ = {isa = PBXBuildFile; fileRef = 80377CA31F2F66A100F89830 /* dec_mips_dsp_r2.c */; };
		80377D2E1F2F66A700F89830 /* dec_mips32.c in Sources */ = {isa = PBXBuildFile; fileRef = 80377CA41F2F66A100F89830 /* dec_mips32.c */; };
		80377D2F1F2F66A700F89830 /* dec_msa.c in Sources */ = {isa = PBXBuildFile; fileRef = 80377CA51F2F66A100F89830 /* dec_msa.c */; };
		80377D301F2F66A700F89830 /* dec_neon.c in Sources */ = {isa = PBXBuildFile; fileRef = 80377CA61F2F66A100F89830 /* dec_neon.c */; };
		80377D311F2F66A700F89830 /* dec_sse2.c in Sources */ = {isa = PBXBuildFile; fileRef = 80377CA71F2F66A100F89830 /* dec_sse2.c */; };
		80377D321F2F66A700F89830 /* dec_sse41.c in Sources */ = {isa = PBXBuildFile; fileRef = 80377CA81F2F66A100F89830 /* dec_sse41.c */; };
		80377D331F2F66A700F89830 /* dec.c in Sources */ = {isa = PBXBuildFile; fileRef = 80377CA91F2F66A100F89830 /* dec.c */; };
		80377D341F2F66A700F89830 /* dsp.h in Headers */ = {isa = PBXBuildFile; fileRef = 80377CAA1F2F66A100F89830 /* dsp.h */; };
		80377D351F2F66A700F89830 /* enc_avx2.c in Sources */ = {isa = PBXBuildFile; fileRef = 80377CAB1F2F66A100F89830 /* enc_avx2.c */; };
		80377D361F2F66A700F89830 /* enc_mips_dsp_r2.c in Sources */ = {isa = PBXBuildFile; fileRef = 80377CAC1F2F66A100F89830 /* enc_mips_dsp_r2.c */; };
		80377D371F2F66A700F89830 /* enc_mips32.c in Sources */ = {isa = PBXBuildFile; fileRef = 80377CAD1F2F66A100F89830 /* enc_mips32.c */; };
		80377D381F2F66A700F89830 /* enc_msa.c in Sources */ = {isa = PBXBuildFile; fileRef = 80377CAE1F2F66A100F89830 /* enc_msa.c */; };
		80377D391F2F66A700F89830 /* enc_neon.c in Sources */ = {isa = PBXBuildFile; fileRef = 80377CAF1F2F66A100F89830 /* enc_neon.c */; };
		80377D3A1F2F66A700F89830 /* enc_sse2.c in Sources */ = {isa = PBXBuildFile; fileRef = 80377CB01F2F66A100F89830 /* enc_sse2.c */; };
		80377D3B1F2F66A700F89830 /* enc_sse41.c in Sources */ = {isa = PBXBuildFile; fileRef = 80377CB11F2F66A100F89830 /* enc_sse41.c */; };
		80377D3C1F2F66A700F89830 /* enc.c in Sources */ = {isa = PBXBuildFile; fileRef = 80377CB21F2F66A100F89830 /* enc.c */; };
		80377D3D1F2F66A700F89830 /* filters_mips_dsp_r2.c in Sources */ = {isa = PBXBuildFile; fileRef = 80377CB31F2F66A100F89830 /* filters_mips_dsp_r2.c */; };
		80377D3E1F2F66A700F89830 /* filters_msa.c in Sources */ = {isa = PBXBuildFile; fileRef = 80377CB41F2F66A100F89830 /* filters_msa.c */; };
		80377D3F1F2F66A700F89830 /* filters_neon.c in Sources */ = {isa = PBXBuildFile; fileRef = 80377CB51F2F66A100F89830 /* filters_neon.c */; };
		80377D401F2F66A700F89830 /* filters_sse2.c in Sources */ = {isa = PBXBuildFile; fileRef = 80377CB61F2F66A100F89830 /* filters_sse2.c */; };
		80377D411F2F66A700F89830 /* filters.c in Sources */ = {isa = PBXBuildFile; fileRef = 80377CB71F2F66A100F89830 /* filters.c */; };
		80377D421F2F66A700F89830 /* lossless_common.h in Headers */ = {isa = PBXBuildFile; fileRef = 80377CB81F2F66A100F89830 /* lossless_common.h */; };
		80377D431F2F66A700F89830 /* lossless_enc_mips_dsp_r2.c in Sources */ = {isa = PBXBuildFile; fileRef = 80377CB91F2F66A100F89830 /* lossless_enc_mips_dsp_r2.c */; };
		80377D441F2F66A700F89830 /* lossless_enc_mips32.c in Sources */ = {isa = PBXBuildFile; fileRef = 80377CBA1F2F66A100F89830 /* lossless_enc_mips32.c */; };
		80377D451F2F66A700F89830 /* lossless_enc_msa.c in Sources */ = {isa = PBXBuildFile; fileRef = 80377CBB1F2F66A100F89830 /* lossless_enc_msa.c */; };
		80377D461F2F66A700F89830 /* lossless_enc_neon.c in Sources */ = {isa = PBXBuildFile; fileRef = 80377CBC1F2F66A100F89830 /* lossless_enc_neon.c */; };
		80377D471F2F66A700F89830 /* lossless_enc_sse2.c in Sources */ = {isa = PBXBuildFile; fileRef = 80377CBD1F2F66A100F89830 /* lossless_enc_sse2.c */; };
		80377D481F2F66A700F89830 /* lossless_enc_sse41.c in Sources */ = {isa = PBXBuildFile; fileRef = 80377CBE1F2F66A100F89830 /* lossless_enc_sse41.c */; };
		80377D491F2F66A700F89830 /* lossless_enc.c in Sources */ = {isa = PBXBuildFile; fileRef = 80377CBF1F2F66A100F89830 /* lossless_enc.c */; };
		80377D4A1F2F66A700F89830 /* lossless_mips_dsp_r2.c in Sources */ = {isa = PBXBuildFile; fileRef = 80377CC01F2F66A100F89830 /* lossless_mips_dsp_r2.c */; };
		80377D4B1F2F66A700F89830 /* lossless_msa.c in Sources */ = {isa = PBXBuildFile; fileRef = 80377CC11F2F66A100F89830 /* lossless_msa.c */; };
		80377D4C1F2F66A700F89830 /* lossless_neon.c in Sources */ = {isa = PBXBuildFile; fileRef = 80377CC21F2F66A100F89830 /* lossless_neon.c */; };
		80377D4D1F2F66A700F89830 /* lossless_sse2.c in Sources */ = {isa = PBXBuildFile; fileRef = 80377CC31F2F66A100F89830 /* lossless_sse2.c */; };
		80377D4E1F2F66A700F89830 /* lossless.c in Sources */ = {isa = PBXBuildFile; fileRef = 80377CC41F2F66A100F89830 /* lossless.c */; };
		80377D4F1F2F66A700F89830 /* lossless.h in Headers */ = {isa = PBXBuildFile; fileRef = 80377CC51F2F66A100F89830 /* lossless.h */; };
		80377D501F2F66A700F89830 /* mips_macro.h in Headers */ = {isa = PBXBuildFile; fileRef = 80377CC61F2F66A100F89830 /* mips_macro.h */; };
		80377D511F2F66A700F89830 /* msa_macro.h in Headers */ = {isa = PBXBuildFile; fileRef = 80377CC71F2F66A100F89830 /* msa_macro.h */; };
		80377D521F2F66A700F89830 /* neon.h in Headers */ = {isa = PBXBuildFile; fileRef = 80377CC81F2F66A100F89830 /* neon.h */; };
		80377D531F2F66A700F89830 /* rescaler_mips_dsp_r2.c in Sources */ = {isa = PBXBuildFile; fileRef = 80377CC91F2F66A100F89830 /* rescaler_mips_dsp_r2.c */; };
		80377D541F2F66A700F89830 /* rescaler_mips32.c in Sources */ = {isa = PBXBuildFile; fileRef = 80377CCA1F2F66A100F89830 /* rescaler_mips32.c */; };
		80377D551F2F66A700F89830 /* rescaler_msa.c in Sources */ = {isa = PBXBuildFile; fileRef = 80377CCB1F2F66A100F89830 /* rescaler_msa.c */; };
		80377D561F2F66A700F89830 /* rescaler_neon.c in Sources */ = {isa = PBXBuildFile; fileRef = 80377CCC1F2F66A100F89830 /* rescaler_neon.c */; };
		80377D571F2F66A700F89830 /* rescaler_sse2.c in Sources */ = {isa = PBXBuildFile; fileRef = 80377CCD1F2F66A100F89830 /* rescaler_sse2.c */; };
		80377D581F2F66A700F89830 /* rescaler.c in Sources */ = {isa = PBXBuildFile; fileRef = 80377CCE1F2F66A100F89830 /* rescaler.c */; };
		80377D591F2F66A700F89830 /* upsampling_mips_dsp_r2.c in Sources */ = {isa = PBXBuildFile; fileRef = 80377CCF1F2F66A100F89830 /* upsampling_mips_dsp_r2.c */; };
		80377D5A1F2F66A700F89830 /* upsampling_msa.c in Sources */ = {isa = PBXBuildFile; fileRef = 80377CD01F2F66A100F89830 /* upsampling_msa.c */; };
		80377D5B1F2F66A700F89830 /* upsampling_neon.c in Sources */ = {isa = PBXBuildFile; fileRef = 80377CD11F2F66A100F89830 /* upsampling_neon.c */; };
		80377D5C1F2F66A700F89830 /* upsampling_sse2.c in Sources */ = {isa = PBXBuildFile; fileRef = 80377CD21F2F66A100F89830 /* upsampling_sse2.c */; };
		80377D5D1F2F66A700F89830 /* upsampling.c in Sources */ = {isa = PBXBuildFile; fileRef = 80377CD31F2F66A100F89830 /* upsampling.c */; };
		80377D5E1F2F66A700F89830 /* yuv_mips_dsp_r2.c in Sources */ = {isa = PBXBuildFile; fileRef = 80377CD41F2F66A100F89830 /* yuv_mips_dsp_r2.c */; };
		80377D5F1F2F66A700F89830 /* yuv_mips32.c in Sources */ = {isa = PBXBuildFile; fileRef = 80377CD51F2F66A100F89830 /* yuv_mips32.c */; };
		80377D601F2F66A700F89830 /* yuv_sse2.c in Sources */ = {isa = PBXBuildFile; fileRef = 80377CD61F2F66A100F89830 /* yuv_sse2.c */; };
		80377D611F2F66A700F89830 /* yuv.c in Sources */ = {isa = PBXBuildFile; fileRef = 80377CD71F2F66A100F89830 /* yuv.c */; };
		80377D621F2F66A700F89830 /* yuv.h in Headers */ = {isa = PBXBuildFile; fileRef = 80377CD81F2F66A100F89830 /* yuv.h */; };
		80377D631F2F66A700F89830 /* alpha_processing_mips_dsp_r2.c in Sources */ = {isa = PBXBuildFile; fileRef = 80377C941F2F66A100F89830 /* alpha_processing_mips_dsp_r2.c */; };
		80377D641F2F66A700F89830 /* alpha_processing_neon.c in Sources */ = {isa = PBXBuildFile; fileRef = 80377C951F2F66A100F89830 /* alpha_processing_neon.c */; };
		80377D651F2F66A700F89830 /* alpha_processing_sse2.c in Sources */ = {isa = PBXBuildFile; fileRef = 80377C961F2F66A100F89830 /* alpha_processing_sse2.c */; };
		80377D661F2F66A700F89830 /* alpha_processing_sse41.c in Sources */ = {isa = PBXBuildFile; fileRef = 80377C971F2F66A100F89830 /* alpha_processing_sse41.c */; };
		80377D671F2F66A700F89830 /* alpha_processing.c in Sources */ = {isa = PBXBuildFile; fileRef = 80377C981F2F66A100F89830 /* alpha_processing.c */; };
		80377D681F2F66A700F89830 /* argb_mips_dsp_r2.c in Sources */ = {isa = PBXBuildFile; fileRef = 80377C991F2F66A100F89830 /* argb_mips_dsp_r2.c */; };
		80377D691F2F66A700F89830 /* argb_sse2.c in Sources */ = {isa = PBXBuildFile; fileRef = 80377C9A1F2F66A100F89830 /* argb_sse2.c */; };
		80377D6A1F2F66A700F89830 /* argb.c in Sources */ = {isa = PBXBuildFile; fileRef = 80377C9B1F2F66A100F89830 /* argb.c */; };
		80377D6B1F2F66A700F89830 /* common_sse2.h in Headers */ = {isa = PBXBuildFile; fileRef = 80377C9C1F2F66A100F89830 /* common_sse2.h */; };
		80377D6C1F2F66A700F89830 /* cost_mips_dsp_r2.c in Sources */ = {isa = PBXBuildFile; fileRef = 80377C9D1F2F66A100F89830 /* cost_mips_dsp_r2.c */; };
		80377D6D1F2F66A700F89830 /* cost_mips32.c in Sources */ = {isa = PBXBuildFile; fileRef = 80377C9E1F2F66A100F89830 /* cost_mips32.c */; };
		80377D6E1F2F66A700F89830 /* cost_sse2.c in Sources */ = {isa = PBXBuildFile; fileRef = 80377C9F1F2F66A100F89830 /* cost_sse2.c */; };
		80377D6F1F2F66A700F89830 /* cost.c in Sources */ = {isa = PBXBuildFile; fileRef = 80377CA01F2F66A100F89830 /* cost.c */; };
		80377D701F2F66A700F89830 /* cpu.c in Sources */ = {isa = PBXBuildFile; fileRef = 80377CA11F2F66A100F89830 /* cpu.c */; };
		80377D711F2F66A700F89830 /* dec_clip_tables.c in Sources */ = {isa = PBXBuildFile; fileRef = 80377CA21F2F66A100F89830 /* dec_clip_tables.c */; };
		80377D721F2F66A700F89830 /* dec_mips_dsp_r2.c in Sources */ = {isa = PBXBuildFile; fileRef = 80377CA31F2F66A100F89830 /* dec_mips_dsp_r2.c */; };
		80377D731F2F66A700F89830 /* dec_mips32.c in Sources */ = {isa = PBXBuildFile; fileRef = 80377CA41F2F66A100F89830 /* dec_mips32.c */; };
		80377D741F2F66A700F89830 /* dec_msa.c in Sources */ = {isa = PBXBuildFile; fileRef = 80377CA51F2F66A100F89830 /* dec_msa.c */; };
		80377D751F2F66A700F89830 /* dec_neon.c in Sources */ = {isa = PBXBuildFile; fileRef = 80377CA61F2F66A100F89830 /* dec_neon.c */; };
		80377D761F2F66A700F89830 /* dec_sse2.c in Sources */ = {isa = PBXBuildFile; fileRef = 80377CA71F2F66A100F89830 /* dec_sse2.c */; };
		80377D771F2F66A700F89830 /* dec_sse41.c in Sources */ = {isa = PBXBuildFile; fileRef = 80377CA81F2F66A100F89830 /* dec_sse41.c */; };
		80377D781F2F66A700F89830 /* dec.c in Sources */ = {isa = PBXBuildFile; fileRef = 80377CA91F2F66A100F89830 /* dec.c */; };
		80377D791F2F66A700F89830 /* dsp.h in Headers */ = {isa = PBXBuildFile; fileRef = 80377CAA1F2F66A100F89830 /* dsp.h */; };
		80377D7A1F2F66A700F89830 /* enc_avx2.c in Sources */ = {isa = PBXBuildFile; fileRef = 80377CAB1F2F66A100F89830 /* enc_avx2.c */; };
		80377D7B1F2F66A700F89830 /* enc_mips_dsp_r2.c in Sources */ = {isa = PBXBuildFile; fileRef = 80377CAC1F2F66A100F89830 /* enc_mips_dsp_r2.c */; };
		80377D7C1F2F66A700F89830 /* enc_mips32.c in Sources */ = {isa = PBXBuildFile; fileRef = 80377CAD1F2F66A100F89830 /* enc_mips32.c */; };
		80377D7D1F2F66A700F89830 /* enc_msa.c in Sources */ = {isa = PBXBuildFile; fileRef = 80377CAE1F2F66A100F89830 /* enc_msa.c */; };
		80377D7E1F2F66A700F89830 /* enc_neon.c in Sources */ = {isa = PBXBuildFile; fileRef = 80377CAF1F2F66A100F89830 /* enc_neon.c */; };
		80377D7F1F2F66A700F89830 /* enc_sse2.c in Sources */ = {isa = PBXBuildFile; fileRef = 80377CB01F2F66A100F89830 /* enc_sse2.c */; };
		80377D801F2F66A700F89830 /* enc_sse41.c in Sources */ = {isa = PBXBuildFile; fileRef = 80377CB11F2F66A100F89830 /* enc_sse41.c */; };
		80377D811F2F66A700F89830 /* enc.c in Sources */ = {isa = PBXBuildFile; fileRef = 80377CB21F2F66A100F89830 /* enc.c */; };
		80377D821F2F66A700F89830 /* filters_mips_dsp_r2.c in Sources */ = {isa = PBXBuildFile; fileRef = 80377CB31F2F66A100F89830 /* filters_mips_dsp_r2.c */; };
		80377D831F2F66A700F89830 /* filters_msa.c in Sources */ = {isa = PBXBuildFile; fileRef = 80377CB41F2F66A100F89830 /* filters_msa.c */; };
		80377D841F2F66A700F89830 /* filters_neon.c in Sources */ = {isa = PBXBuildFile; fileRef = 80377CB51F2F66A100F89830 /* filters_neon.c */; };
		80377D851F2F66A700F89830 /* filters_sse2.c in Sources */ = {isa = PBXBuildFile; fileRef = 80377CB61F2F66A100F89830 /* filters_sse2.c */; };
		80377D861F2F66A700F89830 /* filters.c in Sources */ = {isa = PBXBuildFile; fileRef = 80377CB71F2F66A100F89830 /* filters.c */; };
		80377D871F2F66A700F89830 /* lossless_common.h in Headers */ = {isa = PBXBuildFile; fileRef = 80377CB81F2F66A100F89830 /* lossless_common.h */; };
		80377D881F2F66A700F89830 /* lossless_enc_mips_dsp_r2.c in Sources */ = {isa = PBXBuildFile; fileRef = 80377CB91F2F66A100F89830 /* lossless_enc_mips_dsp_r2.c */; };
		80377D891F2F66A700F89830 /* lossless_enc_mips32.c in Sources */ = {isa = PBXBuildFile; fileRef = 80377CBA1F2F66A100F89830 /* lossless_enc_mips32.c */; };
		80377D8A1F2F66A700F89830 /* lossless_enc_msa.c in Sources */ = {isa = PBXBuildFile; fileRef = 80377CBB1F2F66A100F89830 /* lossless_enc_msa.c */; };
		80377D8B1F2F66A700F89830 /* lossless_enc_neon.c in Sources */ = {isa = PBXBuildFile; fileRef = 80377CBC1F2F66A100F89830 /* lossless_enc_neon.c */; };
		80377D8C1F2F66A700F89830 /* lossless_enc_sse2.c in Sources */ = {isa = PBXBuildFile; fileRef = 80377CBD1F2F66A100F89830 /* lossless_enc_sse2.c */; };
		80377D8D1F2F66A700F89830 /* lossless_enc_sse41.c in Sources */ = {isa = PBXBuildFile; fileRef = 80377CBE1F2F66A100F89830 /* lossless_enc_sse41.c */; };
		80377D8E1F2F66A700F89830 /* lossless_enc.c in Sources */ = {isa = PBXBuildFile; fileRef = 80377CBF1F2F66A100F89830 /* lossless_enc.c */; };
		80377D8F1F2F66A700F89830 /* lossless_mips_dsp_r2.c in Sources */ = {isa = PBXBuildFile; fileRef = 80377CC01F2F66A100F89830 /* lossless_mips_dsp_r2.c */; };
		80377D901F2F66A700F89830 /* lossless_msa.c in Sources */ = {isa = PBXBuildFile; fileRef = 80377CC11F2F66A100F89830 /* lossless_msa.c */; };
		80377D911F2F66A700F89830 /* lossless_neon.c in Sources */ = {isa = PBXBuildFile; fileRef = 80377CC21F2F66A100F89830 /* lossless_neon.c */; };
		80377D921F2F66A700F89830 /* lossless_sse2.c in Sources */ = {isa = PBXBuildFile; fileRef = 80377CC31F2F66A100F89830 /* lossless_sse2.c */; };
		80377D931F2F66A700F89830 /* lossless.c in Sources */ = {isa = PBXBuildFile; fileRef = 80377CC41F2F66A100F89830 /* lossless.c */; };
		80377D941F2F66A700F89830 /* lossless.h in Headers */ = {isa = PBXBuildFile; fileRef = 80377CC51F2F66A100F89830 /* lossless.h */; };
		80377D951F2F66A700F89830 /* mips_macro.h in Headers */ = {isa = PBXBuildFile; fileRef = 80377CC61F2F66A100F89830 /* mips_macro.h */; };
		80377D961F2F66A700F89830 /* msa_macro.h in Headers */ = {isa = PBXBuildFile; fileRef = 80377CC71F2F66A100F89830 /* msa_macro.h */; };
		80377D971F2F66A700F89830 /* neon.h in Headers */ = {isa = PBXBuildFile; fileRef = 80377CC81F2F66A100F89830 /* neon.h */; };
		80377D981F2F66A700F89830 /* rescaler_mips_dsp_r2.c in Sources */ = {isa = PBXBuildFile; fileRef = 80377CC91F2F66A100F89830 /* rescaler_mips_dsp_r2.c */; };
		80377D991F2F66A700F89830 /* rescaler_mips32.c in Sources */ = {isa = PBXBuildFile; fileRef = 80377CCA1F2F66A100F89830 /* rescaler_mips32.c */; };
		80377D9A1F2F66A700F89830 /* rescaler_msa.c in Sources */ = {isa = PBXBuildFile; fileRef = 80377CCB1F2F66A100F89830 /* rescaler_msa.c */; };
		80377D9B1F2F66A700F89830 /* rescaler_neon.c in Sources */ = {isa = PBXBuildFile; fileRef = 80377CCC1F2F66A100F89830 /* rescaler_neon.c */; };
		80377D9C1F2F66A700F89830 /* rescaler_sse2.c in Sources */ = {isa = PBXBuildFile; fileRef = 80377CCD1F2F66A100F89830 /* rescaler_sse2.c */; };
		80377D9D1F2F66A700F89830 /* rescaler.c in Sources */ = {isa = PBXBuildFile; fileRef = 80377CCE1F2F66A100F89830 /* rescaler.c */; };
		80377D9E1F2F66A700F89830 /* upsampling_mips_dsp_r2.c in Sources */ = {isa = PBXBuildFile; fileRef = 80377CCF1F2F66A100F89830 /* upsampling_mips_dsp_r2.c */; };
		80377D9F1F2F66A700F89830 /* upsampling_msa.c in Sources */ = {isa = PBXBuildFile; fileRef = 80377CD01F2F66A100F89830 /* upsampling_msa.c */; };
		80377DA01F2F66A700F89830 /* upsampling_neon.c in Sources */ = {isa = PBXBuildFile; fileRef = 80377CD11F2F66A100F89830 /* upsampling_neon.c */; };
		80377DA11F2F66A700F89830 /* upsampling_sse2.c in Sources */ = {isa = PBXBuildFile; fileRef = 80377CD21F2F66A100F89830 /* upsampling_sse2.c */; };
		80377DA21F2F66A700F89830 /* upsampling.c in Sources */ = {isa = PBXBuildFile; fileRef = 80377CD31F2F66A100F89830 /* upsampling.c */; };
		80377DA31F2F66A700F89830 /* yuv_mips_dsp_r2.c in Sources */ = {isa = PBXBuildFile; fileRef = 80377CD41F2F66A100F89830 /* yuv_mips_dsp_r2.c */; };
		80377DA41F2F66A700F89830 /* yuv_mips32.c in Sources */ = {isa = PBXBuildFile; fileRef = 80377CD51F2F66A100F89830 /* yuv_mips32.c */; };
		80377DA51F2F66A700F89830 /* yuv_sse2.c in Sources */ = {isa = PBXBuildFile; fileRef = 80377CD61F2F66A100F89830 /* yuv_sse2.c */; };
		80377DA61F2F66A700F89830 /* yuv.c in Sources */ = {isa = PBXBuildFile; fileRef = 80377CD71F2F66A100F89830 /* yuv.c */; };
		80377DA71F2F66A700F89830 /* yuv.h in Headers */ = {isa = PBXBuildFile; fileRef = 80377CD81F2F66A100F89830 /* yuv.h */; };
		80377DA81F2F66A700F89830 /* alpha_processing_mips_dsp_r2.c in Sources */ = {isa = PBXBuildFile; fileRef = 80377C941F2F66A100F89830 /* alpha_processing_mips_dsp_r2.c */; };
		80377DA91F2F66A700F89830 /* alpha_processing_neon.c in Sources */ = {isa = PBXBuildFile; fileRef = 80377C951F2F66A100F89830 /* alpha_processing_neon.c */; };
		80377DAA1F2F66A700F89830 /* alpha_processing_sse2.c in Sources */ = {isa = PBXBuildFile; fileRef = 80377C961F2F66A100F89830 /* alpha_processing_sse2.c */; };
		80377DAB1F2F66A700F89830 /* alpha_processing_sse41.c in Sources */ = {isa = PBXBuildFile; fileRef = 80377C971F2F66A100F89830 /* alpha_processing_sse41.c */; };
		80377DAC1F2F66A700F89830 /* alpha_processing.c in Sources */ = {isa = PBXBuildFile; fileRef = 80377C981F2F66A100F89830 /* alpha_processing.c */; };
		80377DAD1F2F66A700F89830 /* argb_mips_dsp_r2.c in Sources */ = {isa = PBXBuildFile; fileRef = 80377C991F2F66A100F89830 /* argb_mips_dsp_r2.c */; };
		80377DAE1F2F66A700F89830 /* argb_sse2.c in Sources */ = {isa = PBXBuildFile; fileRef = 80377C9A1F2F66A100F89830 /* argb_sse2.c */; };
		80377DAF1F2F66A700F89830 /* argb.c in Sources */ = {isa = PBXBuildFile; fileRef = 80377C9B1F2F66A100F89830 /* argb.c */; };
		80377DB01F2F66A700F89830 /* common_sse2.h in Headers */ = {isa = PBXBuildFile; fileRef = 80377C9C1F2F66A100F89830 /* common_sse2.h */; };
		80377DB11F2F66A700F89830 /* cost_mips_dsp_r2.c in Sources */ = {isa = PBXBuildFile; fileRef = 80377C9D1F2F66A100F89830 /* cost_mips_dsp_r2.c */; };
		80377DB21F2F66A700F89830 /* cost_mips32.c in Sources */ = {isa = PBXBuildFile; fileRef = 80377C9E1F2F66A100F89830 /* cost_mips32.c */; };
		80377DB31F2F66A700F89830 /* cost_sse2.c in Sources */ = {isa = PBXBuildFile; fileRef = 80377C9F1F2F66A100F89830 /* cost_sse2.c */; };
		80377DB41F2F66A700F89830 /* cost.c in Sources */ = {isa = PBXBuildFile; fileRef = 80377CA01F2F66A100F89830 /* cost.c */; };
		80377DB51F2F66A700F89830 /* cpu.c in Sources */ = {isa = PBXBuildFile; fileRef = 80377CA11F2F66A100F89830 /* cpu.c */; };
		80377DB61F2F66A700F89830 /* dec_clip_tables.c in Sources */ = {isa = PBXBuildFile; fileRef = 80377CA21F2F66A100F89830 /* dec_clip_tables.c */; };
		80377DB71F2F66A700F89830 /* dec_mips_dsp_r2.c in Sources */ = {isa = PBXBuildFile; fileRef = 80377CA31F2F66A100F89830 /* dec_mips_dsp_r2.c */; };
		80377DB81F2F66A700F89830 /* dec_mips32.c in Sources */ = {isa = PBXBuildFile; fileRef = 80377CA41F2F66A100F89830 /* dec_mips32.c */; };
		80377DB91F2F66A700F89830 /* dec_msa.c in Sources */ = {isa = PBXBuildFile; fileRef = 80377CA51F2F66A100F89830 /* dec_msa.c */; };
		80377DBA1F2F66A700F89830 /* dec_neon.c in Sources */ = {isa = PBXBuildFile; fileRef = 80377CA61F2F66A100F89830 /* dec_neon.c */; };
		80377DBB1F2F66A700F89830 /* dec_sse2.c in Sources */ = {isa = PBXBuildFile; fileRef = 80377CA71F2F66A100F89830 /* dec_sse2.c */; };
		80377DBC1F2F66A700F89830 /* dec_sse41.c in Sources */ = {isa = PBXBuildFile; fileRef = 80377CA81F2F66A100F89830 /* dec_sse41.c */; };
		80377DBD1F2F66A700F89830 /* dec.c in Sources */ = {isa = PBXBuildFile; fileRef = 80377CA91F2F66A100F89830 /* dec.c */; };
		80377DBE1F2F66A700F89830 /* dsp.h in Headers */ = {isa = PBXBuildFile; fileRef = 80377CAA1F2F66A100F89830 /* dsp.h */; };
		80377DBF1F2F66A700F89830 /* enc_avx2.c in Sources */ = {isa = PBXBuildFile; fileRef = 80377CAB1F2F66A100F89830 /* enc_avx2.c */; };
		80377DC01F2F66A700F89830 /* enc_mips_dsp_r2.c in Sources */ = {isa = PBXBuildFile; fileRef = 80377CAC1F2F66A100F89830 /* enc_mips_dsp_r2.c */; };
		80377DC11F2F66A700F89830 /* enc_mips32.c in Sources */ = {isa = PBXBuildFile; fileRef = 80377CAD1F2F66A100F89830 /* enc_mips32.c */; };
		80377DC21F2F66A700F89830 /* enc_msa.c in Sources */ = {isa = PBXBuildFile; fileRef = 80377CAE1F2F66A100F89830 /* enc_msa.c */; };
		80377DC31F2F66A700F89830 /* enc_neon.c in Sources */ = {isa = PBXBuildFile; fileRef = 80377CAF1F2F66A100F89830 /* enc_neon.c */; };
		80377DC41F2F66A700F89830 /* enc_sse2.c in Sources */ = {isa = PBXBuildFile; fileRef = 80377CB01F2F66A100F89830 /* enc_sse2.c */; };
		80377DC51F2F66A700F89830 /* enc_sse41.c in Sources */ = {isa = PBXBuildFile; fileRef = 80377CB11F2F66A100F89830 /* enc_sse41.c */; };
		80377DC61F2F66A700F89830 /* enc.c in Sources */ = {isa = PBXBuildFile; fileRef = 80377CB21F2F66A100F89830 /* enc.c */; };
		80377DC71F2F66A700F89830 /* filters_mips_dsp_r2.c in Sources */ = {isa = PBXBuildFile; fileRef = 80377CB31F2F66A100F89830 /* filters_mips_dsp_r2.c */; };
		80377DC81F2F66A700F89830 /* filters_msa.c in Sources */ = {isa = PBXBuildFile; fileRef = 80377CB41F2F66A100F89830 /* filters_msa.c */; };
		80377DC91F2F66A700F89830 /* filters_neon.c in Sources */ = {isa = PBXBuildFile; fileRef = 80377CB51F2F66A100F89830 /* filters_neon.c */; };
		80377DCA1F2F66A700F89830 /* filters_sse2.c in Sources */ = {isa = PBXBuildFile; fileRef = 80377CB61F2F66A100F89830 /* filters_sse2.c */; };
		80377DCB1F2F66A700F89830 /* filters.c in Sources */ = {isa = PBXBuildFile; fileRef = 80377CB71F2F66A100F89830 /* filters.c */; };
		80377DCC1F2F66A700F89830 /* lossless_common.h in Headers */ = {isa = PBXBuildFile; fileRef = 80377CB81F2F66A100F89830 /* lossless_common.h */; };
		80377DCD1F2F66A700F89830 /* lossless_enc_mips_dsp_r2.c in Sources */ = {isa = PBXBuildFile; fileRef = 80377CB91F2F66A100F89830 /* lossless_enc_mips_dsp_r2.c */; };
		80377DCE1F2F66A700F89830 /* lossless_enc_mips32.c in Sources */ = {isa = PBXBuildFile; fileRef = 80377CBA1F2F66A100F89830 /* lossless_enc_mips32.c */; };
		80377DCF1F2F66A700F89830 /* lossless_enc_msa.c in Sources */ = {isa = PBXBuildFile; fileRef = 80377CBB1F2F66A100F89830 /* lossless_enc_msa.c */; };
		80377DD01F2F66A700F89830 /* lossless_enc_neon.c in Sources */ = {isa = PBXBuildFile; fileRef = 80377CBC1F2F66A100F89830 /* lossless_enc_neon.c */; };
		80377DD11F2F66A700F89830 /* lossless_enc_sse2.c in Sources */ = {isa = PBXBuildFile; fileRef = 80377CBD1F2F66A100F89830 /* lossless_enc_sse2.c */; };
		80377DD21F2F66A700F89830 /* lossless_enc_sse41.c in Sources */ = {isa = PBXBuildFile; fileRef = 80377CBE1F2F66A100F89830 /* lossless_enc_sse41.c */; };
		80377DD31F2F66A700F89830 /* lossless_enc.c in Sources */ = {isa = PBXBuildFile; fileRef = 80377CBF1F2F66A100F89830 /* lossless_enc.c */; };
		80377DD41F2F66A700F89830 /* lossless_mips_dsp_r2.c in Sources */ = {isa = PBXBuildFile; fileRef = 80377CC01F2F66A100F89830 /* lossless_mips_dsp_r2.c */; };
		80377DD51F2F66A700F89830 /* lossless_msa.c in Sources */ = {isa = PBXBuildFile; fileRef = 80377CC11F2F66A100F89830 /* lossless_msa.c */; };
		80377DD61F2F66A700F89830 /* lossless_neon.c in Sources */ = {isa = PBXBuildFile; fileRef = 80377CC21F2F66A100F89830 /* lossless_neon.c */; };
		80377DD71F2F66A700F89830 /* lossless_sse2.c in Sources */ = {isa = PBXBuildFile; fileRef = 80377CC31F2F66A100F89830 /* lossless_sse2.c */; };
		80377DD81F2F66A700F89830 /* lossless.c in Sources */ = {isa = PBXBuildFile; fileRef = 80377CC41F2F66A100F89830 /* lossless.c */; };
		80377DD91F2F66A700F89830 /* lossless.h in Headers */ = {isa = PBXBuildFile; fileRef = 80377CC51F2F66A100F89830 /* lossless.h */; };
		80377DDA1F2F66A700F89830 /* mips_macro.h in Headers */ = {isa = PBXBuildFile; fileRef = 80377CC61F2F66A100F89830 /* mips_macro.h */; };
		80377DDB1F2F66A700F89830 /* msa_macro.h in Headers */ = {isa = PBXBuildFile; fileRef = 80377CC71F2F66A100F89830 /* msa_macro.h */; };
		80377DDC1F2F66A700F89830 /* neon.h in Headers */ = {isa = PBXBuildFile; fileRef = 80377CC81F2F66A100F89830 /* neon.h */; };
		80377DDD1F2F66A700F89830 /* rescaler_mips_dsp_r2.c in Sources */ = {isa = PBXBuildFile; fileRef = 80377CC91F2F66A100F89830 /* rescaler_mips_dsp_r2.c */; };
		80377DDE1F2F66A700F89830 /* rescaler_mips32.c in Sources */ = {isa = PBXBuildFile; fileRef = 80377CCA1F2F66A100F89830 /* rescaler_mips32.c */; };
		80377DDF1F2F66A700F89830 /* rescaler_msa.c in Sources */ = {isa = PBXBuildFile; fileRef = 80377CCB1F2F66A100F89830 /* rescaler_msa.c */; };
		80377DE01F2F66A700F89830 /* rescaler_neon.c in Sources */ = {isa = PBXBuildFile; fileRef = 80377CCC1F2F66A100F89830 /* rescaler_neon.c */; };
		80377DE11F2F66A700F89830 /* rescaler_sse2.c in Sources */ = {isa = PBXBuildFile; fileRef = 80377CCD1F2F66A100F89830 /* rescaler_sse2.c */; };
		80377DE21F2F66A700F89830 /* rescaler.c in Sources */ = {isa = PBXBuildFile; fileRef = 80377CCE1F2F66A100F89830 /* rescaler.c */; };
		80377DE31F2F66A700F89830 /* upsampling_mips_dsp_r2.c in Sources */ = {isa = PBXBuildFile; fileRef = 80377CCF1F2F66A100F89830 /* upsampling_mips_dsp_r2.c */; };
		80377DE41F2F66A700F89830 /* upsampling_msa.c in Sources */ = {isa = PBXBuildFile; fileRef = 80377CD01F2F66A100F89830 /* upsampling_msa.c */; };
		80377DE51F2F66A700F89830 /* upsampling_neon.c in Sources */ = {isa = PBXBuildFile; fileRef = 80377CD11F2F66A100F89830 /* upsampling_neon.c */; };
		80377DE61F2F66A700F89830 /* upsampling_sse2.c in Sources */ = {isa = PBXBuildFile; fileRef = 80377CD21F2F66A100F89830 /* upsampling_sse2.c */; };
		80377DE71F2F66A700F89830 /* upsampling.c in Sources */ = {isa = PBXBuildFile; fileRef = 80377CD31F2F66A100F89830 /* upsampling.c */; };
		80377DE81F2F66A700F89830 /* yuv_mips_dsp_r2.c in Sources */ = {isa = PBXBuildFile; fileRef = 80377CD41F2F66A100F89830 /* yuv_mips_dsp_r2.c */; };
		80377DE91F2F66A700F89830 /* yuv_mips32.c in Sources */ = {isa = PBXBuildFile; fileRef = 80377CD51F2F66A100F89830 /* yuv_mips32.c */; };
		80377DEA1F2F66A700F89830 /* yuv_sse2.c in Sources */ = {isa = PBXBuildFile; fileRef = 80377CD61F2F66A100F89830 /* yuv_sse2.c */; };
		80377DEB1F2F66A700F89830 /* yuv.c in Sources */ = {isa = PBXBuildFile; fileRef = 80377CD71F2F66A100F89830 /* yuv.c */; };
		80377DEC1F2F66A700F89830 /* yuv.h in Headers */ = {isa = PBXBuildFile; fileRef = 80377CD81F2F66A100F89830 /* yuv.h */; };
		80377DED1F2F66A800F89830 /* alpha_processing_mips_dsp_r2.c in Sources */ = {isa = PBXBuildFile; fileRef = 80377C941F2F66A100F89830 /* alpha_processing_mips_dsp_r2.c */; };
		80377DEE1F2F66A800F89830 /* alpha_processing_neon.c in Sources */ = {isa = PBXBuildFile; fileRef = 80377C951F2F66A100F89830 /* alpha_processing_neon.c */; };
		80377DEF1F2F66A800F89830 /* alpha_processing_sse2.c in Sources */ = {isa = PBXBuildFile; fileRef = 80377C961F2F66A100F89830 /* alpha_processing_sse2.c */; };
		80377DF01F2F66A800F89830 /* alpha_processing_sse41.c in Sources */ = {isa = PBXBuildFile; fileRef = 80377C971F2F66A100F89830 /* alpha_processing_sse41.c */; };
		80377DF11F2F66A800F89830 /* alpha_processing.c in Sources */ = {isa = PBXBuildFile; fileRef = 80377C981F2F66A100F89830 /* alpha_processing.c */; };
		80377DF21F2F66A800F89830 /* argb_mips_dsp_r2.c in Sources */ = {isa = PBXBuildFile; fileRef = 80377C991F2F66A100F89830 /* argb_mips_dsp_r2.c */; };
		80377DF31F2F66A800F89830 /* argb_sse2.c in Sources */ = {isa = PBXBuildFile; fileRef = 80377C9A1F2F66A100F89830 /* argb_sse2.c */; };
		80377DF41F2F66A800F89830 /* argb.c in Sources */ = {isa = PBXBuildFile; fileRef = 80377C9B1F2F66A100F89830 /* argb.c */; };
		80377DF51F2F66A800F89830 /* common_sse2.h in Headers */ = {isa = PBXBuildFile; fileRef = 80377C9C1F2F66A100F89830 /* common_sse2.h */; };
		80377DF61F2F66A800F89830 /* cost_mips_dsp_r2.c in Sources */ = {isa = PBXBuildFile; fileRef = 80377C9D1F2F66A100F89830 /* cost_mips_dsp_r2.c */; };
		80377DF71F2F66A800F89830 /* cost_mips32.c in Sources */ = {isa = PBXBuildFile; fileRef = 80377C9E1F2F66A100F89830 /* cost_mips32.c */; };
		80377DF81F2F66A800F89830 /* cost_sse2.c in Sources */ = {isa = PBXBuildFile; fileRef = 80377C9F1F2F66A100F89830 /* cost_sse2.c */; };
		80377DF91F2F66A800F89830 /* cost.c in Sources */ = {isa = PBXBuildFile; fileRef = 80377CA01F2F66A100F89830 /* cost.c */; };
		80377DFA1F2F66A800F89830 /* cpu.c in Sources */ = {isa = PBXBuildFile; fileRef = 80377CA11F2F66A100F89830 /* cpu.c */; };
		80377DFB1F2F66A800F89830 /* dec_clip_tables.c in Sources */ = {isa = PBXBuildFile; fileRef = 80377CA21F2F66A100F89830 /* dec_clip_tables.c */; };
		80377DFC1F2F66A800F89830 /* dec_mips_dsp_r2.c in Sources */ = {isa = PBXBuildFile; fileRef = 80377CA31F2F66A100F89830 /* dec_mips_dsp_r2.c */; };
		80377DFD1F2F66A800F89830 /* dec_mips32.c in Sources */ = {isa = PBXBuildFile; fileRef = 80377CA41F2F66A100F89830 /* dec_mips32.c */; };
		80377DFE1F2F66A800F89830 /* dec_msa.c in Sources */ = {isa = PBXBuildFile; fileRef = 80377CA51F2F66A100F89830 /* dec_msa.c */; };
		80377DFF1F2F66A800F89830 /* dec_neon.c in Sources */ = {isa = PBXBuildFile; fileRef = 80377CA61F2F66A100F89830 /* dec_neon.c */; };
		80377E001F2F66A800F89830 /* dec_sse2.c in Sources */ = {isa = PBXBuildFile; fileRef = 80377CA71F2F66A100F89830 /* dec_sse2.c */; };
		80377E011F2F66A800F89830 /* dec_sse41.c in Sources */ = {isa = PBXBuildFile; fileRef = 80377CA81F2F66A100F89830 /* dec_sse41.c */; };
		80377E021F2F66A800F89830 /* dec.c in Sources */ = {isa = PBXBuildFile; fileRef = 80377CA91F2F66A100F89830 /* dec.c */; };
		80377E031F2F66A800F89830 /* dsp.h in Headers */ = {isa = PBXBuildFile; fileRef = 80377CAA1F2F66A100F89830 /* dsp.h */; };
		80377E041F2F66A800F89830 /* enc_avx2.c in Sources */ = {isa = PBXBuildFile; fileRef = 80377CAB1F2F66A100F89830 /* enc_avx2.c */; };
		80377E051F2F66A800F89830 /* enc_mips_dsp_r2.c in Sources */ = {isa = PBXBuildFile; fileRef = 80377CAC1F2F66A100F89830 /* enc_mips_dsp_r2.c */; };
		80377E061F2F66A800F89830 /* enc_mips32.c in Sources */ = {isa = PBXBuildFile; fileRef = 80377CAD1F2F66A100F89830 /* enc_mips32.c */; };
		80377E071F2F66A800F89830 /* enc_msa.c in Sources */ = {isa = PBXBuildFile; fileRef = 80377CAE1F2F66A100F89830 /* enc_msa.c */; };
		80377E081F2F66A800F89830 /* enc_neon.c in Sources */ = {isa = PBXBuildFile; fileRef = 80377CAF1F2F66A100F89830 /* enc_neon.c */; };
		80377E091F2F66A800F89830 /* enc_sse2.c in Sources */ = {isa = PBXBuildFile; fileRef = 80377CB01F2F66A100F89830 /* enc_sse2.c */; };
		80377E0A1F2F66A800F89830 /* enc_sse41.c in Sources */ = {isa = PBXBuildFile; fileRef = 80377CB11F2F66A100F89830 /* enc_sse41.c */; };
		80377E0B1F2F66A800F89830 /* enc.c in Sources */ = {isa = PBXBuildFile; fileRef = 80377CB21F2F66A100F89830 /* enc.c */; };
		80377E0C1F2F66A800F89830 /* filters_mips_dsp_r2.c in Sources */ = {isa = PBXBuildFile; fileRef = 80377CB31F2F66A100F89830 /* filters_mips_dsp_r2.c */; };
		80377E0D1F2F66A800F89830 /* filters_msa.c in Sources */ = {isa = PBXBuildFile; fileRef = 80377CB41F2F66A100F89830 /* filters_msa.c */; };
		80377E0E1F2F66A800F89830 /* filters_neon.c in Sources */ = {isa = PBXBuildFile; fileRef = 80377CB51F2F66A100F89830 /* filters_neon.c */; };
		80377E0F1F2F66A800F89830 /* filters_sse2.c in Sources */ = {isa = PBXBuildFile; fileRef = 80377CB61F2F66A100F89830 /* filters_sse2.c */; };
		80377E101F2F66A800F89830 /* filters.c in Sources */ = {isa = PBXBuildFile; fileRef = 80377CB71F2F66A100F89830 /* filters.c */; };
		80377E111F2F66A800F89830 /* lossless_common.h in Headers */ = {isa = PBXBuildFile; fileRef = 80377CB81F2F66A100F89830 /* lossless_common.h */; };
		80377E121F2F66A800F89830 /* lossless_enc_mips_dsp_r2.c in Sources */ = {isa = PBXBuildFile; fileRef = 80377CB91F2F66A100F89830 /* lossless_enc_mips_dsp_r2.c */; };
		80377E131F2F66A800F89830 /* lossless_enc_mips32.c in Sources */ = {isa = PBXBuildFile; fileRef = 80377CBA1F2F66A100F89830 /* lossless_enc_mips32.c */; };
		80377E141F2F66A800F89830 /* lossless_enc_msa.c in Sources */ = {isa = PBXBuildFile; fileRef = 80377CBB1F2F66A100F89830 /* lossless_enc_msa.c */; };
		80377E151F2F66A800F89830 /* lossless_enc_neon.c in Sources */ = {isa = PBXBuildFile; fileRef = 80377CBC1F2F66A100F89830 /* lossless_enc_neon.c */; };
		80377E161F2F66A800F89830 /* lossless_enc_sse2.c in Sources */ = {isa = PBXBuildFile; fileRef = 80377CBD1F2F66A100F89830 /* lossless_enc_sse2.c */; };
		80377E171F2F66A800F89830 /* lossless_enc_sse41.c in Sources */ = {isa = PBXBuildFile; fileRef = 80377CBE1F2F66A100F89830 /* lossless_enc_sse41.c */; };
		80377E181F2F66A800F89830 /* lossless_enc.c in Sources */ = {isa = PBXBuildFile; fileRef = 80377CBF1F2F66A100F89830 /* lossless_enc.c */; };
		80377E191F2F66A800F89830 /* lossless_mips_dsp_r2.c in Sources */ = {isa = PBXBuildFile; fileRef = 80377CC01F2F66A100F89830 /* lossless_mips_dsp_r2.c */; };
		80377E1A1F2F66A800F89830 /* lossless_msa.c in Sources */ = {isa = PBXBuildFile; fileRef = 80377CC11F2F66A100F89830 /* lossless_msa.c */; };
		80377E1B1F2F66A800F89830 /* lossless_neon.c in Sources */ = {isa = PBXBuildFile; fileRef = 80377CC21F2F66A100F89830 /* lossless_neon.c */; };
		80377E1C1F2F66A800F89830 /* lossless_sse2.c in Sources */ = {isa = PBXBuildFile; fileRef = 80377CC31F2F66A100F89830 /* lossless_sse2.c */; };
		80377E1D1F2F66A800F89830 /* lossless.c in Sources */ = {isa = PBXBuildFile; fileRef = 80377CC41F2F66A100F89830 /* lossless.c */; };
		80377E1E1F2F66A800F89830 /* lossless.h in Headers */ = {isa = PBXBuildFile; fileRef = 80377CC51F2F66A100F89830 /* lossless.h */; };
		80377E1F1F2F66A800F89830 /* mips_macro.h in Headers */ = {isa = PBXBuildFile; fileRef = 80377CC61F2F66A100F89830 /* mips_macro.h */; };
		80377E201F2F66A800F89830 /* msa_macro.h in Headers */ = {isa = PBXBuildFile; fileRef = 80377CC71F2F66A100F89830 /* msa_macro.h */; };
		80377E211F2F66A800F89830 /* neon.h in Headers */ = {isa = PBXBuildFile; fileRef = 80377CC81F2F66A100F89830 /* neon.h */; };
		80377E221F2F66A800F89830 /* rescaler_mips_dsp_r2.c in Sources */ = {isa = PBXBuildFile; fileRef = 80377CC91F2F66A100F89830 /* rescaler_mips_dsp_r2.c */; };
		80377E231F2F66A800F89830 /* rescaler_mips32.c in Sources */ = {isa = PBXBuildFile; fileRef = 80377CCA1F2F66A100F89830 /* rescaler_mips32.c */; };
		80377E241F2F66A800F89830 /* rescaler_msa.c in Sources */ = {isa = PBXBuildFile; fileRef = 80377CCB1F2F66A100F89830 /* rescaler_msa.c */; };
		80377E251F2F66A800F89830 /* rescaler_neon.c in Sources */ = {isa = PBXBuildFile; fileRef = 80377CCC1F2F66A100F89830 /* rescaler_neon.c */; };
		80377E261F2F66A800F89830 /* rescaler_sse2.c in Sources */ = {isa = PBXBuildFile; fileRef = 80377CCD1F2F66A100F89830 /* rescaler_sse2.c */; };
		80377E271F2F66A800F89830 /* rescaler.c in Sources */ = {isa = PBXBuildFile; fileRef = 80377CCE1F2F66A100F89830 /* rescaler.c */; };
		80377E281F2F66A800F89830 /* upsampling_mips_dsp_r2.c in Sources */ = {isa = PBXBuildFile; fileRef = 80377CCF1F2F66A100F89830 /* upsampling_mips_dsp_r2.c */; };
		80377E291F2F66A800F89830 /* upsampling_msa.c in Sources */ = {isa = PBXBuildFile; fileRef = 80377CD01F2F66A100F89830 /* upsampling_msa.c */; };
		80377E2A1F2F66A800F89830 /* upsampling_neon.c in Sources */ = {isa = PBXBuildFile; fileRef = 80377CD11F2F66A100F89830 /* upsampling_neon.c */; };
		80377E2B1F2F66A800F89830 /* upsampling_sse2.c in Sources */ = {isa = PBXBuildFile; fileRef = 80377CD21F2F66A100F89830 /* upsampling_sse2.c */; };
		80377E2C1F2F66A800F89830 /* upsampling.c in Sources */ = {isa = PBXBuildFile; fileRef = 80377CD31F2F66A100F89830 /* upsampling.c */; };
		80377E2D1F2F66A800F89830 /* yuv_mips_dsp_r2.c in Sources */ = {isa = PBXBuildFile; fileRef = 80377CD41F2F66A100F89830 /* yuv_mips_dsp_r2.c */; };
		80377E2E1F2F66A800F89830 /* yuv_mips32.c in Sources */ = {isa = PBXBuildFile; fileRef = 80377CD51F2F66A100F89830 /* yuv_mips32.c */; };
		80377E2F1F2F66A800F89830 /* yuv_sse2.c in Sources */ = {isa = PBXBuildFile; fileRef = 80377CD61F2F66A100F89830 /* yuv_sse2.c */; };
		80377E301F2F66A800F89830 /* yuv.c in Sources */ = {isa = PBXBuildFile; fileRef = 80377CD71F2F66A100F89830 /* yuv.c */; };
		80377E311F2F66A800F89830 /* yuv.h in Headers */ = {isa = PBXBuildFile; fileRef = 80377CD81F2F66A100F89830 /* yuv.h */; };
		80377E321F2F66A800F89830 /* alpha_processing_mips_dsp_r2.c in Sources */ = {isa = PBXBuildFile; fileRef = 80377C941F2F66A100F89830 /* alpha_processing_mips_dsp_r2.c */; };
		80377E331F2F66A800F89830 /* alpha_processing_neon.c in Sources */ = {isa = PBXBuildFile; fileRef = 80377C951F2F66A100F89830 /* alpha_processing_neon.c */; };
		80377E341F2F66A800F89830 /* alpha_processing_sse2.c in Sources */ = {isa = PBXBuildFile; fileRef = 80377C961F2F66A100F89830 /* alpha_processing_sse2.c */; };
		80377E351F2F66A800F89830 /* alpha_processing_sse41.c in Sources */ = {isa = PBXBuildFile; fileRef = 80377C971F2F66A100F89830 /* alpha_processing_sse41.c */; };
		80377E361F2F66A800F89830 /* alpha_processing.c in Sources */ = {isa = PBXBuildFile; fileRef = 80377C981F2F66A100F89830 /* alpha_processing.c */; };
		80377E371F2F66A800F89830 /* argb_mips_dsp_r2.c in Sources */ = {isa = PBXBuildFile; fileRef = 80377C991F2F66A100F89830 /* argb_mips_dsp_r2.c */; };
		80377E381F2F66A800F89830 /* argb_sse2.c in Sources */ = {isa = PBXBuildFile; fileRef = 80377C9A1F2F66A100F89830 /* argb_sse2.c */; };
		80377E391F2F66A800F89830 /* argb.c in Sources */ = {isa = PBXBuildFile; fileRef = 80377C9B1F2F66A100F89830 /* argb.c */; };
		80377E3A1F2F66A800F89830 /* common_sse2.h in Headers */ = {isa = PBXBuildFile; fileRef = 80377C9C1F2F66A100F89830 /* common_sse2.h */; };
		80377E3B1F2F66A800F89830 /* cost_mips_dsp_r2.c in Sources */ = {isa = PBXBuildFile; fileRef = 80377C9D1F2F66A100F89830 /* cost_mips_dsp_r2.c */; };
		80377E3C1F2F66A800F89830 /* cost_mips32.c in Sources */ = {isa = PBXBuildFile; fileRef = 80377C9E1F2F66A100F89830 /* cost_mips32.c */; };
		80377E3D1F2F66A800F89830 /* cost_sse2.c in Sources */ = {isa = PBXBuildFile; fileRef = 80377C9F1F2F66A100F89830 /* cost_sse2.c */; };
		80377E3E1F2F66A800F89830 /* cost.c in Sources */ = {isa = PBXBuildFile; fileRef = 80377CA01F2F66A100F89830 /* cost.c */; };
		80377E3F1F2F66A800F89830 /* cpu.c in Sources */ = {isa = PBXBuildFile; fileRef = 80377CA11F2F66A100F89830 /* cpu.c */; };
		80377E401F2F66A800F89830 /* dec_clip_tables.c in Sources */ = {isa = PBXBuildFile; fileRef = 80377CA21F2F66A100F89830 /* dec_clip_tables.c */; };
		80377E411F2F66A800F89830 /* dec_mips_dsp_r2.c in Sources */ = {isa = PBXBuildFile; fileRef = 80377CA31F2F66A100F89830 /* dec_mips_dsp_r2.c */; };
		80377E421F2F66A800F89830 /* dec_mips32.c in Sources */ = {isa = PBXBuildFile; fileRef = 80377CA41F2F66A100F89830 /* dec_mips32.c */; };
		80377E431F2F66A800F89830 /* dec_msa.c in Sources */ = {isa = PBXBuildFile; fileRef = 80377CA51F2F66A100F89830 /* dec_msa.c */; };
		80377E441F2F66A800F89830 /* dec_neon.c in Sources */ = {isa = PBXBuildFile; fileRef = 80377CA61F2F66A100F89830 /* dec_neon.c */; };
		80377E451F2F66A800F89830 /* dec_sse2.c in Sources */ = {isa = PBXBuildFile; fileRef = 80377CA71F2F66A100F89830 /* dec_sse2.c */; };
		80377E461F2F66A800F89830 /* dec_sse41.c in Sources */ = {isa = PBXBuildFile; fileRef = 80377CA81F2F66A100F89830 /* dec_sse41.c */; };
		80377E471F2F66A800F89830 /* dec.c in Sources */ = {isa = PBXBuildFile; fileRef = 80377CA91F2F66A100F89830 /* dec.c */; };
		80377E481F2F66A800F89830 /* dsp.h in Headers */ = {isa = PBXBuildFile; fileRef = 80377CAA1F2F66A100F89830 /* dsp.h */; };
		80377E491F2F66A800F89830 /* enc_avx2.c in Sources */ = {isa = PBXBuildFile; fileRef = 80377CAB1F2F66A100F89830 /* enc_avx2.c */; };
		80377E4A1F2F66A800F89830 /* enc_mips_dsp_r2.c in Sources */ = {isa = PBXBuildFile; fileRef = 80377CAC1F2F66A100F89830 /* enc_mips_dsp_r2.c */; };
		80377E4B1F2F66A800F89830 /* enc_mips32.c in Sources */ = {isa = PBXBuildFile; fileRef = 80377CAD1F2F66A100F89830 /* enc_mips32.c */; };
		80377E4C1F2F66A800F89830 /* enc_msa.c in Sources */ = {isa = PBXBuildFile; fileRef = 80377CAE1F2F66A100F89830 /* enc_msa.c */; };
		80377E4D1F2F66A800F89830 /* enc_neon.c in Sources */ = {isa = PBXBuildFile; fileRef = 80377CAF1F2F66A100F89830 /* enc_neon.c */; };
		80377E4E1F2F66A800F89830 /* enc_sse2.c in Sources */ = {isa = PBXBuildFile; fileRef = 80377CB01F2F66A100F89830 /* enc_sse2.c */; };
		80377E4F1F2F66A800F89830 /* enc_sse41.c in Sources */ = {isa = PBXBuildFile; fileRef = 80377CB11F2F66A100F89830 /* enc_sse41.c */; };
		80377E501F2F66A800F89830 /* enc.c in Sources */ = {isa = PBXBuildFile; fileRef = 80377CB21F2F66A100F89830 /* enc.c */; };
		80377E511F2F66A800F89830 /* filters_mips_dsp_r2.c in Sources */ = {isa = PBXBuildFile; fileRef = 80377CB31F2F66A100F89830 /* filters_mips_dsp_r2.c */; };
		80377E521F2F66A800F89830 /* filters_msa.c in Sources */ = {isa = PBXBuildFile; fileRef = 80377CB41F2F66A100F89830 /* filters_msa.c */; };
		80377E531F2F66A800F89830 /* filters_neon.c in Sources */ = {isa = PBXBuildFile; fileRef = 80377CB51F2F66A100F89830 /* filters_neon.c */; };
		80377E541F2F66A800F89830 /* filters_sse2.c in Sources */ = {isa = PBXBuildFile; fileRef = 80377CB61F2F66A100F89830 /* filters_sse2.c */; };
		80377E551F2F66A800F89830 /* filters.c in Sources */ = {isa = PBXBuildFile; fileRef = 80377CB71F2F66A100F89830 /* filters.c */; };
		80377E561F2F66A800F89830 /* lossless_common.h in Headers */ = {isa = PBXBuildFile; fileRef = 80377CB81F2F66A100F89830 /* lossless_common.h */; };
		80377E571F2F66A800F89830 /* lossless_enc_mips_dsp_r2.c in Sources */ = {isa = PBXBuildFile; fileRef = 80377CB91F2F66A100F89830 /* lossless_enc_mips_dsp_r2.c */; };
		80377E581F2F66A800F89830 /* lossless_enc_mips32.c in Sources */ = {isa = PBXBuildFile; fileRef = 80377CBA1F2F66A100F89830 /* lossless_enc_mips32.c */; };
		80377E591F2F66A800F89830 /* lossless_enc_msa.c in Sources */ = {isa = PBXBuildFile; fileRef = 80377CBB1F2F66A100F89830 /* lossless_enc_msa.c */; };
		80377E5A1F2F66A800F89830 /* lossless_enc_neon.c in Sources */ = {isa = PBXBuildFile; fileRef = 80377CBC1F2F66A100F89830 /* lossless_enc_neon.c */; };
		80377E5B1F2F66A800F89830 /* lossless_enc_sse2.c in Sources */ = {isa = PBXBuildFile; fileRef = 80377CBD1F2F66A100F89830 /* lossless_enc_sse2.c */; };
		80377E5C1F2F66A800F89830 /* lossless_enc_sse41.c in Sources */ = {isa = PBXBuildFile; fileRef = 80377CBE1F2F66A100F89830 /* lossless_enc_sse41.c */; };
		80377E5D1F2F66A800F89830 /* lossless_enc.c in Sources */ = {isa = PBXBuildFile; fileRef = 80377CBF1F2F66A100F89830 /* lossless_enc.c */; };
		80377E5E1F2F66A800F89830 /* lossless_mips_dsp_r2.c in Sources */ = {isa = PBXBuildFile; fileRef = 80377CC01F2F66A100F89830 /* lossless_mips_dsp_r2.c */; };
		80377E5F1F2F66A800F89830 /* lossless_msa.c in Sources */ = {isa = PBXBuildFile; fileRef = 80377CC11F2F66A100F89830 /* lossless_msa.c */; };
		80377E601F2F66A800F89830 /* lossless_neon.c in Sources */ = {isa = PBXBuildFile; fileRef = 80377CC21F2F66A100F89830 /* lossless_neon.c */; };
		80377E611F2F66A800F89830 /* lossless_sse2.c in Sources */ = {isa = PBXBuildFile; fileRef = 80377CC31F2F66A100F89830 /* lossless_sse2.c */; };
		80377E621F2F66A800F89830 /* lossless.c in Sources */ = {isa = PBXBuildFile; fileRef = 80377CC41F2F66A100F89830 /* lossless.c */; };
		80377E631F2F66A800F89830 /* lossless.h in Headers */ = {isa = PBXBuildFile; fileRef = 80377CC51F2F66A100F89830 /* lossless.h */; };
		80377E641F2F66A800F89830 /* mips_macro.h in Headers */ = {isa = PBXBuildFile; fileRef = 80377CC61F2F66A100F89830 /* mips_macro.h */; };
		80377E651F2F66A800F89830 /* msa_macro.h in Headers */ = {isa = PBXBuildFile; fileRef = 80377CC71F2F66A100F89830 /* msa_macro.h */; };
		80377E661F2F66A800F89830 /* neon.h in Headers */ = {isa = PBXBuildFile; fileRef = 80377CC81F2F66A100F89830 /* neon.h */; };
		80377E671F2F66A800F89830 /* rescaler_mips_dsp_r2.c in Sources */ = {isa = PBXBuildFile; fileRef = 80377CC91F2F66A100F89830 /* rescaler_mips_dsp_r2.c */; };
		80377E681F2F66A800F89830 /* rescaler_mips32.c in Sources */ = {isa = PBXBuildFile; fileRef = 80377CCA1F2F66A100F89830 /* rescaler_mips32.c */; };
		80377E691F2F66A800F89830 /* rescaler_msa.c in Sources */ = {isa = PBXBuildFile; fileRef = 80377CCB1F2F66A100F89830 /* rescaler_msa.c */; };
		80377E6A1F2F66A800F89830 /* rescaler_neon.c in Sources */ = {isa = PBXBuildFile; fileRef = 80377CCC1F2F66A100F89830 /* rescaler_neon.c */; };
		80377E6B1F2F66A800F89830 /* rescaler_sse2.c in Sources */ = {isa = PBXBuildFile; fileRef = 80377CCD1F2F66A100F89830 /* rescaler_sse2.c */; };
		80377E6C1F2F66A800F89830 /* rescaler.c in Sources */ = {isa = PBXBuildFile; fileRef = 80377CCE1F2F66A100F89830 /* rescaler.c */; };
		80377E6D1F2F66A800F89830 /* upsampling_mips_dsp_r2.c in Sources */ = {isa = PBXBuildFile; fileRef = 80377CCF1F2F66A100F89830 /* upsampling_mips_dsp_r2.c */; };
		80377E6E1F2F66A800F89830 /* upsampling_msa.c in Sources */ = {isa = PBXBuildFile; fileRef = 80377CD01F2F66A100F89830 /* upsampling_msa.c */; };
		80377E6F1F2F66A800F89830 /* upsampling_neon.c in Sources */ = {isa = PBXBuildFile; fileRef = 80377CD11F2F66A100F89830 /* upsampling_neon.c */; };
		80377E701F2F66A800F89830 /* upsampling_sse2.c in Sources */ = {isa = PBXBuildFile; fileRef = 80377CD21F2F66A100F89830 /* upsampling_sse2.c */; };
		80377E711F2F66A800F89830 /* upsampling.c in Sources */ = {isa = PBXBuildFile; fileRef = 80377CD31F2F66A100F89830 /* upsampling.c */; };
		80377E721F2F66A800F89830 /* yuv_mips_dsp_r2.c in Sources */ = {isa = PBXBuildFile; fileRef = 80377CD41F2F66A100F89830 /* yuv_mips_dsp_r2.c */; };
		80377E731F2F66A800F89830 /* yuv_mips32.c in Sources */ = {isa = PBXBuildFile; fileRef = 80377CD51F2F66A100F89830 /* yuv_mips32.c */; };
		80377E741F2F66A800F89830 /* yuv_sse2.c in Sources */ = {isa = PBXBuildFile; fileRef = 80377CD61F2F66A100F89830 /* yuv_sse2.c */; };
		80377E751F2F66A800F89830 /* yuv.c in Sources */ = {isa = PBXBuildFile; fileRef = 80377CD71F2F66A100F89830 /* yuv.c */; };
		80377E761F2F66A800F89830 /* yuv.h in Headers */ = {isa = PBXBuildFile; fileRef = 80377CD81F2F66A100F89830 /* yuv.h */; };
		80377E871F2F66D000F89830 /* alpha_dec.c in Sources */ = {isa = PBXBuildFile; fileRef = 80377E771F2F66D000F89830 /* alpha_dec.c */; };
		80377E881F2F66D000F89830 /* alphai_dec.h in Headers */ = {isa = PBXBuildFile; fileRef = 80377E781F2F66D000F89830 /* alphai_dec.h */; };
		80377E891F2F66D000F89830 /* buffer_dec.c in Sources */ = {isa = PBXBuildFile; fileRef = 80377E791F2F66D000F89830 /* buffer_dec.c */; };
		80377E8A1F2F66D000F89830 /* common_dec.h in Headers */ = {isa = PBXBuildFile; fileRef = 80377E7A1F2F66D000F89830 /* common_dec.h */; };
		80377E8B1F2F66D000F89830 /* frame_dec.c in Sources */ = {isa = PBXBuildFile; fileRef = 80377E7B1F2F66D000F89830 /* frame_dec.c */; };
		80377E8C1F2F66D000F89830 /* idec_dec.c in Sources */ = {isa = PBXBuildFile; fileRef = 80377E7C1F2F66D000F89830 /* idec_dec.c */; };
		80377E8D1F2F66D000F89830 /* io_dec.c in Sources */ = {isa = PBXBuildFile; fileRef = 80377E7D1F2F66D000F89830 /* io_dec.c */; };
		80377E8E1F2F66D000F89830 /* quant_dec.c in Sources */ = {isa = PBXBuildFile; fileRef = 80377E7E1F2F66D000F89830 /* quant_dec.c */; };
		80377E8F1F2F66D000F89830 /* tree_dec.c in Sources */ = {isa = PBXBuildFile; fileRef = 80377E7F1F2F66D000F89830 /* tree_dec.c */; };
		80377E901F2F66D000F89830 /* vp8_dec.c in Sources */ = {isa = PBXBuildFile; fileRef = 80377E801F2F66D000F89830 /* vp8_dec.c */; };
		80377E911F2F66D000F89830 /* vp8_dec.h in Headers */ = {isa = PBXBuildFile; fileRef = 80377E811F2F66D000F89830 /* vp8_dec.h */; };
		80377E921F2F66D000F89830 /* vp8i_dec.h in Headers */ = {isa = PBXBuildFile; fileRef = 80377E821F2F66D000F89830 /* vp8i_dec.h */; };
		80377E931F2F66D000F89830 /* vp8l_dec.c in Sources */ = {isa = PBXBuildFile; fileRef = 80377E831F2F66D000F89830 /* vp8l_dec.c */; };
		80377E941F2F66D000F89830 /* vp8li_dec.h in Headers */ = {isa = PBXBuildFile; fileRef = 80377E841F2F66D000F89830 /* vp8li_dec.h */; };
		80377E951F2F66D000F89830 /* webp_dec.c in Sources */ = {isa = PBXBuildFile; fileRef = 80377E851F2F66D000F89830 /* webp_dec.c */; };
		80377E961F2F66D000F89830 /* webpi_dec.h in Headers */ = {isa = PBXBuildFile; fileRef = 80377E861F2F66D000F89830 /* webpi_dec.h */; };
		80377E971F2F66D400F89830 /* alpha_dec.c in Sources */ = {isa = PBXBuildFile; fileRef = 80377E771F2F66D000F89830 /* alpha_dec.c */; };
		80377E981F2F66D400F89830 /* alphai_dec.h in Headers */ = {isa = PBXBuildFile; fileRef = 80377E781F2F66D000F89830 /* alphai_dec.h */; };
		80377E991F2F66D400F89830 /* buffer_dec.c in Sources */ = {isa = PBXBuildFile; fileRef = 80377E791F2F66D000F89830 /* buffer_dec.c */; };
		80377E9A1F2F66D400F89830 /* common_dec.h in Headers */ = {isa = PBXBuildFile; fileRef = 80377E7A1F2F66D000F89830 /* common_dec.h */; };
		80377E9B1F2F66D400F89830 /* frame_dec.c in Sources */ = {isa = PBXBuildFile; fileRef = 80377E7B1F2F66D000F89830 /* frame_dec.c */; };
		80377E9C1F2F66D400F89830 /* idec_dec.c in Sources */ = {isa = PBXBuildFile; fileRef = 80377E7C1F2F66D000F89830 /* idec_dec.c */; };
		80377E9D1F2F66D400F89830 /* io_dec.c in Sources */ = {isa = PBXBuildFile; fileRef = 80377E7D1F2F66D000F89830 /* io_dec.c */; };
		80377E9E1F2F66D400F89830 /* quant_dec.c in Sources */ = {isa = PBXBuildFile; fileRef = 80377E7E1F2F66D000F89830 /* quant_dec.c */; };
		80377E9F1F2F66D400F89830 /* tree_dec.c in Sources */ = {isa = PBXBuildFile; fileRef = 80377E7F1F2F66D000F89830 /* tree_dec.c */; };
		80377EA01F2F66D400F89830 /* vp8_dec.c in Sources */ = {isa = PBXBuildFile; fileRef = 80377E801F2F66D000F89830 /* vp8_dec.c */; };
		80377EA11F2F66D400F89830 /* vp8_dec.h in Headers */ = {isa = PBXBuildFile; fileRef = 80377E811F2F66D000F89830 /* vp8_dec.h */; };
		80377EA21F2F66D400F89830 /* vp8i_dec.h in Headers */ = {isa = PBXBuildFile; fileRef = 80377E821F2F66D000F89830 /* vp8i_dec.h */; };
		80377EA31F2F66D400F89830 /* vp8l_dec.c in Sources */ = {isa = PBXBuildFile; fileRef = 80377E831F2F66D000F89830 /* vp8l_dec.c */; };
		80377EA41F2F66D400F89830 /* vp8li_dec.h in Headers */ = {isa = PBXBuildFile; fileRef = 80377E841F2F66D000F89830 /* vp8li_dec.h */; };
		80377EA51F2F66D400F89830 /* webp_dec.c in Sources */ = {isa = PBXBuildFile; fileRef = 80377E851F2F66D000F89830 /* webp_dec.c */; };
		80377EA61F2F66D400F89830 /* webpi_dec.h in Headers */ = {isa = PBXBuildFile; fileRef = 80377E861F2F66D000F89830 /* webpi_dec.h */; };
		80377EA71F2F66D400F89830 /* alpha_dec.c in Sources */ = {isa = PBXBuildFile; fileRef = 80377E771F2F66D000F89830 /* alpha_dec.c */; };
		80377EA81F2F66D400F89830 /* alphai_dec.h in Headers */ = {isa = PBXBuildFile; fileRef = 80377E781F2F66D000F89830 /* alphai_dec.h */; };
		80377EA91F2F66D400F89830 /* buffer_dec.c in Sources */ = {isa = PBXBuildFile; fileRef = 80377E791F2F66D000F89830 /* buffer_dec.c */; };
		80377EAA1F2F66D400F89830 /* common_dec.h in Headers */ = {isa = PBXBuildFile; fileRef = 80377E7A1F2F66D000F89830 /* common_dec.h */; };
		80377EAB1F2F66D400F89830 /* frame_dec.c in Sources */ = {isa = PBXBuildFile; fileRef = 80377E7B1F2F66D000F89830 /* frame_dec.c */; };
		80377EAC1F2F66D400F89830 /* idec_dec.c in Sources */ = {isa = PBXBuildFile; fileRef = 80377E7C1F2F66D000F89830 /* idec_dec.c */; };
		80377EAD1F2F66D400F89830 /* io_dec.c in Sources */ = {isa = PBXBuildFile; fileRef = 80377E7D1F2F66D000F89830 /* io_dec.c */; };
		80377EAE1F2F66D400F89830 /* quant_dec.c in Sources */ = {isa = PBXBuildFile; fileRef = 80377E7E1F2F66D000F89830 /* quant_dec.c */; };
		80377EAF1F2F66D400F89830 /* tree_dec.c in Sources */ = {isa = PBXBuildFile; fileRef = 80377E7F1F2F66D000F89830 /* tree_dec.c */; };
		80377EB01F2F66D400F89830 /* vp8_dec.c in Sources */ = {isa = PBXBuildFile; fileRef = 80377E801F2F66D000F89830 /* vp8_dec.c */; };
		80377EB11F2F66D400F89830 /* vp8_dec.h in Headers */ = {isa = PBXBuildFile; fileRef = 80377E811F2F66D000F89830 /* vp8_dec.h */; };
		80377EB21F2F66D400F89830 /* vp8i_dec.h in Headers */ = {isa = PBXBuildFile; fileRef = 80377E821F2F66D000F89830 /* vp8i_dec.h */; };
		80377EB31F2F66D400F89830 /* vp8l_dec.c in Sources */ = {isa = PBXBuildFile; fileRef = 80377E831F2F66D000F89830 /* vp8l_dec.c */; };
		80377EB41F2F66D400F89830 /* vp8li_dec.h in Headers */ = {isa = PBXBuildFile; fileRef = 80377E841F2F66D000F89830 /* vp8li_dec.h */; };
		80377EB51F2F66D400F89830 /* webp_dec.c in Sources */ = {isa = PBXBuildFile; fileRef = 80377E851F2F66D000F89830 /* webp_dec.c */; };
		80377EB61F2F66D400F89830 /* webpi_dec.h in Headers */ = {isa = PBXBuildFile; fileRef = 80377E861F2F66D000F89830 /* webpi_dec.h */; };
		80377EB71F2F66D400F89830 /* alpha_dec.c in Sources */ = {isa = PBXBuildFile; fileRef = 80377E771F2F66D000F89830 /* alpha_dec.c */; };
		80377EB81F2F66D400F89830 /* alphai_dec.h in Headers */ = {isa = PBXBuildFile; fileRef = 80377E781F2F66D000F89830 /* alphai_dec.h */; };
		80377EB91F2F66D400F89830 /* buffer_dec.c in Sources */ = {isa = PBXBuildFile; fileRef = 80377E791F2F66D000F89830 /* buffer_dec.c */; };
		80377EBA1F2F66D500F89830 /* common_dec.h in Headers */ = {isa = PBXBuildFile; fileRef = 80377E7A1F2F66D000F89830 /* common_dec.h */; };
		80377EBB1F2F66D500F89830 /* frame_dec.c in Sources */ = {isa = PBXBuildFile; fileRef = 80377E7B1F2F66D000F89830 /* frame_dec.c */; };
		80377EBC1F2F66D500F89830 /* idec_dec.c in Sources */ = {isa = PBXBuildFile; fileRef = 80377E7C1F2F66D000F89830 /* idec_dec.c */; };
		80377EBD1F2F66D500F89830 /* io_dec.c in Sources */ = {isa = PBXBuildFile; fileRef = 80377E7D1F2F66D000F89830 /* io_dec.c */; };
		80377EBE1F2F66D500F89830 /* quant_dec.c in Sources */ = {isa = PBXBuildFile; fileRef = 80377E7E1F2F66D000F89830 /* quant_dec.c */; };
		80377EBF1F2F66D500F89830 /* tree_dec.c in Sources */ = {isa = PBXBuildFile; fileRef = 80377E7F1F2F66D000F89830 /* tree_dec.c */; };
		80377EC01F2F66D500F89830 /* vp8_dec.c in Sources */ = {isa = PBXBuildFile; fileRef = 80377E801F2F66D000F89830 /* vp8_dec.c */; };
		80377EC11F2F66D500F89830 /* vp8_dec.h in Headers */ = {isa = PBXBuildFile; fileRef = 80377E811F2F66D000F89830 /* vp8_dec.h */; };
		80377EC21F2F66D500F89830 /* vp8i_dec.h in Headers */ = {isa = PBXBuildFile; fileRef = 80377E821F2F66D000F89830 /* vp8i_dec.h */; };
		80377EC31F2F66D500F89830 /* vp8l_dec.c in Sources */ = {isa = PBXBuildFile; fileRef = 80377E831F2F66D000F89830 /* vp8l_dec.c */; };
		80377EC41F2F66D500F89830 /* vp8li_dec.h in Headers */ = {isa = PBXBuildFile; fileRef = 80377E841F2F66D000F89830 /* vp8li_dec.h */; };
		80377EC51F2F66D500F89830 /* webp_dec.c in Sources */ = {isa = PBXBuildFile; fileRef = 80377E851F2F66D000F89830 /* webp_dec.c */; };
		80377EC61F2F66D500F89830 /* webpi_dec.h in Headers */ = {isa = PBXBuildFile; fileRef = 80377E861F2F66D000F89830 /* webpi_dec.h */; };
		80377EC71F2F66D500F89830 /* alpha_dec.c in Sources */ = {isa = PBXBuildFile; fileRef = 80377E771F2F66D000F89830 /* alpha_dec.c */; };
		80377EC81F2F66D500F89830 /* alphai_dec.h in Headers */ = {isa = PBXBuildFile; fileRef = 80377E781F2F66D000F89830 /* alphai_dec.h */; };
		80377EC91F2F66D500F89830 /* buffer_dec.c in Sources */ = {isa = PBXBuildFile; fileRef = 80377E791F2F66D000F89830 /* buffer_dec.c */; };
		80377ECA1F2F66D500F89830 /* common_dec.h in Headers */ = {isa = PBXBuildFile; fileRef = 80377E7A1F2F66D000F89830 /* common_dec.h */; };
		80377ECB1F2F66D500F89830 /* frame_dec.c in Sources */ = {isa = PBXBuildFile; fileRef = 80377E7B1F2F66D000F89830 /* frame_dec.c */; };
		80377ECC1F2F66D500F89830 /* idec_dec.c in Sources */ = {isa = PBXBuildFile; fileRef = 80377E7C1F2F66D000F89830 /* idec_dec.c */; };
		80377ECD1F2F66D500F89830 /* io_dec.c in Sources */ = {isa = PBXBuildFile; fileRef = 80377E7D1F2F66D000F89830 /* io_dec.c */; };
		80377ECE1F2F66D500F89830 /* quant_dec.c in Sources */ = {isa = PBXBuildFile; fileRef = 80377E7E1F2F66D000F89830 /* quant_dec.c */; };
		80377ECF1F2F66D500F89830 /* tree_dec.c in Sources */ = {isa = PBXBuildFile; fileRef = 80377E7F1F2F66D000F89830 /* tree_dec.c */; };
		80377ED01F2F66D500F89830 /* vp8_dec.c in Sources */ = {isa = PBXBuildFile; fileRef = 80377E801F2F66D000F89830 /* vp8_dec.c */; };
		80377ED11F2F66D500F89830 /* vp8_dec.h in Headers */ = {isa = PBXBuildFile; fileRef = 80377E811F2F66D000F89830 /* vp8_dec.h */; };
		80377ED21F2F66D500F89830 /* vp8i_dec.h in Headers */ = {isa = PBXBuildFile; fileRef = 80377E821F2F66D000F89830 /* vp8i_dec.h */; };
		80377ED31F2F66D500F89830 /* vp8l_dec.c in Sources */ = {isa = PBXBuildFile; fileRef = 80377E831F2F66D000F89830 /* vp8l_dec.c */; };
		80377ED41F2F66D500F89830 /* vp8li_dec.h in Headers */ = {isa = PBXBuildFile; fileRef = 80377E841F2F66D000F89830 /* vp8li_dec.h */; };
		80377ED51F2F66D500F89830 /* webp_dec.c in Sources */ = {isa = PBXBuildFile; fileRef = 80377E851F2F66D000F89830 /* webp_dec.c */; };
		80377ED61F2F66D500F89830 /* webpi_dec.h in Headers */ = {isa = PBXBuildFile; fileRef = 80377E861F2F66D000F89830 /* webpi_dec.h */; };
		80377ED71F2F66D500F89830 /* alpha_dec.c in Sources */ = {isa = PBXBuildFile; fileRef = 80377E771F2F66D000F89830 /* alpha_dec.c */; };
		80377ED81F2F66D500F89830 /* alphai_dec.h in Headers */ = {isa = PBXBuildFile; fileRef = 80377E781F2F66D000F89830 /* alphai_dec.h */; };
		80377ED91F2F66D500F89830 /* buffer_dec.c in Sources */ = {isa = PBXBuildFile; fileRef = 80377E791F2F66D000F89830 /* buffer_dec.c */; };
		80377EDA1F2F66D500F89830 /* common_dec.h in Headers */ = {isa = PBXBuildFile; fileRef = 80377E7A1F2F66D000F89830 /* common_dec.h */; };
		80377EDB1F2F66D500F89830 /* frame_dec.c in Sources */ = {isa = PBXBuildFile; fileRef = 80377E7B1F2F66D000F89830 /* frame_dec.c */; };
		80377EDC1F2F66D500F89830 /* idec_dec.c in Sources */ = {isa = PBXBuildFile; fileRef = 80377E7C1F2F66D000F89830 /* idec_dec.c */; };
		80377EDD1F2F66D500F89830 /* io_dec.c in Sources */ = {isa = PBXBuildFile; fileRef = 80377E7D1F2F66D000F89830 /* io_dec.c */; };
		80377EDE1F2F66D500F89830 /* quant_dec.c in Sources */ = {isa = PBXBuildFile; fileRef = 80377E7E1F2F66D000F89830 /* quant_dec.c */; };
		80377EDF1F2F66D500F89830 /* tree_dec.c in Sources */ = {isa = PBXBuildFile; fileRef = 80377E7F1F2F66D000F89830 /* tree_dec.c */; };
		80377EE01F2F66D500F89830 /* vp8_dec.c in Sources */ = {isa = PBXBuildFile; fileRef = 80377E801F2F66D000F89830 /* vp8_dec.c */; };
		80377EE11F2F66D500F89830 /* vp8_dec.h in Headers */ = {isa = PBXBuildFile; fileRef = 80377E811F2F66D000F89830 /* vp8_dec.h */; };
		80377EE21F2F66D500F89830 /* vp8i_dec.h in Headers */ = {isa = PBXBuildFile; fileRef = 80377E821F2F66D000F89830 /* vp8i_dec.h */; };
		80377EE31F2F66D500F89830 /* vp8l_dec.c in Sources */ = {isa = PBXBuildFile; fileRef = 80377E831F2F66D000F89830 /* vp8l_dec.c */; };
		80377EE41F2F66D500F89830 /* vp8li_dec.h in Headers */ = {isa = PBXBuildFile; fileRef = 80377E841F2F66D000F89830 /* vp8li_dec.h */; };
		80377EE51F2F66D500F89830 /* webp_dec.c in Sources */ = {isa = PBXBuildFile; fileRef = 80377E851F2F66D000F89830 /* webp_dec.c */; };
		80377EE61F2F66D500F89830 /* webpi_dec.h in Headers */ = {isa = PBXBuildFile; fileRef = 80377E861F2F66D000F89830 /* webpi_dec.h */; };
		807A12281F89636300EC2A9B /* SDWebImageCodersManager.h in Headers */ = {isa = PBXBuildFile; fileRef = 807A12261F89636300EC2A9B /* SDWebImageCodersManager.h */; settings = {ATTRIBUTES = (Public, ); }; };
		807A12291F89636300EC2A9B /* SDWebImageCodersManager.h in Headers */ = {isa = PBXBuildFile; fileRef = 807A12261F89636300EC2A9B /* SDWebImageCodersManager.h */; settings = {ATTRIBUTES = (Public, ); }; };
		807A122A1F89636300EC2A9B /* SDWebImageCodersManager.h in Headers */ = {isa = PBXBuildFile; fileRef = 807A12261F89636300EC2A9B /* SDWebImageCodersManager.h */; settings = {ATTRIBUTES = (Public, ); }; };
		807A122B1F89636300EC2A9B /* SDWebImageCodersManager.h in Headers */ = {isa = PBXBuildFile; fileRef = 807A12261F89636300EC2A9B /* SDWebImageCodersManager.h */; settings = {ATTRIBUTES = (Public, ); }; };
		807A122C1F89636300EC2A9B /* SDWebImageCodersManager.h in Headers */ = {isa = PBXBuildFile; fileRef = 807A12261F89636300EC2A9B /* SDWebImageCodersManager.h */; settings = {ATTRIBUTES = (Public, ); }; };
		807A122D1F89636300EC2A9B /* SDWebImageCodersManager.h in Headers */ = {isa = PBXBuildFile; fileRef = 807A12261F89636300EC2A9B /* SDWebImageCodersManager.h */; settings = {ATTRIBUTES = (Public, ); }; };
		807A122E1F89636300EC2A9B /* SDWebImageCodersManager.m in Sources */ = {isa = PBXBuildFile; fileRef = 807A12271F89636300EC2A9B /* SDWebImageCodersManager.m */; };
		807A122F1F89636300EC2A9B /* SDWebImageCodersManager.m in Sources */ = {isa = PBXBuildFile; fileRef = 807A12271F89636300EC2A9B /* SDWebImageCodersManager.m */; };
		807A12301F89636300EC2A9B /* SDWebImageCodersManager.m in Sources */ = {isa = PBXBuildFile; fileRef = 807A12271F89636300EC2A9B /* SDWebImageCodersManager.m */; };
		807A12311F89636300EC2A9B /* SDWebImageCodersManager.m in Sources */ = {isa = PBXBuildFile; fileRef = 807A12271F89636300EC2A9B /* SDWebImageCodersManager.m */; };
		807A12321F89636300EC2A9B /* SDWebImageCodersManager.m in Sources */ = {isa = PBXBuildFile; fileRef = 807A12271F89636300EC2A9B /* SDWebImageCodersManager.m */; };
		807A12331F89636300EC2A9B /* SDWebImageCodersManager.m in Sources */ = {isa = PBXBuildFile; fileRef = 807A12271F89636300EC2A9B /* SDWebImageCodersManager.m */; };
		A18A6CC7172DC28500419892 /* UIImage+GIF.h in Headers */ = {isa = PBXBuildFile; fileRef = A18A6CC5172DC28500419892 /* UIImage+GIF.h */; settings = {ATTRIBUTES = (Public, ); }; };
		A18A6CC9172DC28500419892 /* UIImage+GIF.m in Sources */ = {isa = PBXBuildFile; fileRef = A18A6CC6172DC28500419892 /* UIImage+GIF.m */; };
		AB615303192DA24600A2D8E9 /* UIView+WebCacheOperation.h in Headers */ = {isa = PBXBuildFile; fileRef = AB615301192DA24600A2D8E9 /* UIView+WebCacheOperation.h */; settings = {ATTRIBUTES = (Public, ); }; };
		AB615306192DA24600A2D8E9 /* UIView+WebCacheOperation.m in Sources */ = {isa = PBXBuildFile; fileRef = AB615302192DA24600A2D8E9 /* UIView+WebCacheOperation.m */; };
		ABBE71A718C43B4D00B75E91 /* UIImageView+HighlightedWebCache.h in Headers */ = {isa = PBXBuildFile; fileRef = ABBE71A518C43B4D00B75E91 /* UIImageView+HighlightedWebCache.h */; settings = {ATTRIBUTES = (Public, ); }; };
		ABBE71A818C43B4D00B75E91 /* UIImageView+HighlightedWebCache.m in Sources */ = {isa = PBXBuildFile; fileRef = ABBE71A618C43B4D00B75E91 /* UIImageView+HighlightedWebCache.m */; };
/* End PBXBuildFile section */

/* Begin PBXFileReference section */
		00733A4C1BC487C000A5A117 /* SDWebImage.framework */ = {isa = PBXFileReference; explicitFileType = wrapper.framework; includeInIndex = 0; path = SDWebImage.framework; sourceTree = BUILT_PRODUCTS_DIR; };
		321DB35F2011D4D60015D2CB /* NSButton+WebCache.h */ = {isa = PBXFileReference; fileEncoding = 4; lastKnownFileType = sourcecode.c.h; name = "NSButton+WebCache.h"; path = "SDWebImage/NSButton+WebCache.h"; sourceTree = "<group>"; };
		321DB3602011D4D60015D2CB /* NSButton+WebCache.m */ = {isa = PBXFileReference; fileEncoding = 4; lastKnownFileType = sourcecode.c.objc; name = "NSButton+WebCache.m"; path = "SDWebImage/NSButton+WebCache.m"; sourceTree = "<group>"; };
		321E60841F38E8C800405457 /* SDWebImageCoder.h */ = {isa = PBXFileReference; fileEncoding = 4; lastKnownFileType = sourcecode.c.h; path = SDWebImageCoder.h; sourceTree = "<group>"; };
		321E60851F38E8C800405457 /* SDWebImageCoder.m */ = {isa = PBXFileReference; fileEncoding = 4; lastKnownFileType = sourcecode.c.objc; path = SDWebImageCoder.m; sourceTree = "<group>"; };
		321E60921F38E8ED00405457 /* SDWebImageImageIOCoder.h */ = {isa = PBXFileReference; fileEncoding = 4; lastKnownFileType = sourcecode.c.h; path = SDWebImageImageIOCoder.h; sourceTree = "<group>"; };
		321E60931F38E8ED00405457 /* SDWebImageImageIOCoder.m */ = {isa = PBXFileReference; fileEncoding = 4; lastKnownFileType = sourcecode.c.objc; path = SDWebImageImageIOCoder.m; sourceTree = "<group>"; };
		321E60A01F38E8F600405457 /* SDWebImageGIFCoder.h */ = {isa = PBXFileReference; fileEncoding = 4; lastKnownFileType = sourcecode.c.h; path = SDWebImageGIFCoder.h; sourceTree = "<group>"; };
		321E60A11F38E8F600405457 /* SDWebImageGIFCoder.m */ = {isa = PBXFileReference; fileEncoding = 4; lastKnownFileType = sourcecode.c.objc; path = SDWebImageGIFCoder.m; sourceTree = "<group>"; };
		321E60AE1F38E90100405457 /* SDWebImageWebPCoder.h */ = {isa = PBXFileReference; fileEncoding = 4; lastKnownFileType = sourcecode.c.h; path = SDWebImageWebPCoder.h; sourceTree = "<group>"; };
		321E60AF1F38E90100405457 /* SDWebImageWebPCoder.m */ = {isa = PBXFileReference; fileEncoding = 4; lastKnownFileType = sourcecode.c.objc; path = SDWebImageWebPCoder.m; sourceTree = "<group>"; };
		321E60BC1F38E91700405457 /* UIImage+ForceDecode.h */ = {isa = PBXFileReference; fileEncoding = 4; lastKnownFileType = sourcecode.c.h; path = "UIImage+ForceDecode.h"; sourceTree = "<group>"; };
		321E60BD1F38E91700405457 /* UIImage+ForceDecode.m */ = {isa = PBXFileReference; fileEncoding = 4; lastKnownFileType = sourcecode.c.objc; path = "UIImage+ForceDecode.m"; sourceTree = "<group>"; };
		323F8B131F38EF770092B609 /* alpha_enc.c */ = {isa = PBXFileReference; fileEncoding = 4; lastKnownFileType = sourcecode.c.c; path = alpha_enc.c; sourceTree = "<group>"; };
		323F8B141F38EF770092B609 /* analysis_enc.c */ = {isa = PBXFileReference; fileEncoding = 4; lastKnownFileType = sourcecode.c.c; path = analysis_enc.c; sourceTree = "<group>"; };
		323F8B151F38EF770092B609 /* backward_references_enc.c */ = {isa = PBXFileReference; fileEncoding = 4; lastKnownFileType = sourcecode.c.c; path = backward_references_enc.c; sourceTree = "<group>"; };
		323F8B161F38EF770092B609 /* backward_references_enc.h */ = {isa = PBXFileReference; fileEncoding = 4; lastKnownFileType = sourcecode.c.h; path = backward_references_enc.h; sourceTree = "<group>"; };
		323F8B171F38EF770092B609 /* config_enc.c */ = {isa = PBXFileReference; fileEncoding = 4; lastKnownFileType = sourcecode.c.c; path = config_enc.c; sourceTree = "<group>"; };
		323F8B181F38EF770092B609 /* cost_enc.c */ = {isa = PBXFileReference; fileEncoding = 4; lastKnownFileType = sourcecode.c.c; path = cost_enc.c; sourceTree = "<group>"; };
		323F8B191F38EF770092B609 /* cost_enc.h */ = {isa = PBXFileReference; fileEncoding = 4; lastKnownFileType = sourcecode.c.h; path = cost_enc.h; sourceTree = "<group>"; };
		323F8B1A1F38EF770092B609 /* delta_palettization_enc.c */ = {isa = PBXFileReference; fileEncoding = 4; lastKnownFileType = sourcecode.c.c; path = delta_palettization_enc.c; sourceTree = "<group>"; };
		323F8B1B1F38EF770092B609 /* delta_palettization_enc.h */ = {isa = PBXFileReference; fileEncoding = 4; lastKnownFileType = sourcecode.c.h; path = delta_palettization_enc.h; sourceTree = "<group>"; };
		323F8B1C1F38EF770092B609 /* filter_enc.c */ = {isa = PBXFileReference; fileEncoding = 4; lastKnownFileType = sourcecode.c.c; path = filter_enc.c; sourceTree = "<group>"; };
		323F8B1D1F38EF770092B609 /* frame_enc.c */ = {isa = PBXFileReference; fileEncoding = 4; lastKnownFileType = sourcecode.c.c; path = frame_enc.c; sourceTree = "<group>"; };
		323F8B1E1F38EF770092B609 /* histogram_enc.c */ = {isa = PBXFileReference; fileEncoding = 4; lastKnownFileType = sourcecode.c.c; path = histogram_enc.c; sourceTree = "<group>"; };
		323F8B1F1F38EF770092B609 /* histogram_enc.h */ = {isa = PBXFileReference; fileEncoding = 4; lastKnownFileType = sourcecode.c.h; path = histogram_enc.h; sourceTree = "<group>"; };
		323F8B201F38EF770092B609 /* iterator_enc.c */ = {isa = PBXFileReference; fileEncoding = 4; lastKnownFileType = sourcecode.c.c; path = iterator_enc.c; sourceTree = "<group>"; };
		323F8B221F38EF770092B609 /* near_lossless_enc.c */ = {isa = PBXFileReference; fileEncoding = 4; lastKnownFileType = sourcecode.c.c; path = near_lossless_enc.c; sourceTree = "<group>"; };
		323F8B231F38EF770092B609 /* picture_csp_enc.c */ = {isa = PBXFileReference; fileEncoding = 4; lastKnownFileType = sourcecode.c.c; path = picture_csp_enc.c; sourceTree = "<group>"; };
		323F8B241F38EF770092B609 /* picture_enc.c */ = {isa = PBXFileReference; fileEncoding = 4; lastKnownFileType = sourcecode.c.c; path = picture_enc.c; sourceTree = "<group>"; };
		323F8B251F38EF770092B609 /* picture_psnr_enc.c */ = {isa = PBXFileReference; fileEncoding = 4; lastKnownFileType = sourcecode.c.c; path = picture_psnr_enc.c; sourceTree = "<group>"; };
		323F8B261F38EF770092B609 /* picture_rescale_enc.c */ = {isa = PBXFileReference; fileEncoding = 4; lastKnownFileType = sourcecode.c.c; path = picture_rescale_enc.c; sourceTree = "<group>"; };
		323F8B271F38EF770092B609 /* picture_tools_enc.c */ = {isa = PBXFileReference; fileEncoding = 4; lastKnownFileType = sourcecode.c.c; path = picture_tools_enc.c; sourceTree = "<group>"; };
		323F8B281F38EF770092B609 /* predictor_enc.c */ = {isa = PBXFileReference; fileEncoding = 4; lastKnownFileType = sourcecode.c.c; path = predictor_enc.c; sourceTree = "<group>"; };
		323F8B291F38EF770092B609 /* quant_enc.c */ = {isa = PBXFileReference; fileEncoding = 4; lastKnownFileType = sourcecode.c.c; path = quant_enc.c; sourceTree = "<group>"; };
		323F8B2A1F38EF770092B609 /* syntax_enc.c */ = {isa = PBXFileReference; fileEncoding = 4; lastKnownFileType = sourcecode.c.c; path = syntax_enc.c; sourceTree = "<group>"; };
		323F8B2B1F38EF770092B609 /* token_enc.c */ = {isa = PBXFileReference; fileEncoding = 4; lastKnownFileType = sourcecode.c.c; path = token_enc.c; sourceTree = "<group>"; };
		323F8B2C1F38EF770092B609 /* tree_enc.c */ = {isa = PBXFileReference; fileEncoding = 4; lastKnownFileType = sourcecode.c.c; path = tree_enc.c; sourceTree = "<group>"; };
		323F8B2D1F38EF770092B609 /* vp8i_enc.h */ = {isa = PBXFileReference; fileEncoding = 4; lastKnownFileType = sourcecode.c.h; path = vp8i_enc.h; sourceTree = "<group>"; };
		323F8B2E1F38EF770092B609 /* vp8l_enc.c */ = {isa = PBXFileReference; fileEncoding = 4; lastKnownFileType = sourcecode.c.c; path = vp8l_enc.c; sourceTree = "<group>"; };
		323F8B2F1F38EF770092B609 /* vp8li_enc.h */ = {isa = PBXFileReference; fileEncoding = 4; lastKnownFileType = sourcecode.c.h; path = vp8li_enc.h; sourceTree = "<group>"; };
		323F8B301F38EF770092B609 /* webp_enc.c */ = {isa = PBXFileReference; fileEncoding = 4; lastKnownFileType = sourcecode.c.c; path = webp_enc.c; sourceTree = "<group>"; };
		323F8B321F38EF770092B609 /* anim_encode.c */ = {isa = PBXFileReference; fileEncoding = 4; lastKnownFileType = sourcecode.c.c; path = anim_encode.c; sourceTree = "<group>"; };
		323F8B331F38EF770092B609 /* animi.h */ = {isa = PBXFileReference; fileEncoding = 4; lastKnownFileType = sourcecode.c.h; path = animi.h; sourceTree = "<group>"; };
		323F8B3A1F38EF770092B609 /* muxedit.c */ = {isa = PBXFileReference; fileEncoding = 4; lastKnownFileType = sourcecode.c.c; path = muxedit.c; sourceTree = "<group>"; };
		323F8B3B1F38EF770092B609 /* muxi.h */ = {isa = PBXFileReference; fileEncoding = 4; lastKnownFileType = sourcecode.c.h; path = muxi.h; sourceTree = "<group>"; };
		323F8B3C1F38EF770092B609 /* muxinternal.c */ = {isa = PBXFileReference; fileEncoding = 4; lastKnownFileType = sourcecode.c.c; path = muxinternal.c; sourceTree = "<group>"; };
		323F8B3D1F38EF770092B609 /* muxread.c */ = {isa = PBXFileReference; fileEncoding = 4; lastKnownFileType = sourcecode.c.c; path = muxread.c; sourceTree = "<group>"; };
<<<<<<< HEAD
		324DF4B2200A14DC008A84CC /* SDWebImageDefine.h */ = {isa = PBXFileReference; lastKnownFileType = sourcecode.c.h; path = SDWebImageDefine.h; sourceTree = "<group>"; };
		324DF4B3200A14DC008A84CC /* SDWebImageDefine.m */ = {isa = PBXFileReference; lastKnownFileType = sourcecode.c.objc; path = SDWebImageDefine.m; sourceTree = "<group>"; };
=======
		325312C6200F09910046BF1E /* SDWebImageTransition.h */ = {isa = PBXFileReference; lastKnownFileType = sourcecode.c.h; path = SDWebImageTransition.h; sourceTree = "<group>"; };
		325312C7200F09910046BF1E /* SDWebImageTransition.m */ = {isa = PBXFileReference; lastKnownFileType = sourcecode.c.objc; path = SDWebImageTransition.m; sourceTree = "<group>"; };
>>>>>>> 5308754e
		3290FA021FA478AF0047D20C /* SDWebImageFrame.h */ = {isa = PBXFileReference; lastKnownFileType = sourcecode.c.h; path = SDWebImageFrame.h; sourceTree = "<group>"; };
		3290FA031FA478AF0047D20C /* SDWebImageFrame.m */ = {isa = PBXFileReference; lastKnownFileType = sourcecode.c.objc; path = SDWebImageFrame.m; sourceTree = "<group>"; };
		329A18571FFF5DFD008C9A2F /* UIImage+WebCache.h */ = {isa = PBXFileReference; fileEncoding = 4; lastKnownFileType = sourcecode.c.h; name = "UIImage+WebCache.h"; path = "SDWebImage/UIImage+WebCache.h"; sourceTree = "<group>"; };
		329A18581FFF5DFD008C9A2F /* UIImage+WebCache.m */ = {isa = PBXFileReference; fileEncoding = 4; lastKnownFileType = sourcecode.c.objc; name = "UIImage+WebCache.m"; path = "SDWebImage/UIImage+WebCache.m"; sourceTree = "<group>"; };
		32CF1C051FA496B000004BD1 /* SDWebImageCoderHelper.h */ = {isa = PBXFileReference; lastKnownFileType = sourcecode.c.h; path = SDWebImageCoderHelper.h; sourceTree = "<group>"; };
		32CF1C061FA496B000004BD1 /* SDWebImageCoderHelper.m */ = {isa = PBXFileReference; lastKnownFileType = sourcecode.c.objc; path = SDWebImageCoderHelper.m; sourceTree = "<group>"; };
		4314D1991D0E0E3B004B36C9 /* libSDWebImage watchOS static.a */ = {isa = PBXFileReference; explicitFileType = archive.ar; includeInIndex = 0; path = "libSDWebImage watchOS static.a"; sourceTree = BUILT_PRODUCTS_DIR; };
		431BB7031D06D2C1006A3455 /* SDWebImage.framework */ = {isa = PBXFileReference; explicitFileType = wrapper.framework; includeInIndex = 0; path = SDWebImage.framework; sourceTree = BUILT_PRODUCTS_DIR; };
		4369C2751D9807EC007E863A /* UIView+WebCache.h */ = {isa = PBXFileReference; fileEncoding = 4; lastKnownFileType = sourcecode.c.h; name = "UIView+WebCache.h"; path = "SDWebImage/UIView+WebCache.h"; sourceTree = "<group>"; };
		4369C2761D9807EC007E863A /* UIView+WebCache.m */ = {isa = PBXFileReference; fileEncoding = 4; lastKnownFileType = sourcecode.c.objc; name = "UIView+WebCache.m"; path = "SDWebImage/UIView+WebCache.m"; sourceTree = "<group>"; };
		4397D2F21D0DDD8C00BB2784 /* SDWebImage.framework */ = {isa = PBXFileReference; explicitFileType = wrapper.framework; includeInIndex = 0; path = SDWebImage.framework; sourceTree = BUILT_PRODUCTS_DIR; };
		4397D2F41D0DE2DF00BB2784 /* NSImage+Additions.h */ = {isa = PBXFileReference; fileEncoding = 4; lastKnownFileType = sourcecode.c.h; path = "NSImage+Additions.h"; sourceTree = "<group>"; };
		4397D2F51D0DE2DF00BB2784 /* NSImage+Additions.m */ = {isa = PBXFileReference; fileEncoding = 4; lastKnownFileType = sourcecode.c.objc; path = "NSImage+Additions.m"; sourceTree = "<group>"; };
		43A918621D8308FE00B3925F /* SDImageCacheConfig.h */ = {isa = PBXFileReference; fileEncoding = 4; lastKnownFileType = sourcecode.c.h; path = SDImageCacheConfig.h; sourceTree = "<group>"; };
		43A918631D8308FE00B3925F /* SDImageCacheConfig.m */ = {isa = PBXFileReference; fileEncoding = 4; lastKnownFileType = sourcecode.c.objc; path = SDImageCacheConfig.m; sourceTree = "<group>"; };
		43C892981D9D6DD70022038D /* anim_decode.c */ = {isa = PBXFileReference; fileEncoding = 4; lastKnownFileType = sourcecode.c.c; path = anim_decode.c; sourceTree = "<group>"; };
		43C892991D9D6DD70022038D /* demux.c */ = {isa = PBXFileReference; fileEncoding = 4; lastKnownFileType = sourcecode.c.c; path = demux.c; sourceTree = "<group>"; };
		43CE75491CFE9427006C64D0 /* FLAnimatedImage.h */ = {isa = PBXFileReference; fileEncoding = 4; lastKnownFileType = sourcecode.c.h; path = FLAnimatedImage.h; sourceTree = "<group>"; };
		43CE754A1CFE9427006C64D0 /* FLAnimatedImage.m */ = {isa = PBXFileReference; fileEncoding = 4; lastKnownFileType = sourcecode.c.objc; path = FLAnimatedImage.m; sourceTree = "<group>"; };
		43CE754B1CFE9427006C64D0 /* FLAnimatedImageView.h */ = {isa = PBXFileReference; fileEncoding = 4; lastKnownFileType = sourcecode.c.h; path = FLAnimatedImageView.h; sourceTree = "<group>"; };
		43CE754C1CFE9427006C64D0 /* FLAnimatedImageView.m */ = {isa = PBXFileReference; fileEncoding = 4; lastKnownFileType = sourcecode.c.objc; path = FLAnimatedImageView.m; sourceTree = "<group>"; };
		43CE75CE1CFE98E0006C64D0 /* FLAnimatedImageView+WebCache.h */ = {isa = PBXFileReference; fileEncoding = 4; lastKnownFileType = sourcecode.c.h; path = "FLAnimatedImageView+WebCache.h"; sourceTree = "<group>"; };
		43CE75CF1CFE98E0006C64D0 /* FLAnimatedImageView+WebCache.m */ = {isa = PBXFileReference; fileEncoding = 4; lastKnownFileType = sourcecode.c.objc; path = "FLAnimatedImageView+WebCache.m"; sourceTree = "<group>"; };
		4A2CADFF1AB4BB5300B6BC39 /* SDWebImage.framework */ = {isa = PBXFileReference; explicitFileType = wrapper.framework; includeInIndex = 0; path = SDWebImage.framework; sourceTree = BUILT_PRODUCTS_DIR; };
		4A2CAE021AB4BB5400B6BC39 /* Info.plist */ = {isa = PBXFileReference; lastKnownFileType = text.plist.xml; path = Info.plist; sourceTree = "<group>"; };
		4A2CAE031AB4BB5400B6BC39 /* SDWebImage.h */ = {isa = PBXFileReference; lastKnownFileType = sourcecode.c.h; path = SDWebImage.h; sourceTree = "<group>"; };
		530E49E316460AE2002868E7 /* SDWebImageDownloaderOperation.h */ = {isa = PBXFileReference; fileEncoding = 4; lastKnownFileType = sourcecode.c.h; path = SDWebImageDownloaderOperation.h; sourceTree = "<group>"; };
		530E49E416460AE2002868E7 /* SDWebImageDownloaderOperation.m */ = {isa = PBXFileReference; fileEncoding = 4; lastKnownFileType = sourcecode.c.objc; path = SDWebImageDownloaderOperation.m; sourceTree = "<group>"; };
		530E49E71646388E002868E7 /* SDWebImageOperation.h */ = {isa = PBXFileReference; lastKnownFileType = sourcecode.c.h; path = SDWebImageOperation.h; sourceTree = "<group>"; };
		5340674F167780C40042B59E /* SDWebImageCompat.m */ = {isa = PBXFileReference; fileEncoding = 4; lastKnownFileType = sourcecode.c.objc; path = SDWebImageCompat.m; sourceTree = "<group>"; };
		535699B415113E7300A4C397 /* MKAnnotationView+WebCache.h */ = {isa = PBXFileReference; fileEncoding = 4; lastKnownFileType = sourcecode.c.h; name = "MKAnnotationView+WebCache.h"; path = "SDWebImage/MKAnnotationView+WebCache.h"; sourceTree = SOURCE_ROOT; };
		535699B515113E7300A4C397 /* MKAnnotationView+WebCache.m */ = {isa = PBXFileReference; fileEncoding = 4; lastKnownFileType = sourcecode.c.objc; name = "MKAnnotationView+WebCache.m"; path = "SDWebImage/MKAnnotationView+WebCache.m"; sourceTree = SOURCE_ROOT; };
		53761325155AD0D5005750A4 /* libSDWebImage iOS static.a */ = {isa = PBXFileReference; explicitFileType = archive.ar; includeInIndex = 0; path = "libSDWebImage iOS static.a"; sourceTree = BUILT_PRODUCTS_DIR; };
		53922D72148C55820056699D /* Foundation.framework */ = {isa = PBXFileReference; lastKnownFileType = wrapper.framework; name = Foundation.framework; path = System/Library/Frameworks/Foundation.framework; sourceTree = SDKROOT; };
		53922D85148C56230056699D /* SDImageCache.h */ = {isa = PBXFileReference; fileEncoding = 4; lastKnownFileType = sourcecode.c.h; name = SDImageCache.h; path = SDWebImage/SDImageCache.h; sourceTree = SOURCE_ROOT; };
		53922D86148C56230056699D /* SDImageCache.m */ = {isa = PBXFileReference; fileEncoding = 4; lastKnownFileType = sourcecode.c.objc; name = SDImageCache.m; path = SDWebImage/SDImageCache.m; sourceTree = SOURCE_ROOT; };
		53922D88148C56230056699D /* SDWebImageCompat.h */ = {isa = PBXFileReference; fileEncoding = 4; lastKnownFileType = sourcecode.c.h; name = SDWebImageCompat.h; path = SDWebImage/SDWebImageCompat.h; sourceTree = SOURCE_ROOT; };
		53922D8B148C56230056699D /* SDWebImageDownloader.h */ = {isa = PBXFileReference; fileEncoding = 4; lastKnownFileType = sourcecode.c.h; name = SDWebImageDownloader.h; path = SDWebImage/SDWebImageDownloader.h; sourceTree = SOURCE_ROOT; };
		53922D8C148C56230056699D /* SDWebImageDownloader.m */ = {isa = PBXFileReference; fileEncoding = 4; lastKnownFileType = sourcecode.c.objc; name = SDWebImageDownloader.m; path = SDWebImage/SDWebImageDownloader.m; sourceTree = SOURCE_ROOT; };
		53922D8E148C56230056699D /* SDWebImageManager.h */ = {isa = PBXFileReference; fileEncoding = 4; lastKnownFileType = sourcecode.c.h; name = SDWebImageManager.h; path = SDWebImage/SDWebImageManager.h; sourceTree = SOURCE_ROOT; };
		53922D8F148C56230056699D /* SDWebImageManager.m */ = {isa = PBXFileReference; fileEncoding = 4; lastKnownFileType = sourcecode.c.objc; name = SDWebImageManager.m; path = SDWebImage/SDWebImageManager.m; sourceTree = SOURCE_ROOT; };
		53922D91148C56230056699D /* SDWebImagePrefetcher.h */ = {isa = PBXFileReference; fileEncoding = 4; lastKnownFileType = sourcecode.c.h; name = SDWebImagePrefetcher.h; path = SDWebImage/SDWebImagePrefetcher.h; sourceTree = SOURCE_ROOT; };
		53922D92148C56230056699D /* SDWebImagePrefetcher.m */ = {isa = PBXFileReference; fileEncoding = 4; lastKnownFileType = sourcecode.c.objc; name = SDWebImagePrefetcher.m; path = SDWebImage/SDWebImagePrefetcher.m; sourceTree = SOURCE_ROOT; };
		53922D93148C56230056699D /* UIButton+WebCache.h */ = {isa = PBXFileReference; fileEncoding = 4; lastKnownFileType = sourcecode.c.h; name = "UIButton+WebCache.h"; path = "SDWebImage/UIButton+WebCache.h"; sourceTree = SOURCE_ROOT; };
		53922D94148C56230056699D /* UIButton+WebCache.m */ = {isa = PBXFileReference; fileEncoding = 4; lastKnownFileType = sourcecode.c.objc; name = "UIButton+WebCache.m"; path = "SDWebImage/UIButton+WebCache.m"; sourceTree = SOURCE_ROOT; };
		53922D95148C56230056699D /* UIImageView+WebCache.h */ = {isa = PBXFileReference; fileEncoding = 4; lastKnownFileType = sourcecode.c.h; name = "UIImageView+WebCache.h"; path = "SDWebImage/UIImageView+WebCache.h"; sourceTree = SOURCE_ROOT; };
		53922D96148C56230056699D /* UIImageView+WebCache.m */ = {isa = PBXFileReference; fileEncoding = 4; lastKnownFileType = sourcecode.c.objc; name = "UIImageView+WebCache.m"; path = "SDWebImage/UIImageView+WebCache.m"; sourceTree = SOURCE_ROOT; };
		53EDFB8817623F7C00698166 /* UIImage+MultiFormat.h */ = {isa = PBXFileReference; fileEncoding = 4; lastKnownFileType = sourcecode.c.h; path = "UIImage+MultiFormat.h"; sourceTree = "<group>"; };
		53EDFB8917623F7C00698166 /* UIImage+MultiFormat.m */ = {isa = PBXFileReference; fileEncoding = 4; lastKnownFileType = sourcecode.c.objc; path = "UIImage+MultiFormat.m"; sourceTree = "<group>"; };
		53EDFB911762547C00698166 /* UIImage+WebP.h */ = {isa = PBXFileReference; fileEncoding = 4; lastKnownFileType = sourcecode.c.h; path = "UIImage+WebP.h"; sourceTree = "<group>"; };
		53EDFB921762547C00698166 /* UIImage+WebP.m */ = {isa = PBXFileReference; fileEncoding = 4; lastKnownFileType = sourcecode.c.objc; path = "UIImage+WebP.m"; sourceTree = "<group>"; };
		53FB893F14D35D1A0020B787 /* CoreGraphics.framework */ = {isa = PBXFileReference; lastKnownFileType = wrapper.framework; name = CoreGraphics.framework; path = System/Library/Frameworks/CoreGraphics.framework; sourceTree = SDKROOT; };
		53FB894814D35E9E0020B787 /* UIKit.framework */ = {isa = PBXFileReference; lastKnownFileType = wrapper.framework; name = UIKit.framework; path = System/Library/Frameworks/UIKit.framework; sourceTree = SDKROOT; };
		5D5B9140188EE8DD006D06BD /* NSData+ImageContentType.h */ = {isa = PBXFileReference; fileEncoding = 4; lastKnownFileType = sourcecode.c.h; path = "NSData+ImageContentType.h"; sourceTree = "<group>"; };
		5D5B9141188EE8DD006D06BD /* NSData+ImageContentType.m */ = {isa = PBXFileReference; fileEncoding = 4; lastKnownFileType = sourcecode.c.objc; path = "NSData+ImageContentType.m"; sourceTree = "<group>"; };
		80377BDE1F2F665300F89830 /* bit_reader_inl_utils.h */ = {isa = PBXFileReference; fileEncoding = 4; lastKnownFileType = sourcecode.c.h; path = bit_reader_inl_utils.h; sourceTree = "<group>"; };
		80377BDF1F2F665300F89830 /* bit_reader_utils.c */ = {isa = PBXFileReference; fileEncoding = 4; lastKnownFileType = sourcecode.c.c; path = bit_reader_utils.c; sourceTree = "<group>"; };
		80377BE01F2F665300F89830 /* bit_reader_utils.h */ = {isa = PBXFileReference; fileEncoding = 4; lastKnownFileType = sourcecode.c.h; path = bit_reader_utils.h; sourceTree = "<group>"; };
		80377BE11F2F665300F89830 /* bit_writer_utils.c */ = {isa = PBXFileReference; fileEncoding = 4; lastKnownFileType = sourcecode.c.c; path = bit_writer_utils.c; sourceTree = "<group>"; };
		80377BE21F2F665300F89830 /* bit_writer_utils.h */ = {isa = PBXFileReference; fileEncoding = 4; lastKnownFileType = sourcecode.c.h; path = bit_writer_utils.h; sourceTree = "<group>"; };
		80377BE31F2F665300F89830 /* color_cache_utils.c */ = {isa = PBXFileReference; fileEncoding = 4; lastKnownFileType = sourcecode.c.c; path = color_cache_utils.c; sourceTree = "<group>"; };
		80377BE41F2F665300F89830 /* color_cache_utils.h */ = {isa = PBXFileReference; fileEncoding = 4; lastKnownFileType = sourcecode.c.h; path = color_cache_utils.h; sourceTree = "<group>"; };
		80377BE51F2F665300F89830 /* endian_inl_utils.h */ = {isa = PBXFileReference; fileEncoding = 4; lastKnownFileType = sourcecode.c.h; path = endian_inl_utils.h; sourceTree = "<group>"; };
		80377BE61F2F665300F89830 /* filters_utils.c */ = {isa = PBXFileReference; fileEncoding = 4; lastKnownFileType = sourcecode.c.c; path = filters_utils.c; sourceTree = "<group>"; };
		80377BE71F2F665300F89830 /* filters_utils.h */ = {isa = PBXFileReference; fileEncoding = 4; lastKnownFileType = sourcecode.c.h; path = filters_utils.h; sourceTree = "<group>"; };
		80377BE81F2F665300F89830 /* huffman_encode_utils.c */ = {isa = PBXFileReference; fileEncoding = 4; lastKnownFileType = sourcecode.c.c; path = huffman_encode_utils.c; sourceTree = "<group>"; };
		80377BE91F2F665300F89830 /* huffman_encode_utils.h */ = {isa = PBXFileReference; fileEncoding = 4; lastKnownFileType = sourcecode.c.h; path = huffman_encode_utils.h; sourceTree = "<group>"; };
		80377BEA1F2F665300F89830 /* huffman_utils.c */ = {isa = PBXFileReference; fileEncoding = 4; lastKnownFileType = sourcecode.c.c; path = huffman_utils.c; sourceTree = "<group>"; };
		80377BEB1F2F665300F89830 /* huffman_utils.h */ = {isa = PBXFileReference; fileEncoding = 4; lastKnownFileType = sourcecode.c.h; path = huffman_utils.h; sourceTree = "<group>"; };
		80377BEC1F2F665300F89830 /* quant_levels_dec_utils.c */ = {isa = PBXFileReference; fileEncoding = 4; lastKnownFileType = sourcecode.c.c; path = quant_levels_dec_utils.c; sourceTree = "<group>"; };
		80377BED1F2F665300F89830 /* quant_levels_dec_utils.h */ = {isa = PBXFileReference; fileEncoding = 4; lastKnownFileType = sourcecode.c.h; path = quant_levels_dec_utils.h; sourceTree = "<group>"; };
		80377BEE1F2F665300F89830 /* quant_levels_utils.c */ = {isa = PBXFileReference; fileEncoding = 4; lastKnownFileType = sourcecode.c.c; path = quant_levels_utils.c; sourceTree = "<group>"; };
		80377BEF1F2F665300F89830 /* quant_levels_utils.h */ = {isa = PBXFileReference; fileEncoding = 4; lastKnownFileType = sourcecode.c.h; path = quant_levels_utils.h; sourceTree = "<group>"; };
		80377BF01F2F665300F89830 /* random_utils.c */ = {isa = PBXFileReference; fileEncoding = 4; lastKnownFileType = sourcecode.c.c; path = random_utils.c; sourceTree = "<group>"; };
		80377BF11F2F665300F89830 /* random_utils.h */ = {isa = PBXFileReference; fileEncoding = 4; lastKnownFileType = sourcecode.c.h; path = random_utils.h; sourceTree = "<group>"; };
		80377BF21F2F665300F89830 /* rescaler_utils.c */ = {isa = PBXFileReference; fileEncoding = 4; lastKnownFileType = sourcecode.c.c; path = rescaler_utils.c; sourceTree = "<group>"; };
		80377BF31F2F665300F89830 /* rescaler_utils.h */ = {isa = PBXFileReference; fileEncoding = 4; lastKnownFileType = sourcecode.c.h; path = rescaler_utils.h; sourceTree = "<group>"; };
		80377BF41F2F665300F89830 /* thread_utils.c */ = {isa = PBXFileReference; fileEncoding = 4; lastKnownFileType = sourcecode.c.c; path = thread_utils.c; sourceTree = "<group>"; };
		80377BF51F2F665300F89830 /* thread_utils.h */ = {isa = PBXFileReference; fileEncoding = 4; lastKnownFileType = sourcecode.c.h; path = thread_utils.h; sourceTree = "<group>"; };
		80377BF61F2F665300F89830 /* utils.c */ = {isa = PBXFileReference; fileEncoding = 4; lastKnownFileType = sourcecode.c.c; path = utils.c; sourceTree = "<group>"; };
		80377BF71F2F665300F89830 /* utils.h */ = {isa = PBXFileReference; fileEncoding = 4; lastKnownFileType = sourcecode.c.h; path = utils.h; sourceTree = "<group>"; };
		80377C941F2F66A100F89830 /* alpha_processing_mips_dsp_r2.c */ = {isa = PBXFileReference; fileEncoding = 4; lastKnownFileType = sourcecode.c.c; path = alpha_processing_mips_dsp_r2.c; sourceTree = "<group>"; };
		80377C951F2F66A100F89830 /* alpha_processing_neon.c */ = {isa = PBXFileReference; fileEncoding = 4; lastKnownFileType = sourcecode.c.c; path = alpha_processing_neon.c; sourceTree = "<group>"; };
		80377C961F2F66A100F89830 /* alpha_processing_sse2.c */ = {isa = PBXFileReference; fileEncoding = 4; lastKnownFileType = sourcecode.c.c; path = alpha_processing_sse2.c; sourceTree = "<group>"; };
		80377C971F2F66A100F89830 /* alpha_processing_sse41.c */ = {isa = PBXFileReference; fileEncoding = 4; lastKnownFileType = sourcecode.c.c; path = alpha_processing_sse41.c; sourceTree = "<group>"; };
		80377C981F2F66A100F89830 /* alpha_processing.c */ = {isa = PBXFileReference; fileEncoding = 4; lastKnownFileType = sourcecode.c.c; path = alpha_processing.c; sourceTree = "<group>"; };
		80377C991F2F66A100F89830 /* argb_mips_dsp_r2.c */ = {isa = PBXFileReference; fileEncoding = 4; lastKnownFileType = sourcecode.c.c; path = argb_mips_dsp_r2.c; sourceTree = "<group>"; };
		80377C9A1F2F66A100F89830 /* argb_sse2.c */ = {isa = PBXFileReference; fileEncoding = 4; lastKnownFileType = sourcecode.c.c; path = argb_sse2.c; sourceTree = "<group>"; };
		80377C9B1F2F66A100F89830 /* argb.c */ = {isa = PBXFileReference; fileEncoding = 4; lastKnownFileType = sourcecode.c.c; path = argb.c; sourceTree = "<group>"; };
		80377C9C1F2F66A100F89830 /* common_sse2.h */ = {isa = PBXFileReference; fileEncoding = 4; lastKnownFileType = sourcecode.c.h; path = common_sse2.h; sourceTree = "<group>"; };
		80377C9D1F2F66A100F89830 /* cost_mips_dsp_r2.c */ = {isa = PBXFileReference; fileEncoding = 4; lastKnownFileType = sourcecode.c.c; path = cost_mips_dsp_r2.c; sourceTree = "<group>"; };
		80377C9E1F2F66A100F89830 /* cost_mips32.c */ = {isa = PBXFileReference; fileEncoding = 4; lastKnownFileType = sourcecode.c.c; path = cost_mips32.c; sourceTree = "<group>"; };
		80377C9F1F2F66A100F89830 /* cost_sse2.c */ = {isa = PBXFileReference; fileEncoding = 4; lastKnownFileType = sourcecode.c.c; path = cost_sse2.c; sourceTree = "<group>"; };
		80377CA01F2F66A100F89830 /* cost.c */ = {isa = PBXFileReference; fileEncoding = 4; lastKnownFileType = sourcecode.c.c; path = cost.c; sourceTree = "<group>"; };
		80377CA11F2F66A100F89830 /* cpu.c */ = {isa = PBXFileReference; fileEncoding = 4; lastKnownFileType = sourcecode.c.c; path = cpu.c; sourceTree = "<group>"; };
		80377CA21F2F66A100F89830 /* dec_clip_tables.c */ = {isa = PBXFileReference; fileEncoding = 4; lastKnownFileType = sourcecode.c.c; path = dec_clip_tables.c; sourceTree = "<group>"; };
		80377CA31F2F66A100F89830 /* dec_mips_dsp_r2.c */ = {isa = PBXFileReference; fileEncoding = 4; lastKnownFileType = sourcecode.c.c; path = dec_mips_dsp_r2.c; sourceTree = "<group>"; };
		80377CA41F2F66A100F89830 /* dec_mips32.c */ = {isa = PBXFileReference; fileEncoding = 4; lastKnownFileType = sourcecode.c.c; path = dec_mips32.c; sourceTree = "<group>"; };
		80377CA51F2F66A100F89830 /* dec_msa.c */ = {isa = PBXFileReference; fileEncoding = 4; lastKnownFileType = sourcecode.c.c; path = dec_msa.c; sourceTree = "<group>"; };
		80377CA61F2F66A100F89830 /* dec_neon.c */ = {isa = PBXFileReference; fileEncoding = 4; lastKnownFileType = sourcecode.c.c; path = dec_neon.c; sourceTree = "<group>"; };
		80377CA71F2F66A100F89830 /* dec_sse2.c */ = {isa = PBXFileReference; fileEncoding = 4; lastKnownFileType = sourcecode.c.c; path = dec_sse2.c; sourceTree = "<group>"; };
		80377CA81F2F66A100F89830 /* dec_sse41.c */ = {isa = PBXFileReference; fileEncoding = 4; lastKnownFileType = sourcecode.c.c; path = dec_sse41.c; sourceTree = "<group>"; };
		80377CA91F2F66A100F89830 /* dec.c */ = {isa = PBXFileReference; fileEncoding = 4; lastKnownFileType = sourcecode.c.c; path = dec.c; sourceTree = "<group>"; };
		80377CAA1F2F66A100F89830 /* dsp.h */ = {isa = PBXFileReference; fileEncoding = 4; lastKnownFileType = sourcecode.c.h; path = dsp.h; sourceTree = "<group>"; };
		80377CAB1F2F66A100F89830 /* enc_avx2.c */ = {isa = PBXFileReference; fileEncoding = 4; lastKnownFileType = sourcecode.c.c; path = enc_avx2.c; sourceTree = "<group>"; };
		80377CAC1F2F66A100F89830 /* enc_mips_dsp_r2.c */ = {isa = PBXFileReference; fileEncoding = 4; lastKnownFileType = sourcecode.c.c; path = enc_mips_dsp_r2.c; sourceTree = "<group>"; };
		80377CAD1F2F66A100F89830 /* enc_mips32.c */ = {isa = PBXFileReference; fileEncoding = 4; lastKnownFileType = sourcecode.c.c; path = enc_mips32.c; sourceTree = "<group>"; };
		80377CAE1F2F66A100F89830 /* enc_msa.c */ = {isa = PBXFileReference; fileEncoding = 4; lastKnownFileType = sourcecode.c.c; path = enc_msa.c; sourceTree = "<group>"; };
		80377CAF1F2F66A100F89830 /* enc_neon.c */ = {isa = PBXFileReference; fileEncoding = 4; lastKnownFileType = sourcecode.c.c; path = enc_neon.c; sourceTree = "<group>"; };
		80377CB01F2F66A100F89830 /* enc_sse2.c */ = {isa = PBXFileReference; fileEncoding = 4; lastKnownFileType = sourcecode.c.c; path = enc_sse2.c; sourceTree = "<group>"; };
		80377CB11F2F66A100F89830 /* enc_sse41.c */ = {isa = PBXFileReference; fileEncoding = 4; lastKnownFileType = sourcecode.c.c; path = enc_sse41.c; sourceTree = "<group>"; };
		80377CB21F2F66A100F89830 /* enc.c */ = {isa = PBXFileReference; fileEncoding = 4; lastKnownFileType = sourcecode.c.c; path = enc.c; sourceTree = "<group>"; };
		80377CB31F2F66A100F89830 /* filters_mips_dsp_r2.c */ = {isa = PBXFileReference; fileEncoding = 4; lastKnownFileType = sourcecode.c.c; path = filters_mips_dsp_r2.c; sourceTree = "<group>"; };
		80377CB41F2F66A100F89830 /* filters_msa.c */ = {isa = PBXFileReference; fileEncoding = 4; lastKnownFileType = sourcecode.c.c; path = filters_msa.c; sourceTree = "<group>"; };
		80377CB51F2F66A100F89830 /* filters_neon.c */ = {isa = PBXFileReference; fileEncoding = 4; lastKnownFileType = sourcecode.c.c; path = filters_neon.c; sourceTree = "<group>"; };
		80377CB61F2F66A100F89830 /* filters_sse2.c */ = {isa = PBXFileReference; fileEncoding = 4; lastKnownFileType = sourcecode.c.c; path = filters_sse2.c; sourceTree = "<group>"; };
		80377CB71F2F66A100F89830 /* filters.c */ = {isa = PBXFileReference; fileEncoding = 4; lastKnownFileType = sourcecode.c.c; path = filters.c; sourceTree = "<group>"; };
		80377CB81F2F66A100F89830 /* lossless_common.h */ = {isa = PBXFileReference; fileEncoding = 4; lastKnownFileType = sourcecode.c.h; path = lossless_common.h; sourceTree = "<group>"; };
		80377CB91F2F66A100F89830 /* lossless_enc_mips_dsp_r2.c */ = {isa = PBXFileReference; fileEncoding = 4; lastKnownFileType = sourcecode.c.c; path = lossless_enc_mips_dsp_r2.c; sourceTree = "<group>"; };
		80377CBA1F2F66A100F89830 /* lossless_enc_mips32.c */ = {isa = PBXFileReference; fileEncoding = 4; lastKnownFileType = sourcecode.c.c; path = lossless_enc_mips32.c; sourceTree = "<group>"; };
		80377CBB1F2F66A100F89830 /* lossless_enc_msa.c */ = {isa = PBXFileReference; fileEncoding = 4; lastKnownFileType = sourcecode.c.c; path = lossless_enc_msa.c; sourceTree = "<group>"; };
		80377CBC1F2F66A100F89830 /* lossless_enc_neon.c */ = {isa = PBXFileReference; fileEncoding = 4; lastKnownFileType = sourcecode.c.c; path = lossless_enc_neon.c; sourceTree = "<group>"; };
		80377CBD1F2F66A100F89830 /* lossless_enc_sse2.c */ = {isa = PBXFileReference; fileEncoding = 4; lastKnownFileType = sourcecode.c.c; path = lossless_enc_sse2.c; sourceTree = "<group>"; };
		80377CBE1F2F66A100F89830 /* lossless_enc_sse41.c */ = {isa = PBXFileReference; fileEncoding = 4; lastKnownFileType = sourcecode.c.c; path = lossless_enc_sse41.c; sourceTree = "<group>"; };
		80377CBF1F2F66A100F89830 /* lossless_enc.c */ = {isa = PBXFileReference; fileEncoding = 4; lastKnownFileType = sourcecode.c.c; path = lossless_enc.c; sourceTree = "<group>"; };
		80377CC01F2F66A100F89830 /* lossless_mips_dsp_r2.c */ = {isa = PBXFileReference; fileEncoding = 4; lastKnownFileType = sourcecode.c.c; path = lossless_mips_dsp_r2.c; sourceTree = "<group>"; };
		80377CC11F2F66A100F89830 /* lossless_msa.c */ = {isa = PBXFileReference; fileEncoding = 4; lastKnownFileType = sourcecode.c.c; path = lossless_msa.c; sourceTree = "<group>"; };
		80377CC21F2F66A100F89830 /* lossless_neon.c */ = {isa = PBXFileReference; fileEncoding = 4; lastKnownFileType = sourcecode.c.c; path = lossless_neon.c; sourceTree = "<group>"; };
		80377CC31F2F66A100F89830 /* lossless_sse2.c */ = {isa = PBXFileReference; fileEncoding = 4; lastKnownFileType = sourcecode.c.c; path = lossless_sse2.c; sourceTree = "<group>"; };
		80377CC41F2F66A100F89830 /* lossless.c */ = {isa = PBXFileReference; fileEncoding = 4; lastKnownFileType = sourcecode.c.c; path = lossless.c; sourceTree = "<group>"; };
		80377CC51F2F66A100F89830 /* lossless.h */ = {isa = PBXFileReference; fileEncoding = 4; lastKnownFileType = sourcecode.c.h; path = lossless.h; sourceTree = "<group>"; };
		80377CC61F2F66A100F89830 /* mips_macro.h */ = {isa = PBXFileReference; fileEncoding = 4; lastKnownFileType = sourcecode.c.h; path = mips_macro.h; sourceTree = "<group>"; };
		80377CC71F2F66A100F89830 /* msa_macro.h */ = {isa = PBXFileReference; fileEncoding = 4; lastKnownFileType = sourcecode.c.h; path = msa_macro.h; sourceTree = "<group>"; };
		80377CC81F2F66A100F89830 /* neon.h */ = {isa = PBXFileReference; fileEncoding = 4; lastKnownFileType = sourcecode.c.h; path = neon.h; sourceTree = "<group>"; };
		80377CC91F2F66A100F89830 /* rescaler_mips_dsp_r2.c */ = {isa = PBXFileReference; fileEncoding = 4; lastKnownFileType = sourcecode.c.c; path = rescaler_mips_dsp_r2.c; sourceTree = "<group>"; };
		80377CCA1F2F66A100F89830 /* rescaler_mips32.c */ = {isa = PBXFileReference; fileEncoding = 4; lastKnownFileType = sourcecode.c.c; path = rescaler_mips32.c; sourceTree = "<group>"; };
		80377CCB1F2F66A100F89830 /* rescaler_msa.c */ = {isa = PBXFileReference; fileEncoding = 4; lastKnownFileType = sourcecode.c.c; path = rescaler_msa.c; sourceTree = "<group>"; };
		80377CCC1F2F66A100F89830 /* rescaler_neon.c */ = {isa = PBXFileReference; fileEncoding = 4; lastKnownFileType = sourcecode.c.c; path = rescaler_neon.c; sourceTree = "<group>"; };
		80377CCD1F2F66A100F89830 /* rescaler_sse2.c */ = {isa = PBXFileReference; fileEncoding = 4; lastKnownFileType = sourcecode.c.c; path = rescaler_sse2.c; sourceTree = "<group>"; };
		80377CCE1F2F66A100F89830 /* rescaler.c */ = {isa = PBXFileReference; fileEncoding = 4; lastKnownFileType = sourcecode.c.c; path = rescaler.c; sourceTree = "<group>"; };
		80377CCF1F2F66A100F89830 /* upsampling_mips_dsp_r2.c */ = {isa = PBXFileReference; fileEncoding = 4; lastKnownFileType = sourcecode.c.c; path = upsampling_mips_dsp_r2.c; sourceTree = "<group>"; };
		80377CD01F2F66A100F89830 /* upsampling_msa.c */ = {isa = PBXFileReference; fileEncoding = 4; lastKnownFileType = sourcecode.c.c; path = upsampling_msa.c; sourceTree = "<group>"; };
		80377CD11F2F66A100F89830 /* upsampling_neon.c */ = {isa = PBXFileReference; fileEncoding = 4; lastKnownFileType = sourcecode.c.c; path = upsampling_neon.c; sourceTree = "<group>"; };
		80377CD21F2F66A100F89830 /* upsampling_sse2.c */ = {isa = PBXFileReference; fileEncoding = 4; lastKnownFileType = sourcecode.c.c; path = upsampling_sse2.c; sourceTree = "<group>"; };
		80377CD31F2F66A100F89830 /* upsampling.c */ = {isa = PBXFileReference; fileEncoding = 4; lastKnownFileType = sourcecode.c.c; path = upsampling.c; sourceTree = "<group>"; };
		80377CD41F2F66A100F89830 /* yuv_mips_dsp_r2.c */ = {isa = PBXFileReference; fileEncoding = 4; lastKnownFileType = sourcecode.c.c; path = yuv_mips_dsp_r2.c; sourceTree = "<group>"; };
		80377CD51F2F66A100F89830 /* yuv_mips32.c */ = {isa = PBXFileReference; fileEncoding = 4; lastKnownFileType = sourcecode.c.c; path = yuv_mips32.c; sourceTree = "<group>"; };
		80377CD61F2F66A100F89830 /* yuv_sse2.c */ = {isa = PBXFileReference; fileEncoding = 4; lastKnownFileType = sourcecode.c.c; path = yuv_sse2.c; sourceTree = "<group>"; };
		80377CD71F2F66A100F89830 /* yuv.c */ = {isa = PBXFileReference; fileEncoding = 4; lastKnownFileType = sourcecode.c.c; path = yuv.c; sourceTree = "<group>"; };
		80377CD81F2F66A100F89830 /* yuv.h */ = {isa = PBXFileReference; fileEncoding = 4; lastKnownFileType = sourcecode.c.h; path = yuv.h; sourceTree = "<group>"; };
		80377E771F2F66D000F89830 /* alpha_dec.c */ = {isa = PBXFileReference; fileEncoding = 4; lastKnownFileType = sourcecode.c.c; path = alpha_dec.c; sourceTree = "<group>"; };
		80377E781F2F66D000F89830 /* alphai_dec.h */ = {isa = PBXFileReference; fileEncoding = 4; lastKnownFileType = sourcecode.c.h; path = alphai_dec.h; sourceTree = "<group>"; };
		80377E791F2F66D000F89830 /* buffer_dec.c */ = {isa = PBXFileReference; fileEncoding = 4; lastKnownFileType = sourcecode.c.c; path = buffer_dec.c; sourceTree = "<group>"; };
		80377E7A1F2F66D000F89830 /* common_dec.h */ = {isa = PBXFileReference; fileEncoding = 4; lastKnownFileType = sourcecode.c.h; path = common_dec.h; sourceTree = "<group>"; };
		80377E7B1F2F66D000F89830 /* frame_dec.c */ = {isa = PBXFileReference; fileEncoding = 4; lastKnownFileType = sourcecode.c.c; path = frame_dec.c; sourceTree = "<group>"; };
		80377E7C1F2F66D000F89830 /* idec_dec.c */ = {isa = PBXFileReference; fileEncoding = 4; lastKnownFileType = sourcecode.c.c; path = idec_dec.c; sourceTree = "<group>"; };
		80377E7D1F2F66D000F89830 /* io_dec.c */ = {isa = PBXFileReference; fileEncoding = 4; lastKnownFileType = sourcecode.c.c; path = io_dec.c; sourceTree = "<group>"; };
		80377E7E1F2F66D000F89830 /* quant_dec.c */ = {isa = PBXFileReference; fileEncoding = 4; lastKnownFileType = sourcecode.c.c; path = quant_dec.c; sourceTree = "<group>"; };
		80377E7F1F2F66D000F89830 /* tree_dec.c */ = {isa = PBXFileReference; fileEncoding = 4; lastKnownFileType = sourcecode.c.c; path = tree_dec.c; sourceTree = "<group>"; };
		80377E801F2F66D000F89830 /* vp8_dec.c */ = {isa = PBXFileReference; fileEncoding = 4; lastKnownFileType = sourcecode.c.c; path = vp8_dec.c; sourceTree = "<group>"; };
		80377E811F2F66D000F89830 /* vp8_dec.h */ = {isa = PBXFileReference; fileEncoding = 4; lastKnownFileType = sourcecode.c.h; path = vp8_dec.h; sourceTree = "<group>"; };
		80377E821F2F66D000F89830 /* vp8i_dec.h */ = {isa = PBXFileReference; fileEncoding = 4; lastKnownFileType = sourcecode.c.h; path = vp8i_dec.h; sourceTree = "<group>"; };
		80377E831F2F66D000F89830 /* vp8l_dec.c */ = {isa = PBXFileReference; fileEncoding = 4; lastKnownFileType = sourcecode.c.c; path = vp8l_dec.c; sourceTree = "<group>"; };
		80377E841F2F66D000F89830 /* vp8li_dec.h */ = {isa = PBXFileReference; fileEncoding = 4; lastKnownFileType = sourcecode.c.h; path = vp8li_dec.h; sourceTree = "<group>"; };
		80377E851F2F66D000F89830 /* webp_dec.c */ = {isa = PBXFileReference; fileEncoding = 4; lastKnownFileType = sourcecode.c.c; path = webp_dec.c; sourceTree = "<group>"; };
		80377E861F2F66D000F89830 /* webpi_dec.h */ = {isa = PBXFileReference; fileEncoding = 4; lastKnownFileType = sourcecode.c.h; path = webpi_dec.h; sourceTree = "<group>"; };
		807A12261F89636300EC2A9B /* SDWebImageCodersManager.h */ = {isa = PBXFileReference; lastKnownFileType = sourcecode.c.h; path = SDWebImageCodersManager.h; sourceTree = "<group>"; };
		807A12271F89636300EC2A9B /* SDWebImageCodersManager.m */ = {isa = PBXFileReference; lastKnownFileType = sourcecode.c.objc; path = SDWebImageCodersManager.m; sourceTree = "<group>"; };
		A18A6CC5172DC28500419892 /* UIImage+GIF.h */ = {isa = PBXFileReference; fileEncoding = 4; lastKnownFileType = sourcecode.c.h; path = "UIImage+GIF.h"; sourceTree = "<group>"; };
		A18A6CC6172DC28500419892 /* UIImage+GIF.m */ = {isa = PBXFileReference; fileEncoding = 4; lastKnownFileType = sourcecode.c.objc; path = "UIImage+GIF.m"; sourceTree = "<group>"; };
		AB615301192DA24600A2D8E9 /* UIView+WebCacheOperation.h */ = {isa = PBXFileReference; fileEncoding = 4; lastKnownFileType = sourcecode.c.h; path = "UIView+WebCacheOperation.h"; sourceTree = "<group>"; };
		AB615302192DA24600A2D8E9 /* UIView+WebCacheOperation.m */ = {isa = PBXFileReference; fileEncoding = 4; lastKnownFileType = sourcecode.c.objc; path = "UIView+WebCacheOperation.m"; sourceTree = "<group>"; };
		ABBE71A518C43B4D00B75E91 /* UIImageView+HighlightedWebCache.h */ = {isa = PBXFileReference; fileEncoding = 4; lastKnownFileType = sourcecode.c.h; name = "UIImageView+HighlightedWebCache.h"; path = "SDWebImage/UIImageView+HighlightedWebCache.h"; sourceTree = "<group>"; };
		ABBE71A618C43B4D00B75E91 /* UIImageView+HighlightedWebCache.m */ = {isa = PBXFileReference; fileEncoding = 4; lastKnownFileType = sourcecode.c.objc; name = "UIImageView+HighlightedWebCache.m"; path = "SDWebImage/UIImageView+HighlightedWebCache.m"; sourceTree = "<group>"; };
		DA577CC41998E60B007367ED /* decode.h */ = {isa = PBXFileReference; fileEncoding = 4; lastKnownFileType = sourcecode.c.h; path = decode.h; sourceTree = "<group>"; };
		DA577CC51998E60B007367ED /* demux.h */ = {isa = PBXFileReference; fileEncoding = 4; lastKnownFileType = sourcecode.c.h; path = demux.h; sourceTree = "<group>"; };
		DA577CC61998E60B007367ED /* encode.h */ = {isa = PBXFileReference; fileEncoding = 4; lastKnownFileType = sourcecode.c.h; path = encode.h; sourceTree = "<group>"; };
		DA577CC71998E60B007367ED /* format_constants.h */ = {isa = PBXFileReference; fileEncoding = 4; lastKnownFileType = sourcecode.c.h; path = format_constants.h; sourceTree = "<group>"; };
		DA577CC81998E60B007367ED /* mux.h */ = {isa = PBXFileReference; fileEncoding = 4; lastKnownFileType = sourcecode.c.h; path = mux.h; sourceTree = "<group>"; };
		DA577CC91998E60B007367ED /* mux_types.h */ = {isa = PBXFileReference; fileEncoding = 4; lastKnownFileType = sourcecode.c.h; path = mux_types.h; sourceTree = "<group>"; };
		DA577CCA1998E60B007367ED /* types.h */ = {isa = PBXFileReference; fileEncoding = 4; lastKnownFileType = sourcecode.c.h; path = types.h; sourceTree = "<group>"; };
/* End PBXFileReference section */

/* Begin PBXFrameworksBuildPhase section */
		00733A481BC487C000A5A117 /* Frameworks */ = {
			isa = PBXFrameworksBuildPhase;
			buildActionMask = 2147483647;
			files = (
			);
			runOnlyForDeploymentPostprocessing = 0;
		};
		4314D15D1D0E0E3B004B36C9 /* Frameworks */ = {
			isa = PBXFrameworksBuildPhase;
			buildActionMask = 2147483647;
			files = (
				4314D15E1D0E0E3B004B36C9 /* UIKit.framework in Frameworks */,
				4314D15F1D0E0E3B004B36C9 /* Foundation.framework in Frameworks */,
				4314D1601D0E0E3B004B36C9 /* CoreGraphics.framework in Frameworks */,
			);
			runOnlyForDeploymentPostprocessing = 0;
		};
		431BB6CA1D06D2C1006A3455 /* Frameworks */ = {
			isa = PBXFrameworksBuildPhase;
			buildActionMask = 2147483647;
			files = (
			);
			runOnlyForDeploymentPostprocessing = 0;
		};
		4397D2B81D0DDD8C00BB2784 /* Frameworks */ = {
			isa = PBXFrameworksBuildPhase;
			buildActionMask = 2147483647;
			files = (
			);
			runOnlyForDeploymentPostprocessing = 0;
		};
		4A2CADFB1AB4BB5300B6BC39 /* Frameworks */ = {
			isa = PBXFrameworksBuildPhase;
			buildActionMask = 2147483647;
			files = (
			);
			runOnlyForDeploymentPostprocessing = 0;
		};
		53761311155AD0D5005750A4 /* Frameworks */ = {
			isa = PBXFrameworksBuildPhase;
			buildActionMask = 2147483647;
			files = (
				53761312155AD0D5005750A4 /* UIKit.framework in Frameworks */,
				53761313155AD0D5005750A4 /* Foundation.framework in Frameworks */,
				53761314155AD0D5005750A4 /* CoreGraphics.framework in Frameworks */,
			);
			runOnlyForDeploymentPostprocessing = 0;
		};
/* End PBXFrameworksBuildPhase section */

/* Begin PBXGroup section */
		321E60831F38E88F00405457 /* Decoder */ = {
			isa = PBXGroup;
			children = (
				807A12261F89636300EC2A9B /* SDWebImageCodersManager.h */,
				807A12271F89636300EC2A9B /* SDWebImageCodersManager.m */,
				321E60841F38E8C800405457 /* SDWebImageCoder.h */,
				321E60851F38E8C800405457 /* SDWebImageCoder.m */,
				321E60921F38E8ED00405457 /* SDWebImageImageIOCoder.h */,
				321E60931F38E8ED00405457 /* SDWebImageImageIOCoder.m */,
				321E60A01F38E8F600405457 /* SDWebImageGIFCoder.h */,
				321E60A11F38E8F600405457 /* SDWebImageGIFCoder.m */,
				321E60AE1F38E90100405457 /* SDWebImageWebPCoder.h */,
				321E60AF1F38E90100405457 /* SDWebImageWebPCoder.m */,
				3290FA021FA478AF0047D20C /* SDWebImageFrame.h */,
				3290FA031FA478AF0047D20C /* SDWebImageFrame.m */,
				32CF1C051FA496B000004BD1 /* SDWebImageCoderHelper.h */,
				32CF1C061FA496B000004BD1 /* SDWebImageCoderHelper.m */,
			);
			name = Decoder;
			sourceTree = "<group>";
		};
		323F8B121F38EF770092B609 /* enc */ = {
			isa = PBXGroup;
			children = (
				323F8B131F38EF770092B609 /* alpha_enc.c */,
				323F8B141F38EF770092B609 /* analysis_enc.c */,
				323F8B151F38EF770092B609 /* backward_references_enc.c */,
				323F8B161F38EF770092B609 /* backward_references_enc.h */,
				323F8B171F38EF770092B609 /* config_enc.c */,
				323F8B181F38EF770092B609 /* cost_enc.c */,
				323F8B191F38EF770092B609 /* cost_enc.h */,
				323F8B1A1F38EF770092B609 /* delta_palettization_enc.c */,
				323F8B1B1F38EF770092B609 /* delta_palettization_enc.h */,
				323F8B1C1F38EF770092B609 /* filter_enc.c */,
				323F8B1D1F38EF770092B609 /* frame_enc.c */,
				323F8B1E1F38EF770092B609 /* histogram_enc.c */,
				323F8B1F1F38EF770092B609 /* histogram_enc.h */,
				323F8B201F38EF770092B609 /* iterator_enc.c */,
				323F8B221F38EF770092B609 /* near_lossless_enc.c */,
				323F8B231F38EF770092B609 /* picture_csp_enc.c */,
				323F8B241F38EF770092B609 /* picture_enc.c */,
				323F8B251F38EF770092B609 /* picture_psnr_enc.c */,
				323F8B261F38EF770092B609 /* picture_rescale_enc.c */,
				323F8B271F38EF770092B609 /* picture_tools_enc.c */,
				323F8B281F38EF770092B609 /* predictor_enc.c */,
				323F8B291F38EF770092B609 /* quant_enc.c */,
				323F8B2A1F38EF770092B609 /* syntax_enc.c */,
				323F8B2B1F38EF770092B609 /* token_enc.c */,
				323F8B2C1F38EF770092B609 /* tree_enc.c */,
				323F8B2D1F38EF770092B609 /* vp8i_enc.h */,
				323F8B2E1F38EF770092B609 /* vp8l_enc.c */,
				323F8B2F1F38EF770092B609 /* vp8li_enc.h */,
				323F8B301F38EF770092B609 /* webp_enc.c */,
			);
			path = enc;
			sourceTree = "<group>";
		};
		323F8B311F38EF770092B609 /* mux */ = {
			isa = PBXGroup;
			children = (
				323F8B321F38EF770092B609 /* anim_encode.c */,
				323F8B331F38EF770092B609 /* animi.h */,
				323F8B3A1F38EF770092B609 /* muxedit.c */,
				323F8B3B1F38EF770092B609 /* muxi.h */,
				323F8B3C1F38EF770092B609 /* muxinternal.c */,
				323F8B3D1F38EF770092B609 /* muxread.c */,
			);
			path = mux;
			sourceTree = "<group>";
		};
		4369C2851D9811BB007E863A /* WebCache Categories */ = {
			isa = PBXGroup;
			children = (
<<<<<<< HEAD
				329A18571FFF5DFD008C9A2F /* UIImage+WebCache.h */,
				329A18581FFF5DFD008C9A2F /* UIImage+WebCache.m */,
=======
				4397D2F41D0DE2DF00BB2784 /* NSImage+WebCache.h */,
				4397D2F51D0DE2DF00BB2784 /* NSImage+WebCache.m */,
				321DB35F2011D4D60015D2CB /* NSButton+WebCache.h */,
				321DB3602011D4D60015D2CB /* NSButton+WebCache.m */,
>>>>>>> 5308754e
				535699B415113E7300A4C397 /* MKAnnotationView+WebCache.h */,
				535699B515113E7300A4C397 /* MKAnnotationView+WebCache.m */,
				53922D93148C56230056699D /* UIButton+WebCache.h */,
				53922D94148C56230056699D /* UIButton+WebCache.m */,
				ABBE71A518C43B4D00B75E91 /* UIImageView+HighlightedWebCache.h */,
				ABBE71A618C43B4D00B75E91 /* UIImageView+HighlightedWebCache.m */,
				53922D95148C56230056699D /* UIImageView+WebCache.h */,
				53922D96148C56230056699D /* UIImageView+WebCache.m */,
				4369C2751D9807EC007E863A /* UIView+WebCache.h */,
				4369C2761D9807EC007E863A /* UIView+WebCache.m */,
			);
			name = "WebCache Categories";
			path = ..;
			sourceTree = "<group>";
		};
		43C892971D9D6DBB0022038D /* demux */ = {
			isa = PBXGroup;
			children = (
				43C892981D9D6DD70022038D /* anim_decode.c */,
				43C892991D9D6DD70022038D /* demux.c */,
			);
			path = demux;
			sourceTree = "<group>";
		};
		43CE75451CFE9427006C64D0 /* FLAnimatedImage */ = {
			isa = PBXGroup;
			children = (
				43CE75481CFE9427006C64D0 /* FLAnimatedImage */,
			);
			name = FLAnimatedImage;
			path = Vendors/FLAnimatedImage;
			sourceTree = "<group>";
		};
		43CE75481CFE9427006C64D0 /* FLAnimatedImage */ = {
			isa = PBXGroup;
			children = (
				43CE75491CFE9427006C64D0 /* FLAnimatedImage.h */,
				43CE754A1CFE9427006C64D0 /* FLAnimatedImage.m */,
				43CE754B1CFE9427006C64D0 /* FLAnimatedImageView.h */,
				43CE754C1CFE9427006C64D0 /* FLAnimatedImageView.m */,
			);
			path = FLAnimatedImage;
			sourceTree = "<group>";
		};
		43CE75CD1CFE98B3006C64D0 /* FLAnimatedImage */ = {
			isa = PBXGroup;
			children = (
				43CE75CE1CFE98E0006C64D0 /* FLAnimatedImageView+WebCache.h */,
				43CE75CF1CFE98E0006C64D0 /* FLAnimatedImageView+WebCache.m */,
			);
			path = FLAnimatedImage;
			sourceTree = "<group>";
		};
		4A2CAE001AB4BB5300B6BC39 /* WebImage */ = {
			isa = PBXGroup;
			children = (
				4A2CAE031AB4BB5400B6BC39 /* SDWebImage.h */,
				4A2CAE011AB4BB5400B6BC39 /* Supporting Files */,
			);
			path = WebImage;
			sourceTree = "<group>";
		};
		4A2CAE011AB4BB5400B6BC39 /* Supporting Files */ = {
			isa = PBXGroup;
			children = (
				4A2CAE021AB4BB5400B6BC39 /* Info.plist */,
			);
			name = "Supporting Files";
			sourceTree = "<group>";
		};
		53922D64148C55810056699D = {
			isa = PBXGroup;
			children = (
				53922D74148C55820056699D /* SDWebImage */,
				4A2CAE001AB4BB5300B6BC39 /* WebImage */,
				53922D71148C55820056699D /* Frameworks */,
				53922D70148C55820056699D /* Products */,
			);
			sourceTree = "<group>";
			usesTabs = 0;
		};
		53922D70148C55820056699D /* Products */ = {
			isa = PBXGroup;
			children = (
				53761325155AD0D5005750A4 /* libSDWebImage iOS static.a */,
				4A2CADFF1AB4BB5300B6BC39 /* SDWebImage.framework */,
				00733A4C1BC487C000A5A117 /* SDWebImage.framework */,
				431BB7031D06D2C1006A3455 /* SDWebImage.framework */,
				4397D2F21D0DDD8C00BB2784 /* SDWebImage.framework */,
				4314D1991D0E0E3B004B36C9 /* libSDWebImage watchOS static.a */,
			);
			name = Products;
			sourceTree = "<group>";
		};
		53922D71148C55820056699D /* Frameworks */ = {
			isa = PBXGroup;
			children = (
				43CE75451CFE9427006C64D0 /* FLAnimatedImage */,
				DA577C121998E60B007367ED /* libwebp */,
				53FB893F14D35D1A0020B787 /* CoreGraphics.framework */,
				53922D72148C55820056699D /* Foundation.framework */,
				53FB894814D35E9E0020B787 /* UIKit.framework */,
			);
			name = Frameworks;
			sourceTree = "<group>";
		};
		53922D74148C55820056699D /* SDWebImage */ = {
			isa = PBXGroup;
			children = (
				53922D88148C56230056699D /* SDWebImageCompat.h */,
				5340674F167780C40042B59E /* SDWebImageCompat.m */,
				530E49E71646388E002868E7 /* SDWebImageOperation.h */,
				53922DAB148C56810056699D /* Downloader */,
				53922DAA148C56470056699D /* Cache */,
				321E60831F38E88F00405457 /* Decoder */,
				53922DAC148C56DD0056699D /* Utils */,
				53922DA9148C562D0056699D /* Categories */,
				4369C2851D9811BB007E863A /* WebCache Categories */,
				43CE75CD1CFE98B3006C64D0 /* FLAnimatedImage */,
			);
			path = SDWebImage;
			sourceTree = "<group>";
		};
		53922DA9148C562D0056699D /* Categories */ = {
			isa = PBXGroup;
			children = (
				5D5B9140188EE8DD006D06BD /* NSData+ImageContentType.h */,
				5D5B9141188EE8DD006D06BD /* NSData+ImageContentType.m */,
				A18A6CC5172DC28500419892 /* UIImage+GIF.h */,
				A18A6CC6172DC28500419892 /* UIImage+GIF.m */,
				53EDFB8817623F7C00698166 /* UIImage+MultiFormat.h */,
				53EDFB8917623F7C00698166 /* UIImage+MultiFormat.m */,
				53EDFB911762547C00698166 /* UIImage+WebP.h */,
				53EDFB921762547C00698166 /* UIImage+WebP.m */,
				321E60BC1F38E91700405457 /* UIImage+ForceDecode.h */,
				321E60BD1F38E91700405457 /* UIImage+ForceDecode.m */,
				4397D2F41D0DE2DF00BB2784 /* NSImage+Additions.h */,
				4397D2F51D0DE2DF00BB2784 /* NSImage+Additions.m */,
				AB615301192DA24600A2D8E9 /* UIView+WebCacheOperation.h */,
				AB615302192DA24600A2D8E9 /* UIView+WebCacheOperation.m */,
			);
			name = Categories;
			sourceTree = "<group>";
		};
		53922DAA148C56470056699D /* Cache */ = {
			isa = PBXGroup;
			children = (
				53922D85148C56230056699D /* SDImageCache.h */,
				53922D86148C56230056699D /* SDImageCache.m */,
				43A918621D8308FE00B3925F /* SDImageCacheConfig.h */,
				43A918631D8308FE00B3925F /* SDImageCacheConfig.m */,
			);
			name = Cache;
			sourceTree = "<group>";
		};
		53922DAB148C56810056699D /* Downloader */ = {
			isa = PBXGroup;
			children = (
				53922D8B148C56230056699D /* SDWebImageDownloader.h */,
				53922D8C148C56230056699D /* SDWebImageDownloader.m */,
				530E49E316460AE2002868E7 /* SDWebImageDownloaderOperation.h */,
				530E49E416460AE2002868E7 /* SDWebImageDownloaderOperation.m */,
			);
			name = Downloader;
			sourceTree = "<group>";
		};
		53922DAC148C56DD0056699D /* Utils */ = {
			isa = PBXGroup;
			children = (
				53922D8E148C56230056699D /* SDWebImageManager.h */,
				53922D8F148C56230056699D /* SDWebImageManager.m */,
				53922D91148C56230056699D /* SDWebImagePrefetcher.h */,
				53922D92148C56230056699D /* SDWebImagePrefetcher.m */,
<<<<<<< HEAD
				324DF4B2200A14DC008A84CC /* SDWebImageDefine.h */,
				324DF4B3200A14DC008A84CC /* SDWebImageDefine.m */,
=======
				325312C6200F09910046BF1E /* SDWebImageTransition.h */,
				325312C7200F09910046BF1E /* SDWebImageTransition.m */,
>>>>>>> 5308754e
			);
			name = Utils;
			sourceTree = "<group>";
		};
		DA577C121998E60B007367ED /* libwebp */ = {
			isa = PBXGroup;
			children = (
				DA577C4F1998E60B007367ED /* src */,
			);
			name = libwebp;
			path = Vendors/libwebp;
			sourceTree = "<group>";
		};
		DA577C4F1998E60B007367ED /* src */ = {
			isa = PBXGroup;
			children = (
				DA577D5A1998E6B2007367ED /* dec */,
				43C892971D9D6DBB0022038D /* demux */,
				DA577C651998E60B007367ED /* dsp */,
				323F8B121F38EF770092B609 /* enc */,
				323F8B311F38EF770092B609 /* mux */,
				DA577CA71998E60B007367ED /* utils */,
				DA577CC31998E60B007367ED /* webp */,
			);
			path = src;
			sourceTree = "<group>";
		};
		DA577C651998E60B007367ED /* dsp */ = {
			isa = PBXGroup;
			children = (
				80377C941F2F66A100F89830 /* alpha_processing_mips_dsp_r2.c */,
				80377C951F2F66A100F89830 /* alpha_processing_neon.c */,
				80377C961F2F66A100F89830 /* alpha_processing_sse2.c */,
				80377C971F2F66A100F89830 /* alpha_processing_sse41.c */,
				80377C981F2F66A100F89830 /* alpha_processing.c */,
				80377C991F2F66A100F89830 /* argb_mips_dsp_r2.c */,
				80377C9A1F2F66A100F89830 /* argb_sse2.c */,
				80377C9B1F2F66A100F89830 /* argb.c */,
				80377C9C1F2F66A100F89830 /* common_sse2.h */,
				80377C9D1F2F66A100F89830 /* cost_mips_dsp_r2.c */,
				80377C9E1F2F66A100F89830 /* cost_mips32.c */,
				80377C9F1F2F66A100F89830 /* cost_sse2.c */,
				80377CA01F2F66A100F89830 /* cost.c */,
				80377CA11F2F66A100F89830 /* cpu.c */,
				80377CA21F2F66A100F89830 /* dec_clip_tables.c */,
				80377CA31F2F66A100F89830 /* dec_mips_dsp_r2.c */,
				80377CA41F2F66A100F89830 /* dec_mips32.c */,
				80377CA51F2F66A100F89830 /* dec_msa.c */,
				80377CA61F2F66A100F89830 /* dec_neon.c */,
				80377CA71F2F66A100F89830 /* dec_sse2.c */,
				80377CA81F2F66A100F89830 /* dec_sse41.c */,
				80377CA91F2F66A100F89830 /* dec.c */,
				80377CAA1F2F66A100F89830 /* dsp.h */,
				80377CAB1F2F66A100F89830 /* enc_avx2.c */,
				80377CAC1F2F66A100F89830 /* enc_mips_dsp_r2.c */,
				80377CAD1F2F66A100F89830 /* enc_mips32.c */,
				80377CAE1F2F66A100F89830 /* enc_msa.c */,
				80377CAF1F2F66A100F89830 /* enc_neon.c */,
				80377CB01F2F66A100F89830 /* enc_sse2.c */,
				80377CB11F2F66A100F89830 /* enc_sse41.c */,
				80377CB21F2F66A100F89830 /* enc.c */,
				80377CB31F2F66A100F89830 /* filters_mips_dsp_r2.c */,
				80377CB41F2F66A100F89830 /* filters_msa.c */,
				80377CB51F2F66A100F89830 /* filters_neon.c */,
				80377CB61F2F66A100F89830 /* filters_sse2.c */,
				80377CB71F2F66A100F89830 /* filters.c */,
				80377CB81F2F66A100F89830 /* lossless_common.h */,
				80377CB91F2F66A100F89830 /* lossless_enc_mips_dsp_r2.c */,
				80377CBA1F2F66A100F89830 /* lossless_enc_mips32.c */,
				80377CBB1F2F66A100F89830 /* lossless_enc_msa.c */,
				80377CBC1F2F66A100F89830 /* lossless_enc_neon.c */,
				80377CBD1F2F66A100F89830 /* lossless_enc_sse2.c */,
				80377CBE1F2F66A100F89830 /* lossless_enc_sse41.c */,
				80377CBF1F2F66A100F89830 /* lossless_enc.c */,
				80377CC01F2F66A100F89830 /* lossless_mips_dsp_r2.c */,
				80377CC11F2F66A100F89830 /* lossless_msa.c */,
				80377CC21F2F66A100F89830 /* lossless_neon.c */,
				80377CC31F2F66A100F89830 /* lossless_sse2.c */,
				80377CC41F2F66A100F89830 /* lossless.c */,
				80377CC51F2F66A100F89830 /* lossless.h */,
				80377CC61F2F66A100F89830 /* mips_macro.h */,
				80377CC71F2F66A100F89830 /* msa_macro.h */,
				80377CC81F2F66A100F89830 /* neon.h */,
				80377CC91F2F66A100F89830 /* rescaler_mips_dsp_r2.c */,
				80377CCA1F2F66A100F89830 /* rescaler_mips32.c */,
				80377CCB1F2F66A100F89830 /* rescaler_msa.c */,
				80377CCC1F2F66A100F89830 /* rescaler_neon.c */,
				80377CCD1F2F66A100F89830 /* rescaler_sse2.c */,
				80377CCE1F2F66A100F89830 /* rescaler.c */,
				80377CCF1F2F66A100F89830 /* upsampling_mips_dsp_r2.c */,
				80377CD01F2F66A100F89830 /* upsampling_msa.c */,
				80377CD11F2F66A100F89830 /* upsampling_neon.c */,
				80377CD21F2F66A100F89830 /* upsampling_sse2.c */,
				80377CD31F2F66A100F89830 /* upsampling.c */,
				80377CD41F2F66A100F89830 /* yuv_mips_dsp_r2.c */,
				80377CD51F2F66A100F89830 /* yuv_mips32.c */,
				80377CD61F2F66A100F89830 /* yuv_sse2.c */,
				80377CD71F2F66A100F89830 /* yuv.c */,
				80377CD81F2F66A100F89830 /* yuv.h */,
			);
			path = dsp;
			sourceTree = "<group>";
		};
		DA577CA71998E60B007367ED /* utils */ = {
			isa = PBXGroup;
			children = (
				80377BDE1F2F665300F89830 /* bit_reader_inl_utils.h */,
				80377BDF1F2F665300F89830 /* bit_reader_utils.c */,
				80377BE01F2F665300F89830 /* bit_reader_utils.h */,
				80377BE11F2F665300F89830 /* bit_writer_utils.c */,
				80377BE21F2F665300F89830 /* bit_writer_utils.h */,
				80377BE31F2F665300F89830 /* color_cache_utils.c */,
				80377BE41F2F665300F89830 /* color_cache_utils.h */,
				80377BE51F2F665300F89830 /* endian_inl_utils.h */,
				80377BE61F2F665300F89830 /* filters_utils.c */,
				80377BE71F2F665300F89830 /* filters_utils.h */,
				80377BE81F2F665300F89830 /* huffman_encode_utils.c */,
				80377BE91F2F665300F89830 /* huffman_encode_utils.h */,
				80377BEA1F2F665300F89830 /* huffman_utils.c */,
				80377BEB1F2F665300F89830 /* huffman_utils.h */,
				80377BEC1F2F665300F89830 /* quant_levels_dec_utils.c */,
				80377BED1F2F665300F89830 /* quant_levels_dec_utils.h */,
				80377BEE1F2F665300F89830 /* quant_levels_utils.c */,
				80377BEF1F2F665300F89830 /* quant_levels_utils.h */,
				80377BF01F2F665300F89830 /* random_utils.c */,
				80377BF11F2F665300F89830 /* random_utils.h */,
				80377BF21F2F665300F89830 /* rescaler_utils.c */,
				80377BF31F2F665300F89830 /* rescaler_utils.h */,
				80377BF41F2F665300F89830 /* thread_utils.c */,
				80377BF51F2F665300F89830 /* thread_utils.h */,
				80377BF61F2F665300F89830 /* utils.c */,
				80377BF71F2F665300F89830 /* utils.h */,
			);
			path = utils;
			sourceTree = "<group>";
		};
		DA577CC31998E60B007367ED /* webp */ = {
			isa = PBXGroup;
			children = (
				DA577CC41998E60B007367ED /* decode.h */,
				DA577CC51998E60B007367ED /* demux.h */,
				DA577CC61998E60B007367ED /* encode.h */,
				DA577CC71998E60B007367ED /* format_constants.h */,
				DA577CC81998E60B007367ED /* mux.h */,
				DA577CC91998E60B007367ED /* mux_types.h */,
				DA577CCA1998E60B007367ED /* types.h */,
			);
			path = webp;
			sourceTree = "<group>";
		};
		DA577D5A1998E6B2007367ED /* dec */ = {
			isa = PBXGroup;
			children = (
				80377E771F2F66D000F89830 /* alpha_dec.c */,
				80377E781F2F66D000F89830 /* alphai_dec.h */,
				80377E791F2F66D000F89830 /* buffer_dec.c */,
				80377E7A1F2F66D000F89830 /* common_dec.h */,
				80377E7B1F2F66D000F89830 /* frame_dec.c */,
				80377E7C1F2F66D000F89830 /* idec_dec.c */,
				80377E7D1F2F66D000F89830 /* io_dec.c */,
				80377E7E1F2F66D000F89830 /* quant_dec.c */,
				80377E7F1F2F66D000F89830 /* tree_dec.c */,
				80377E801F2F66D000F89830 /* vp8_dec.c */,
				80377E811F2F66D000F89830 /* vp8_dec.h */,
				80377E821F2F66D000F89830 /* vp8i_dec.h */,
				80377E831F2F66D000F89830 /* vp8l_dec.c */,
				80377E841F2F66D000F89830 /* vp8li_dec.h */,
				80377E851F2F66D000F89830 /* webp_dec.c */,
				80377E861F2F66D000F89830 /* webpi_dec.h */,
			);
			path = dec;
			sourceTree = "<group>";
		};
/* End PBXGroup section */

/* Begin PBXHeadersBuildPhase section */
		00733A491BC487C000A5A117 /* Headers */ = {
			isa = PBXHeadersBuildPhase;
			buildActionMask = 2147483647;
			files = (
				80377DDC1F2F66A700F89830 /* neon.h in Headers */,
				80377DEC1F2F66A700F89830 /* yuv.h in Headers */,
				80377DDA1F2F66A700F89830 /* mips_macro.h in Headers */,
				80377C571F2F666300F89830 /* quant_levels_utils.h in Headers */,
				323F8B531F38EF770092B609 /* backward_references_enc.h in Headers */,
				4317395A1CDFC8B70008FEB9 /* mux_types.h in Headers */,
				431739561CDFC8B70008FEB9 /* demux.h in Headers */,
				80377C4A1F2F666300F89830 /* bit_writer_utils.h in Headers */,
				4397D2F81D0DF44200BB2784 /* MKAnnotationView+WebCache.h in Headers */,
				323F8BE71F38EF770092B609 /* vp8li_enc.h in Headers */,
				329A185C1FFF5DFD008C9A2F /* UIImage+WebCache.h in Headers */,
				4369C27A1D9807EC007E863A /* UIView+WebCache.h in Headers */,
				80377DCC1F2F66A700F89830 /* lossless_common.h in Headers */,
				321E60971F38E8ED00405457 /* SDWebImageImageIOCoder.h in Headers */,
				43A918671D8308FE00B3925F /* SDImageCacheConfig.h in Headers */,
				431739571CDFC8B70008FEB9 /* encode.h in Headers */,
				00733A6F1BC4880E00A5A117 /* UIImage+WebP.h in Headers */,
				323F8B711F38EF770092B609 /* delta_palettization_enc.h in Headers */,
				321E60B31F38E90100405457 /* SDWebImageWebPCoder.h in Headers */,
				3290FA071FA478AF0047D20C /* SDWebImageFrame.h in Headers */,
				324DF4B7200A14DC008A84CC /* SDWebImageDefine.h in Headers */,
				807A122B1F89636300EC2A9B /* SDWebImageCodersManager.h in Headers */,
				80377EC61F2F66D500F89830 /* webpi_dec.h in Headers */,
				80377C591F2F666300F89830 /* random_utils.h in Headers */,
				80377DD91F2F66A700F89830 /* lossless.h in Headers */,
				00733A681BC4880E00A5A117 /* SDWebImageManager.h in Headers */,
				431739591CDFC8B70008FEB9 /* mux.h in Headers */,
				00733A6C1BC4880E00A5A117 /* UIButton+WebCache.h in Headers */,
				80377DB01F2F66A700F89830 /* common_sse2.h in Headers */,
				80377DDB1F2F66A700F89830 /* msa_macro.h in Headers */,
				4317395B1CDFC8B70008FEB9 /* types.h in Headers */,
				80377C531F2F666300F89830 /* huffman_utils.h in Headers */,
				43CE75D21CFE98E0006C64D0 /* FLAnimatedImageView+WebCache.h in Headers */,
				431739551CDFC8B70008FEB9 /* decode.h in Headers */,
				00733A731BC4880E00A5A117 /* SDWebImage.h in Headers */,
				323F8B651F38EF770092B609 /* cost_enc.h in Headers */,
				00733A701BC4880E00A5A117 /* UIImageView+HighlightedWebCache.h in Headers */,
				323F8BDB1F38EF770092B609 /* vp8i_enc.h in Headers */,
				80377C461F2F666300F89830 /* bit_reader_inl_utils.h in Headers */,
				00733A671BC4880E00A5A117 /* SDImageCache.h in Headers */,
				00733A711BC4880E00A5A117 /* UIImageView+WebCache.h in Headers */,
				00733A631BC4880E00A5A117 /* SDWebImageCompat.h in Headers */,
				00733A661BC4880E00A5A117 /* SDWebImageDownloaderOperation.h in Headers */,
				80377C5D1F2F666300F89830 /* thread_utils.h in Headers */,
				321E60891F38E8C800405457 /* SDWebImageCoder.h in Headers */,
				00733A721BC4880E00A5A117 /* UIView+WebCacheOperation.h in Headers */,
				80377C481F2F666300F89830 /* bit_reader_utils.h in Headers */,
				80377C511F2F666300F89830 /* huffman_encode_utils.h in Headers */,
				00733A6B1BC4880E00A5A117 /* NSData+ImageContentType.h in Headers */,
				325312CB200F09910046BF1E /* SDWebImageTransition.h in Headers */,
				323F8C111F38EF770092B609 /* muxi.h in Headers */,
				80377EC41F2F66D500F89830 /* vp8li_dec.h in Headers */,
				00733A6A1BC4880E00A5A117 /* SDWebImagePrefetcher.h in Headers */,
				00733A641BC4880E00A5A117 /* SDWebImageOperation.h in Headers */,
				321E60A51F38E8F600405457 /* SDWebImageGIFCoder.h in Headers */,
				32CF1C0A1FA496B000004BD1 /* SDWebImageCoderHelper.h in Headers */,
				80377C4D1F2F666300F89830 /* endian_inl_utils.h in Headers */,
				431739581CDFC8B70008FEB9 /* format_constants.h in Headers */,
				43CE75781CFE9427006C64D0 /* FLAnimatedImage.h in Headers */,
				00733A6E1BC4880E00A5A117 /* UIImage+MultiFormat.h in Headers */,
				323F8B891F38EF770092B609 /* histogram_enc.h in Headers */,
				80377EC21F2F66D500F89830 /* vp8i_dec.h in Headers */,
				80377EBA1F2F66D500F89830 /* common_dec.h in Headers */,
				43CE757E1CFE9427006C64D0 /* FLAnimatedImageView.h in Headers */,
				80377C5F1F2F666300F89830 /* utils.h in Headers */,
				80377C5B1F2F666300F89830 /* rescaler_utils.h in Headers */,
				323F8BF91F38EF770092B609 /* animi.h in Headers */,
				80377C4F1F2F666300F89830 /* filters_utils.h in Headers */,
				80377C4C1F2F666300F89830 /* color_cache_utils.h in Headers */,
				321E60C11F38E91700405457 /* UIImage+ForceDecode.h in Headers */,
				80377DBE1F2F66A700F89830 /* dsp.h in Headers */,
				80377EB81F2F66D400F89830 /* alphai_dec.h in Headers */,
				00733A6D1BC4880E00A5A117 /* UIImage+GIF.h in Headers */,
				80377C551F2F666300F89830 /* quant_levels_dec_utils.h in Headers */,
				80377EC11F2F66D500F89830 /* vp8_dec.h in Headers */,
				00733A651BC4880E00A5A117 /* SDWebImageDownloader.h in Headers */,
			);
			runOnlyForDeploymentPostprocessing = 0;
		};
		4314D1611D0E0E3B004B36C9 /* Headers */ = {
			isa = PBXHeadersBuildPhase;
			buildActionMask = 2147483647;
			files = (
				80377D521F2F66A700F89830 /* neon.h in Headers */,
				80377D261F2F66A700F89830 /* common_sse2.h in Headers */,
				3290FA051FA478AF0047D20C /* SDWebImageFrame.h in Headers */,
				80377C1D1F2F666300F89830 /* huffman_encode_utils.h in Headers */,
				321E60B11F38E90100405457 /* SDWebImageWebPCoder.h in Headers */,
				80377E9A1F2F66D400F89830 /* common_dec.h in Headers */,
				80377C231F2F666300F89830 /* quant_levels_utils.h in Headers */,
				321E60BF1F38E91700405457 /* UIImage+ForceDecode.h in Headers */,
				80377EA61F2F66D400F89830 /* webpi_dec.h in Headers */,
				807A12291F89636300EC2A9B /* SDWebImageCodersManager.h in Headers */,
				80377C141F2F666300F89830 /* bit_reader_utils.h in Headers */,
				323F8C0F1F38EF770092B609 /* muxi.h in Headers */,
				80377C2B1F2F666300F89830 /* utils.h in Headers */,
				4314D1621D0E0E3B004B36C9 /* mux_types.h in Headers */,
				4314D1631D0E0E3B004B36C9 /* demux.h in Headers */,
				80377D421F2F66A700F89830 /* lossless_common.h in Headers */,
				32CF1C081FA496B000004BD1 /* SDWebImageCoderHelper.h in Headers */,
				4314D16B1D0E0E3B004B36C9 /* encode.h in Headers */,
				80377D501F2F66A700F89830 /* mips_macro.h in Headers */,
				80377C291F2F666300F89830 /* thread_utils.h in Headers */,
				4314D16D1D0E0E3B004B36C9 /* SDImageCache.h in Headers */,
				329A185A1FFF5DFD008C9A2F /* UIImage+WebCache.h in Headers */,
				4314D16F1D0E0E3B004B36C9 /* NSData+ImageContentType.h in Headers */,
				80377C121F2F666300F89830 /* bit_reader_inl_utils.h in Headers */,
				4314D1701D0E0E3B004B36C9 /* mux.h in Headers */,
				321E60871F38E8C800405457 /* SDWebImageCoder.h in Headers */,
				80377EA21F2F66D400F89830 /* vp8i_dec.h in Headers */,
				321E60951F38E8ED00405457 /* SDWebImageImageIOCoder.h in Headers */,
				80377C211F2F666300F89830 /* quant_levels_dec_utils.h in Headers */,
				4314D1721D0E0E3B004B36C9 /* SDWebImageCompat.h in Headers */,
				80377C251F2F666300F89830 /* random_utils.h in Headers */,
				80377D4F1F2F66A700F89830 /* lossless.h in Headers */,
				80377D511F2F66A700F89830 /* msa_macro.h in Headers */,
				323F8BD91F38EF770092B609 /* vp8i_enc.h in Headers */,
				80377EA11F2F66D400F89830 /* vp8_dec.h in Headers */,
				80377C271F2F666300F89830 /* rescaler_utils.h in Headers */,
				323F8B511F38EF770092B609 /* backward_references_enc.h in Headers */,
				325312C9200F09910046BF1E /* SDWebImageTransition.h in Headers */,
				43A918651D8308FE00B3925F /* SDImageCacheConfig.h in Headers */,
				4314D1741D0E0E3B004B36C9 /* types.h in Headers */,
				4314D1761D0E0E3B004B36C9 /* decode.h in Headers */,
				80377C1B1F2F666300F89830 /* filters_utils.h in Headers */,
				323F8B6F1F38EF770092B609 /* delta_palettization_enc.h in Headers */,
				4314D1781D0E0E3B004B36C9 /* SDWebImageDownloader.h in Headers */,
				80377E981F2F66D400F89830 /* alphai_dec.h in Headers */,
				4314D1791D0E0E3B004B36C9 /* SDWebImageManager.h in Headers */,
				323F8BE51F38EF770092B609 /* vp8li_enc.h in Headers */,
				324DF4B5200A14DC008A84CC /* SDWebImageDefine.h in Headers */,
				80377C191F2F666300F89830 /* endian_inl_utils.h in Headers */,
				321E60A31F38E8F600405457 /* SDWebImageGIFCoder.h in Headers */,
				4314D17C1D0E0E3B004B36C9 /* UIImage+WebP.h in Headers */,
				4369C2781D9807EC007E863A /* UIView+WebCache.h in Headers */,
				80377D621F2F66A700F89830 /* yuv.h in Headers */,
				80377D341F2F66A700F89830 /* dsp.h in Headers */,
				4314D17D1D0E0E3B004B36C9 /* SDWebImagePrefetcher.h in Headers */,
				80377C181F2F666300F89830 /* color_cache_utils.h in Headers */,
				323F8B871F38EF770092B609 /* histogram_enc.h in Headers */,
				80377C1F1F2F666300F89830 /* huffman_utils.h in Headers */,
				4314D17F1D0E0E3B004B36C9 /* UIButton+WebCache.h in Headers */,
				4314D1811D0E0E3B004B36C9 /* UIImageView+WebCache.h in Headers */,
				4314D1841D0E0E3B004B36C9 /* SDWebImageOperation.h in Headers */,
				4314D1851D0E0E3B004B36C9 /* SDWebImageDownloaderOperation.h in Headers */,
				4314D1861D0E0E3B004B36C9 /* UIImageView+HighlightedWebCache.h in Headers */,
				4314D1881D0E0E3B004B36C9 /* format_constants.h in Headers */,
				323F8B631F38EF770092B609 /* cost_enc.h in Headers */,
				323F8BF71F38EF770092B609 /* animi.h in Headers */,
				4314D18F1D0E0E3B004B36C9 /* UIView+WebCacheOperation.h in Headers */,
				4314D1901D0E0E3B004B36C9 /* UIImage+GIF.h in Headers */,
				80377C161F2F666300F89830 /* bit_writer_utils.h in Headers */,
				4314D1921D0E0E3B004B36C9 /* UIImage+MultiFormat.h in Headers */,
				80377EA41F2F66D400F89830 /* vp8li_dec.h in Headers */,
			);
			runOnlyForDeploymentPostprocessing = 0;
		};
		431BB6CB1D06D2C1006A3455 /* Headers */ = {
			isa = PBXHeadersBuildPhase;
			buildActionMask = 2147483647;
			files = (
				80377C791F2F666400F89830 /* utils.h in Headers */,
				323F8B721F38EF770092B609 /* delta_palettization_enc.h in Headers */,
				32CF1C0B1FA496B000004BD1 /* SDWebImageCoderHelper.h in Headers */,
				431BB6D71D06D2C1006A3455 /* UIImage+WebP.h in Headers */,
				431BB6D91D06D2C1006A3455 /* SDWebImageManager.h in Headers */,
				80377C691F2F666400F89830 /* filters_utils.h in Headers */,
				80377EC81F2F66D500F89830 /* alphai_dec.h in Headers */,
				43A62A1B1D0E0A800089D7DD /* decode.h in Headers */,
				321E608A1F38E8C800405457 /* SDWebImageCoder.h in Headers */,
				80377C601F2F666400F89830 /* bit_reader_inl_utils.h in Headers */,
				329A185D1FFF5DFD008C9A2F /* UIImage+WebCache.h in Headers */,
				431BB6DC1D06D2C1006A3455 /* UIButton+WebCache.h in Headers */,
				431BB6E11D06D2C1006A3455 /* SDWebImage.h in Headers */,
				80377E311F2F66A800F89830 /* yuv.h in Headers */,
				80377ECA1F2F66D500F89830 /* common_dec.h in Headers */,
				80377C771F2F666400F89830 /* thread_utils.h in Headers */,
				80377E1F1F2F66A800F89830 /* mips_macro.h in Headers */,
				323F8B661F38EF770092B609 /* cost_enc.h in Headers */,
				80377C621F2F666400F89830 /* bit_reader_utils.h in Headers */,
				431BB6E21D06D2C1006A3455 /* UIImageView+HighlightedWebCache.h in Headers */,
				43A62A1C1D0E0A800089D7DD /* demux.h in Headers */,
				321E60C21F38E91700405457 /* UIImage+ForceDecode.h in Headers */,
				431BB6E31D06D2C1006A3455 /* SDImageCache.h in Headers */,
				43A62A1D1D0E0A800089D7DD /* encode.h in Headers */,
				431BB6E61D06D2C1006A3455 /* UIImageView+WebCache.h in Headers */,
				80377E201F2F66A800F89830 /* msa_macro.h in Headers */,
				80377E031F2F66A800F89830 /* dsp.h in Headers */,
				80377C661F2F666400F89830 /* color_cache_utils.h in Headers */,
				3290FA081FA478AF0047D20C /* SDWebImageFrame.h in Headers */,
				321E60A61F38E8F600405457 /* SDWebImageGIFCoder.h in Headers */,
				431BB6E71D06D2C1006A3455 /* SDWebImageCompat.h in Headers */,
				80377E211F2F66A800F89830 /* neon.h in Headers */,
				80377C711F2F666400F89830 /* quant_levels_utils.h in Headers */,
				323F8B541F38EF770092B609 /* backward_references_enc.h in Headers */,
				43A62A1F1D0E0A800089D7DD /* mux.h in Headers */,
				431BB6E91D06D2C1006A3455 /* SDWebImageDownloaderOperation.h in Headers */,
				80377ED41F2F66D500F89830 /* vp8li_dec.h in Headers */,
				431BB6EB1D06D2C1006A3455 /* UIView+WebCacheOperation.h in Headers */,
				325312CC200F09910046BF1E /* SDWebImageTransition.h in Headers */,
				80377C6D1F2F666400F89830 /* huffman_utils.h in Headers */,
				80377C731F2F666400F89830 /* random_utils.h in Headers */,
				431BB6EE1D06D2C1006A3455 /* NSData+ImageContentType.h in Headers */,
				431BB6EF1D06D2C1006A3455 /* SDWebImagePrefetcher.h in Headers */,
				80377C671F2F666400F89830 /* endian_inl_utils.h in Headers */,
				80377C6B1F2F666400F89830 /* huffman_encode_utils.h in Headers */,
				323F8C121F38EF770092B609 /* muxi.h in Headers */,
				80377ED61F2F66D500F89830 /* webpi_dec.h in Headers */,
				323F8BE81F38EF770092B609 /* vp8li_enc.h in Headers */,
				323F8B8A1F38EF770092B609 /* histogram_enc.h in Headers */,
				80377E1E1F2F66A800F89830 /* lossless.h in Headers */,
				321E60981F38E8ED00405457 /* SDWebImageImageIOCoder.h in Headers */,
				4369C27B1D9807EC007E863A /* UIView+WebCache.h in Headers */,
				80377ED11F2F66D500F89830 /* vp8_dec.h in Headers */,
				324DF4B8200A14DC008A84CC /* SDWebImageDefine.h in Headers */,
				80377C751F2F666400F89830 /* rescaler_utils.h in Headers */,
				80377C6F1F2F666400F89830 /* quant_levels_dec_utils.h in Headers */,
				431BB6F01D06D2C1006A3455 /* SDWebImageOperation.h in Headers */,
				43A62A201D0E0A800089D7DD /* mux_types.h in Headers */,
				43A62A211D0E0A800089D7DD /* types.h in Headers */,
				80377C641F2F666400F89830 /* bit_writer_utils.h in Headers */,
				43A62A1E1D0E0A800089D7DD /* format_constants.h in Headers */,
				80377E111F2F66A800F89830 /* lossless_common.h in Headers */,
				431BB6F61D06D2C1006A3455 /* UIImage+MultiFormat.h in Headers */,
				807A122C1F89636300EC2A9B /* SDWebImageCodersManager.h in Headers */,
				323F8BFA1F38EF770092B609 /* animi.h in Headers */,
				431BB6F91D06D2C1006A3455 /* UIImage+GIF.h in Headers */,
				321E60B41F38E90100405457 /* SDWebImageWebPCoder.h in Headers */,
				431BB6FA1D06D2C1006A3455 /* SDWebImageDownloader.h in Headers */,
				80377DF51F2F66A800F89830 /* common_sse2.h in Headers */,
				323F8BDC1F38EF770092B609 /* vp8i_enc.h in Headers */,
				80377ED21F2F66D500F89830 /* vp8i_dec.h in Headers */,
				43A918681D8308FE00B3925F /* SDImageCacheConfig.h in Headers */,
			);
			runOnlyForDeploymentPostprocessing = 0;
		};
		4397D2B91D0DDD8C00BB2784 /* Headers */ = {
			isa = PBXHeadersBuildPhase;
			buildActionMask = 2147483647;
			files = (
				80377C7E1F2F666400F89830 /* bit_writer_utils.h in Headers */,
				80377ED81F2F66D500F89830 /* alphai_dec.h in Headers */,
				321E60A71F38E8F600405457 /* SDWebImageGIFCoder.h in Headers */,
				324DF4B9200A14DC008A84CC /* SDWebImageDefine.h in Headers */,
				80377EDA1F2F66D500F89830 /* common_dec.h in Headers */,
				80377EE61F2F66D500F89830 /* webpi_dec.h in Headers */,
				4397D2BA1D0DDD8C00BB2784 /* demux.h in Headers */,
				80377C8F1F2F666400F89830 /* rescaler_utils.h in Headers */,
				4397D2BD1D0DDD8C00BB2784 /* types.h in Headers */,
				4397D2C01D0DDD8C00BB2784 /* SDWebImage.h in Headers */,
				4397D2C11D0DDD8C00BB2784 /* format_constants.h in Headers */,
				80377C8D1F2F666400F89830 /* random_utils.h in Headers */,
				4397D2C31D0DDD8C00BB2784 /* SDWebImageManager.h in Headers */,
				323F8B551F38EF770092B609 /* backward_references_enc.h in Headers */,
				80377C811F2F666400F89830 /* endian_inl_utils.h in Headers */,
				321E60991F38E8ED00405457 /* SDWebImageImageIOCoder.h in Headers */,
				323F8B8B1F38EF770092B609 /* histogram_enc.h in Headers */,
				4397D2C41D0DDD8C00BB2784 /* SDImageCache.h in Headers */,
				4397D2C51D0DDD8C00BB2784 /* UIImageView+WebCache.h in Headers */,
				3290FA091FA478AF0047D20C /* SDWebImageFrame.h in Headers */,
				4369C27C1D9807EC007E863A /* UIView+WebCache.h in Headers */,
				80377EE21F2F66D500F89830 /* vp8i_dec.h in Headers */,
				80377C8B1F2F666400F89830 /* quant_levels_utils.h in Headers */,
				4397D2C81D0DDD8C00BB2784 /* SDWebImageCompat.h in Headers */,
				4397D2CB1D0DDD8C00BB2784 /* UIImageView+HighlightedWebCache.h in Headers */,
				4397D2CC1D0DDD8C00BB2784 /* mux.h in Headers */,
				80377C911F2F666400F89830 /* thread_utils.h in Headers */,
				4397D2D01D0DDD8C00BB2784 /* SDWebImageDownloaderOperation.h in Headers */,
				4397D2D11D0DDD8C00BB2784 /* decode.h in Headers */,
				80377E481F2F66A800F89830 /* dsp.h in Headers */,
				323F8BE91F38EF770092B609 /* vp8li_enc.h in Headers */,
				329A185E1FFF5DFD008C9A2F /* UIImage+WebCache.h in Headers */,
				80377E761F2F66A800F89830 /* yuv.h in Headers */,
				80377C7A1F2F666400F89830 /* bit_reader_inl_utils.h in Headers */,
				80377E631F2F66A800F89830 /* lossless.h in Headers */,
				32CF1C0C1FA496B000004BD1 /* SDWebImageCoderHelper.h in Headers */,
				43A918691D8308FE00B3925F /* SDImageCacheConfig.h in Headers */,
				4397D2D81D0DDD8C00BB2784 /* UIButton+WebCache.h in Headers */,
				80377E641F2F66A800F89830 /* mips_macro.h in Headers */,
				323F8BDD1F38EF770092B609 /* vp8i_enc.h in Headers */,
				323F8B671F38EF770092B609 /* cost_enc.h in Headers */,
				80377EE11F2F66D500F89830 /* vp8_dec.h in Headers */,
				80377EE41F2F66D500F89830 /* vp8li_dec.h in Headers */,
				80377C931F2F666400F89830 /* utils.h in Headers */,
				80377C801F2F666400F89830 /* color_cache_utils.h in Headers */,
				80377C891F2F666400F89830 /* quant_levels_dec_utils.h in Headers */,
				323F8C131F38EF770092B609 /* muxi.h in Headers */,
				80377E3A1F2F66A800F89830 /* common_sse2.h in Headers */,
				4397D2D91D0DDD8C00BB2784 /* SDWebImagePrefetcher.h in Headers */,
				80377C871F2F666400F89830 /* huffman_utils.h in Headers */,
				4397D2DA1D0DDD8C00BB2784 /* UIView+WebCacheOperation.h in Headers */,
				80377E661F2F66A800F89830 /* neon.h in Headers */,
				4397D2DB1D0DDD8C00BB2784 /* UIImage+MultiFormat.h in Headers */,
				4397D2DC1D0DDD8C00BB2784 /* SDWebImageOperation.h in Headers */,
				4397D2F61D0DE2DF00BB2784 /* NSImage+Additions.h in Headers */,
				4397D2E11D0DDD8C00BB2784 /* SDWebImageDownloader.h in Headers */,
				323F8BFB1F38EF770092B609 /* animi.h in Headers */,
				4397D2E31D0DDD8C00BB2784 /* MKAnnotationView+WebCache.h in Headers */,
				4397D2E61D0DDD8C00BB2784 /* encode.h in Headers */,
				80377C7C1F2F666400F89830 /* bit_reader_utils.h in Headers */,
				321E608B1F38E8C800405457 /* SDWebImageCoder.h in Headers */,
				323F8B731F38EF770092B609 /* delta_palettization_enc.h in Headers */,
				321E60C31F38E91700405457 /* UIImage+ForceDecode.h in Headers */,
				80377E561F2F66A800F89830 /* lossless_common.h in Headers */,
				4397D2E91D0DDD8C00BB2784 /* UIImage+WebP.h in Headers */,
				325312CD200F09910046BF1E /* SDWebImageTransition.h in Headers */,
				4397D2EA1D0DDD8C00BB2784 /* UIImage+GIF.h in Headers */,
				321E60B51F38E90100405457 /* SDWebImageWebPCoder.h in Headers */,
				4397D2EB1D0DDD8C00BB2784 /* NSData+ImageContentType.h in Headers */,
				80377C851F2F666400F89830 /* huffman_encode_utils.h in Headers */,
				321DB3612011D4D70015D2CB /* NSButton+WebCache.h in Headers */,
				807A122D1F89636300EC2A9B /* SDWebImageCodersManager.h in Headers */,
				4397D2ED1D0DDD8C00BB2784 /* mux_types.h in Headers */,
				80377C831F2F666400F89830 /* filters_utils.h in Headers */,
				80377E651F2F66A800F89830 /* msa_macro.h in Headers */,
			);
			runOnlyForDeploymentPostprocessing = 0;
		};
		4A2CADFC1AB4BB5300B6BC39 /* Headers */ = {
			isa = PBXHeadersBuildPhase;
			buildActionMask = 2147483647;
			files = (
				80377D971F2F66A700F89830 /* neon.h in Headers */,
				80377DA71F2F66A700F89830 /* yuv.h in Headers */,
				80377D951F2F66A700F89830 /* mips_macro.h in Headers */,
				80377C3D1F2F666300F89830 /* quant_levels_utils.h in Headers */,
				323F8B521F38EF770092B609 /* backward_references_enc.h in Headers */,
				4317394F1CDFC8B70008FEB9 /* demux.h in Headers */,
				43CE757D1CFE9427006C64D0 /* FLAnimatedImageView.h in Headers */,
				80377C301F2F666300F89830 /* bit_writer_utils.h in Headers */,
				431739541CDFC8B70008FEB9 /* types.h in Headers */,
				323F8BE61F38EF770092B609 /* vp8li_enc.h in Headers */,
				329A185B1FFF5DFD008C9A2F /* UIImage+WebCache.h in Headers */,
				4369C2791D9807EC007E863A /* UIView+WebCache.h in Headers */,
				80377D871F2F66A700F89830 /* lossless_common.h in Headers */,
				321E60961F38E8ED00405457 /* SDWebImageImageIOCoder.h in Headers */,
				4A2CAE041AB4BB5400B6BC39 /* SDWebImage.h in Headers */,
				431739511CDFC8B70008FEB9 /* format_constants.h in Headers */,
				43A918661D8308FE00B3925F /* SDImageCacheConfig.h in Headers */,
				323F8B701F38EF770092B609 /* delta_palettization_enc.h in Headers */,
				321E60B21F38E90100405457 /* SDWebImageWebPCoder.h in Headers */,
				3290FA061FA478AF0047D20C /* SDWebImageFrame.h in Headers */,
				324DF4B6200A14DC008A84CC /* SDWebImageDefine.h in Headers */,
				807A122A1F89636300EC2A9B /* SDWebImageCodersManager.h in Headers */,
				80377EB61F2F66D400F89830 /* webpi_dec.h in Headers */,
				4A2CAE211AB4BB7000B6BC39 /* SDWebImageManager.h in Headers */,
				80377D941F2F66A700F89830 /* lossless.h in Headers */,
				80377C3F1F2F666300F89830 /* random_utils.h in Headers */,
				4A2CAE1F1AB4BB6C00B6BC39 /* SDImageCache.h in Headers */,
				4A2CAE351AB4BB7500B6BC39 /* UIImageView+WebCache.h in Headers */,
				80377D6B1F2F66A700F89830 /* common_sse2.h in Headers */,
				4A2CAE181AB4BB6400B6BC39 /* SDWebImageCompat.h in Headers */,
				80377D961F2F66A700F89830 /* msa_macro.h in Headers */,
				43CE75D11CFE98E0006C64D0 /* FLAnimatedImageView+WebCache.h in Headers */,
				80377C391F2F666300F89830 /* huffman_utils.h in Headers */,
				4A2CAE331AB4BB7500B6BC39 /* UIImageView+HighlightedWebCache.h in Headers */,
				431739521CDFC8B70008FEB9 /* mux.h in Headers */,
				323F8B641F38EF770092B609 /* cost_enc.h in Headers */,
				4A2CAE1D1AB4BB6800B6BC39 /* SDWebImageDownloaderOperation.h in Headers */,
				323F8BDA1F38EF770092B609 /* vp8i_enc.h in Headers */,
				4317394E1CDFC8B70008FEB9 /* decode.h in Headers */,
				80377C2C1F2F666300F89830 /* bit_reader_inl_utils.h in Headers */,
				43CE75771CFE9427006C64D0 /* FLAnimatedImage.h in Headers */,
				4A2CAE2B1AB4BB7500B6BC39 /* UIButton+WebCache.h in Headers */,
				4A2CAE251AB4BB7000B6BC39 /* SDWebImagePrefetcher.h in Headers */,
				80377C431F2F666300F89830 /* thread_utils.h in Headers */,
				321E60881F38E8C800405457 /* SDWebImageCoder.h in Headers */,
				4A2CAE371AB4BB7500B6BC39 /* UIView+WebCacheOperation.h in Headers */,
				80377C2E1F2F666300F89830 /* bit_reader_utils.h in Headers */,
				80377C371F2F666300F89830 /* huffman_encode_utils.h in Headers */,
				4A2CAE2F1AB4BB7500B6BC39 /* UIImage+MultiFormat.h in Headers */,
				325312CA200F09910046BF1E /* SDWebImageTransition.h in Headers */,
				323F8C101F38EF770092B609 /* muxi.h in Headers */,
				80377EB41F2F66D400F89830 /* vp8li_dec.h in Headers */,
				4A2CAE1A1AB4BB6400B6BC39 /* SDWebImageOperation.h in Headers */,
				80377C331F2F666300F89830 /* endian_inl_utils.h in Headers */,
				321E60A41F38E8F600405457 /* SDWebImageGIFCoder.h in Headers */,
				32CF1C091FA496B000004BD1 /* SDWebImageCoderHelper.h in Headers */,
				4A2CAE1B1AB4BB6800B6BC39 /* SDWebImageDownloader.h in Headers */,
				4A2CAE271AB4BB7500B6BC39 /* MKAnnotationView+WebCache.h in Headers */,
				431739501CDFC8B70008FEB9 /* encode.h in Headers */,
				323F8B881F38EF770092B609 /* histogram_enc.h in Headers */,
				80377EB21F2F66D400F89830 /* vp8i_dec.h in Headers */,
				80377EAA1F2F66D400F89830 /* common_dec.h in Headers */,
				80377C451F2F666300F89830 /* utils.h in Headers */,
				80377C411F2F666300F89830 /* rescaler_utils.h in Headers */,
				4A2CAE311AB4BB7500B6BC39 /* UIImage+WebP.h in Headers */,
				323F8BF81F38EF770092B609 /* animi.h in Headers */,
				80377C351F2F666300F89830 /* filters_utils.h in Headers */,
				80377C321F2F666300F89830 /* color_cache_utils.h in Headers */,
				321E60C01F38E91700405457 /* UIImage+ForceDecode.h in Headers */,
				80377D791F2F66A700F89830 /* dsp.h in Headers */,
				80377EA81F2F66D400F89830 /* alphai_dec.h in Headers */,
				4A2CAE2D1AB4BB7500B6BC39 /* UIImage+GIF.h in Headers */,
				80377C3B1F2F666300F89830 /* quant_levels_dec_utils.h in Headers */,
				80377EB11F2F66D400F89830 /* vp8_dec.h in Headers */,
				4A2CAE291AB4BB7500B6BC39 /* NSData+ImageContentType.h in Headers */,
				431739531CDFC8B70008FEB9 /* mux_types.h in Headers */,
			);
			runOnlyForDeploymentPostprocessing = 0;
		};
		53761315155AD0D5005750A4 /* Headers */ = {
			isa = PBXHeadersBuildPhase;
			buildActionMask = 2147483647;
			files = (
				431738C21CDFC2660008FEB9 /* mux_types.h in Headers */,
				431738BE1CDFC2660008FEB9 /* demux.h in Headers */,
				80377BFC1F2F665300F89830 /* bit_writer_utils.h in Headers */,
				32CF1C071FA496B000004BD1 /* SDWebImageCoderHelper.h in Headers */,
				431738BF1CDFC2660008FEB9 /* encode.h in Headers */,
				53761316155AD0D5005750A4 /* SDImageCache.h in Headers */,
				323F8C0E1F38EF770092B609 /* muxi.h in Headers */,
				325312C8200F09910046BF1E /* SDWebImageTransition.h in Headers */,
				321E60A21F38E8F600405457 /* SDWebImageGIFCoder.h in Headers */,
				5D5B9142188EE8DD006D06BD /* NSData+ImageContentType.h in Headers */,
				80377BFE1F2F665300F89830 /* color_cache_utils.h in Headers */,
				431738C11CDFC2660008FEB9 /* mux.h in Headers */,
				80377D0A1F2F66A100F89830 /* lossless.h in Headers */,
				53761318155AD0D5005750A4 /* SDWebImageCompat.h in Headers */,
				80377D0D1F2F66A100F89830 /* neon.h in Headers */,
				431738C31CDFC2660008FEB9 /* types.h in Headers */,
				80377D0C1F2F66A100F89830 /* msa_macro.h in Headers */,
				3290FA041FA478AF0047D20C /* SDWebImageFrame.h in Headers */,
				80377D1D1F2F66A100F89830 /* yuv.h in Headers */,
				43CE75D01CFE98E0006C64D0 /* FLAnimatedImageView+WebCache.h in Headers */,
				807A12281F89636300EC2A9B /* SDWebImageCodersManager.h in Headers */,
				80377C051F2F665300F89830 /* huffman_utils.h in Headers */,
				80377E881F2F66D000F89830 /* alphai_dec.h in Headers */,
				321E60941F38E8ED00405457 /* SDWebImageImageIOCoder.h in Headers */,
				431738BD1CDFC2660008FEB9 /* decode.h in Headers */,
				80377D0B1F2F66A100F89830 /* mips_macro.h in Headers */,
				329A18591FFF5DFD008C9A2F /* UIImage+WebCache.h in Headers */,
				5376131A155AD0D5005750A4 /* SDWebImageDownloader.h in Headers */,
				4369C2771D9807EC007E863A /* UIView+WebCache.h in Headers */,
				80377CEF1F2F66A100F89830 /* dsp.h in Headers */,
				80377C011F2F665300F89830 /* filters_utils.h in Headers */,
				5376131C155AD0D5005750A4 /* SDWebImageManager.h in Headers */,
				438096741CDFC09C00DC626B /* UIImage+WebP.h in Headers */,
				80377BFF1F2F665300F89830 /* endian_inl_utils.h in Headers */,
				80377C0F1F2F665300F89830 /* thread_utils.h in Headers */,
				321E60BE1F38E91700405457 /* UIImage+ForceDecode.h in Headers */,
				5376131E155AD0D5005750A4 /* SDWebImagePrefetcher.h in Headers */,
				324DF4B4200A14DC008A84CC /* SDWebImageDefine.h in Headers */,
				80377CE11F2F66A100F89830 /* common_sse2.h in Headers */,
				80377C0B1F2F665300F89830 /* random_utils.h in Headers */,
				80377E921F2F66D000F89830 /* vp8i_dec.h in Headers */,
				5376131F155AD0D5005750A4 /* UIButton+WebCache.h in Headers */,
				53761320155AD0D5005750A4 /* UIImageView+WebCache.h in Headers */,
				530E49E816464C25002868E7 /* SDWebImageOperation.h in Headers */,
				80377E961F2F66D000F89830 /* webpi_dec.h in Headers */,
				80377BF81F2F665300F89830 /* bit_reader_inl_utils.h in Headers */,
				530E49EA16464C7C002868E7 /* SDWebImageDownloaderOperation.h in Headers */,
				ABBE71A718C43B4D00B75E91 /* UIImageView+HighlightedWebCache.h in Headers */,
				80377C071F2F665300F89830 /* quant_levels_dec_utils.h in Headers */,
				323F8BD81F38EF770092B609 /* vp8i_enc.h in Headers */,
				80377E941F2F66D000F89830 /* vp8li_dec.h in Headers */,
				80377CFD1F2F66A100F89830 /* lossless_common.h in Headers */,
				431738C01CDFC2660008FEB9 /* format_constants.h in Headers */,
				323F8B621F38EF770092B609 /* cost_enc.h in Headers */,
				43CE75761CFE9427006C64D0 /* FLAnimatedImage.h in Headers */,
				323F8BE41F38EF770092B609 /* vp8li_enc.h in Headers */,
				323F8B861F38EF770092B609 /* histogram_enc.h in Headers */,
				323F8BF61F38EF770092B609 /* animi.h in Headers */,
				321E60861F38E8C800405457 /* SDWebImageCoder.h in Headers */,
				321E60B01F38E90100405457 /* SDWebImageWebPCoder.h in Headers */,
				80377C0D1F2F665300F89830 /* rescaler_utils.h in Headers */,
				80377E911F2F66D000F89830 /* vp8_dec.h in Headers */,
				323F8B6E1F38EF770092B609 /* delta_palettization_enc.h in Headers */,
				438096721CDFC08200DC626B /* MKAnnotationView+WebCache.h in Headers */,
				43CE757C1CFE9427006C64D0 /* FLAnimatedImageView.h in Headers */,
				80377E8A1F2F66D000F89830 /* common_dec.h in Headers */,
				AB615303192DA24600A2D8E9 /* UIView+WebCacheOperation.h in Headers */,
				323F8B501F38EF770092B609 /* backward_references_enc.h in Headers */,
				80377C111F2F665300F89830 /* utils.h in Headers */,
				80377BFA1F2F665300F89830 /* bit_reader_utils.h in Headers */,
				80377C091F2F665300F89830 /* quant_levels_utils.h in Headers */,
				A18A6CC7172DC28500419892 /* UIImage+GIF.h in Headers */,
				53EDFB8A17623F7C00698166 /* UIImage+MultiFormat.h in Headers */,
				80377C031F2F665300F89830 /* huffman_encode_utils.h in Headers */,
				43A918641D8308FE00B3925F /* SDImageCacheConfig.h in Headers */,
			);
			runOnlyForDeploymentPostprocessing = 0;
		};
/* End PBXHeadersBuildPhase section */

/* Begin PBXNativeTarget section */
		00733A4B1BC487C000A5A117 /* SDWebImage tvOS */ = {
			isa = PBXNativeTarget;
			buildConfigurationList = 00733A531BC487C100A5A117 /* Build configuration list for PBXNativeTarget "SDWebImage tvOS" */;
			buildPhases = (
				00733A471BC487C000A5A117 /* Sources */,
				00733A481BC487C000A5A117 /* Frameworks */,
				00733A491BC487C000A5A117 /* Headers */,
				00733A4A1BC487C000A5A117 /* Resources */,
			);
			buildRules = (
			);
			dependencies = (
			);
			name = "SDWebImage tvOS";
			productName = "WebImage tvOS";
			productReference = 00733A4C1BC487C000A5A117 /* SDWebImage.framework */;
			productType = "com.apple.product-type.framework";
		};
		4314D11B1D0E0E3B004B36C9 /* SDWebImage watchOS static */ = {
			isa = PBXNativeTarget;
			buildConfigurationList = 4314D1961D0E0E3B004B36C9 /* Build configuration list for PBXNativeTarget "SDWebImage watchOS static" */;
			buildPhases = (
				4314D11C1D0E0E3B004B36C9 /* Sources */,
				4314D15D1D0E0E3B004B36C9 /* Frameworks */,
				4314D1611D0E0E3B004B36C9 /* Headers */,
				4314D1951D0E0E3B004B36C9 /* Prepare Framework */,
			);
			buildRules = (
			);
			dependencies = (
			);
			name = "SDWebImage watchOS static";
			productName = SDWebImage;
			productReference = 4314D1991D0E0E3B004B36C9 /* libSDWebImage watchOS static.a */;
			productType = "com.apple.product-type.library.static";
		};
		431BB6891D06D2C1006A3455 /* SDWebImage watchOS */ = {
			isa = PBXNativeTarget;
			buildConfigurationList = 431BB7001D06D2C1006A3455 /* Build configuration list for PBXNativeTarget "SDWebImage watchOS" */;
			buildPhases = (
				431BB68A1D06D2C1006A3455 /* Sources */,
				431BB6CA1D06D2C1006A3455 /* Frameworks */,
				431BB6CB1D06D2C1006A3455 /* Headers */,
				431BB6FF1D06D2C1006A3455 /* Resources */,
			);
			buildRules = (
			);
			dependencies = (
			);
			name = "SDWebImage watchOS";
			productName = "WebImage tvOS";
			productReference = 431BB7031D06D2C1006A3455 /* SDWebImage.framework */;
			productType = "com.apple.product-type.framework";
		};
		4397D2761D0DDD8C00BB2784 /* SDWebImage OSX */ = {
			isa = PBXNativeTarget;
			buildConfigurationList = 4397D2EF1D0DDD8C00BB2784 /* Build configuration list for PBXNativeTarget "SDWebImage OSX" */;
			buildPhases = (
				4397D2771D0DDD8C00BB2784 /* Sources */,
				4397D2B81D0DDD8C00BB2784 /* Frameworks */,
				4397D2B91D0DDD8C00BB2784 /* Headers */,
				4397D2EE1D0DDD8C00BB2784 /* Resources */,
			);
			buildRules = (
			);
			dependencies = (
			);
			name = "SDWebImage OSX";
			productName = WebImage;
			productReference = 4397D2F21D0DDD8C00BB2784 /* SDWebImage.framework */;
			productType = "com.apple.product-type.framework";
		};
		4A2CADFE1AB4BB5300B6BC39 /* SDWebImage iOS */ = {
			isa = PBXNativeTarget;
			buildConfigurationList = 4A2CAE121AB4BB5400B6BC39 /* Build configuration list for PBXNativeTarget "SDWebImage iOS" */;
			buildPhases = (
				4A2CADFA1AB4BB5300B6BC39 /* Sources */,
				4A2CADFB1AB4BB5300B6BC39 /* Frameworks */,
				4A2CADFC1AB4BB5300B6BC39 /* Headers */,
				4A2CADFD1AB4BB5300B6BC39 /* Resources */,
			);
			buildRules = (
			);
			dependencies = (
			);
			name = "SDWebImage iOS";
			productName = WebImage;
			productReference = 4A2CADFF1AB4BB5300B6BC39 /* SDWebImage.framework */;
			productType = "com.apple.product-type.framework";
		};
		53761307155AD0D5005750A4 /* SDWebImage iOS static */ = {
			isa = PBXNativeTarget;
			buildConfigurationList = 53761322155AD0D5005750A4 /* Build configuration list for PBXNativeTarget "SDWebImage iOS static" */;
			buildPhases = (
				53761308155AD0D5005750A4 /* Sources */,
				53761311155AD0D5005750A4 /* Frameworks */,
				53761315155AD0D5005750A4 /* Headers */,
				539F912A16316D0500160719 /* Prepare Framework */,
			);
			buildRules = (
			);
			dependencies = (
			);
			name = "SDWebImage iOS static";
			productName = SDWebImage;
			productReference = 53761325155AD0D5005750A4 /* libSDWebImage iOS static.a */;
			productType = "com.apple.product-type.library.static";
		};
/* End PBXNativeTarget section */

/* Begin PBXProject section */
		53922D66148C55810056699D /* Project object */ = {
			isa = PBXProject;
			attributes = {
				LastUpgradeCheck = 0900;
				ORGANIZATIONNAME = Dailymotion;
				TargetAttributes = {
					00733A4B1BC487C000A5A117 = {
						CreatedOnToolsVersion = 7.1;
					};
					4A2CADFE1AB4BB5300B6BC39 = {
						CreatedOnToolsVersion = 6.3;
					};
				};
			};
			buildConfigurationList = 53922D69148C55810056699D /* Build configuration list for PBXProject "SDWebImage" */;
			compatibilityVersion = "Xcode 3.2";
			developmentRegion = English;
			hasScannedForEncodings = 0;
			knownRegions = (
				en,
			);
			mainGroup = 53922D64148C55810056699D;
			productRefGroup = 53922D70148C55820056699D /* Products */;
			projectDirPath = "";
			projectRoot = "";
			targets = (
				53761307155AD0D5005750A4 /* SDWebImage iOS static */,
				4314D11B1D0E0E3B004B36C9 /* SDWebImage watchOS static */,
				4A2CADFE1AB4BB5300B6BC39 /* SDWebImage iOS */,
				00733A4B1BC487C000A5A117 /* SDWebImage tvOS */,
				431BB6891D06D2C1006A3455 /* SDWebImage watchOS */,
				4397D2761D0DDD8C00BB2784 /* SDWebImage OSX */,
			);
		};
/* End PBXProject section */

/* Begin PBXResourcesBuildPhase section */
		00733A4A1BC487C000A5A117 /* Resources */ = {
			isa = PBXResourcesBuildPhase;
			buildActionMask = 2147483647;
			files = (
			);
			runOnlyForDeploymentPostprocessing = 0;
		};
		431BB6FF1D06D2C1006A3455 /* Resources */ = {
			isa = PBXResourcesBuildPhase;
			buildActionMask = 2147483647;
			files = (
			);
			runOnlyForDeploymentPostprocessing = 0;
		};
		4397D2EE1D0DDD8C00BB2784 /* Resources */ = {
			isa = PBXResourcesBuildPhase;
			buildActionMask = 2147483647;
			files = (
			);
			runOnlyForDeploymentPostprocessing = 0;
		};
		4A2CADFD1AB4BB5300B6BC39 /* Resources */ = {
			isa = PBXResourcesBuildPhase;
			buildActionMask = 2147483647;
			files = (
			);
			runOnlyForDeploymentPostprocessing = 0;
		};
/* End PBXResourcesBuildPhase section */

/* Begin PBXShellScriptBuildPhase section */
		4314D1951D0E0E3B004B36C9 /* Prepare Framework */ = {
			isa = PBXShellScriptBuildPhase;
			buildActionMask = 2147483647;
			files = (
			);
			inputPaths = (
			);
			name = "Prepare Framework";
			outputPaths = (
			);
			runOnlyForDeploymentPostprocessing = 0;
			shellPath = /bin/sh;
			shellScript = "set -e\n\nmkdir -p \"${BUILT_PRODUCTS_DIR}/${PRODUCT_NAME}.framework/Versions/A/Headers\"\n\n# Link the \"Current\" version to \"A\"\n/bin/ln -sfh A \"${BUILT_PRODUCTS_DIR}/${PRODUCT_NAME}.framework/Versions/Current\"\n/bin/ln -sfh Versions/Current/Headers \"${BUILT_PRODUCTS_DIR}/${PRODUCT_NAME}.framework/Headers\"\n/bin/ln -sfh \"Versions/Current/${PRODUCT_NAME}\" \"${BUILT_PRODUCTS_DIR}/${PRODUCT_NAME}.framework/${PRODUCT_NAME}\"\n\n# The -a ensures that the headers maintain the source modification date so that we don't constantly\n# cause propagating rebuilds of files that import these headers.\n/bin/cp -a \"${TARGET_BUILD_DIR}/${PUBLIC_HEADERS_FOLDER_PATH}/\" \"${BUILT_PRODUCTS_DIR}/${PRODUCT_NAME}.framework/Versions/A/Headers\"\n";
		};
		539F912A16316D0500160719 /* Prepare Framework */ = {
			isa = PBXShellScriptBuildPhase;
			buildActionMask = 2147483647;
			files = (
			);
			inputPaths = (
			);
			name = "Prepare Framework";
			outputPaths = (
			);
			runOnlyForDeploymentPostprocessing = 0;
			shellPath = /bin/sh;
			shellScript = "set -e\n\nmkdir -p \"${BUILT_PRODUCTS_DIR}/${PRODUCT_NAME}.framework/Versions/A/Headers\"\n\n# Link the \"Current\" version to \"A\"\n/bin/ln -sfh A \"${BUILT_PRODUCTS_DIR}/${PRODUCT_NAME}.framework/Versions/Current\"\n/bin/ln -sfh Versions/Current/Headers \"${BUILT_PRODUCTS_DIR}/${PRODUCT_NAME}.framework/Headers\"\n/bin/ln -sfh \"Versions/Current/${PRODUCT_NAME}\" \"${BUILT_PRODUCTS_DIR}/${PRODUCT_NAME}.framework/${PRODUCT_NAME}\"\n\n# The -a ensures that the headers maintain the source modification date so that we don't constantly\n# cause propagating rebuilds of files that import these headers.\n/bin/cp -a \"${TARGET_BUILD_DIR}/${PUBLIC_HEADERS_FOLDER_PATH}/\" \"${BUILT_PRODUCTS_DIR}/${PRODUCT_NAME}.framework/Versions/A/Headers\"\n";
		};
/* End PBXShellScriptBuildPhase section */

/* Begin PBXSourcesBuildPhase section */
		00733A471BC487C000A5A117 /* Sources */ = {
			isa = PBXSourcesBuildPhase;
			buildActionMask = 2147483647;
			files = (
				80377DD31F2F66A700F89830 /* lossless_enc.c in Sources */,
				323F8BBD1F38EF770092B609 /* predictor_enc.c in Sources */,
				3290FA0D1FA478AF0047D20C /* SDWebImageFrame.m in Sources */,
				80377DBD1F2F66A700F89830 /* dec.c in Sources */,
				00733A561BC4880000A5A117 /* SDWebImageDownloaderOperation.m in Sources */,
				80377DE71F2F66A700F89830 /* upsampling.c in Sources */,
				321E60C71F38E91700405457 /* UIImage+ForceDecode.m in Sources */,
				323F8BB71F38EF770092B609 /* picture_tools_enc.c in Sources */,
				80377C5A1F2F666300F89830 /* rescaler_utils.c in Sources */,
				323F8B8F1F38EF770092B609 /* iterator_enc.c in Sources */,
				80377DEA1F2F66A700F89830 /* yuv_sse2.c in Sources */,
				80377DB91F2F66A700F89830 /* dec_msa.c in Sources */,
				323F8BE11F38EF770092B609 /* vp8l_enc.c in Sources */,
				80377DAB1F2F66A700F89830 /* alpha_processing_sse41.c in Sources */,
				80377DBA1F2F66A700F89830 /* dec_neon.c in Sources */,
				80377C5C1F2F666300F89830 /* thread_utils.c in Sources */,
				00733A5A1BC4880000A5A117 /* SDWebImagePrefetcher.m in Sources */,
				80377DBF1F2F66A700F89830 /* enc_avx2.c in Sources */,
				80377DC71F2F66A700F89830 /* filters_mips_dsp_r2.c in Sources */,
				323F8BC91F38EF770092B609 /* syntax_enc.c in Sources */,
				80377DC01F2F66A700F89830 /* enc_mips_dsp_r2.c in Sources */,
				80377DA91F2F66A700F89830 /* alpha_processing_neon.c in Sources */,
				43CE75D51CFE98E0006C64D0 /* FLAnimatedImageView+WebCache.m in Sources */,
				80377DB71F2F66A700F89830 /* dec_mips_dsp_r2.c in Sources */,
				80377DC31F2F66A700F89830 /* enc_neon.c in Sources */,
				80377C501F2F666300F89830 /* huffman_encode_utils.c in Sources */,
				80377DE51F2F66A700F89830 /* upsampling_neon.c in Sources */,
				32CF1C101FA496B000004BD1 /* SDWebImageCoderHelper.m in Sources */,
				80377DAE1F2F66A700F89830 /* argb_sse2.c in Sources */,
				323F8B7D1F38EF770092B609 /* frame_enc.c in Sources */,
				80377EBB1F2F66D500F89830 /* frame_dec.c in Sources */,
				80377DAF1F2F66A700F89830 /* argb.c in Sources */,
				323F8B6B1F38EF770092B609 /* delta_palettization_enc.c in Sources */,
				00733A5B1BC4880000A5A117 /* NSData+ImageContentType.m in Sources */,
				323F8B5F1F38EF770092B609 /* cost_enc.c in Sources */,
				43C8929E1D9D6DDA0022038D /* anim_decode.c in Sources */,
				80377EB91F2F66D400F89830 /* buffer_dec.c in Sources */,
				80377DCF1F2F66A700F89830 /* lossless_enc_msa.c in Sources */,
				80377DD51F2F66A700F89830 /* lossless_msa.c in Sources */,
				80377C4E1F2F666300F89830 /* filters_utils.c in Sources */,
				321E60B91F38E90100405457 /* SDWebImageWebPCoder.m in Sources */,
				80377DEB1F2F66A700F89830 /* yuv.c in Sources */,
				3237F9E920161AE000A88143 /* NSImage+Additions.m in Sources */,
				00733A551BC4880000A5A117 /* SDWebImageDownloader.m in Sources */,
				80377EB71F2F66D400F89830 /* alpha_dec.c in Sources */,
				80377DC61F2F66A700F89830 /* enc.c in Sources */,
				80377DD41F2F66A700F89830 /* lossless_mips_dsp_r2.c in Sources */,
				323F8B771F38EF770092B609 /* filter_enc.c in Sources */,
				80377DDD1F2F66A700F89830 /* rescaler_mips_dsp_r2.c in Sources */,
				323F8B4D1F38EF770092B609 /* backward_references_enc.c in Sources */,
				80377DCD1F2F66A700F89830 /* lossless_enc_mips_dsp_r2.c in Sources */,
				323F8BF31F38EF770092B609 /* anim_encode.c in Sources */,
				80377DD71F2F66A700F89830 /* lossless_sse2.c in Sources */,
				80377DA81F2F66A700F89830 /* alpha_processing_mips_dsp_r2.c in Sources */,
				80377DB11F2F66A700F89830 /* cost_mips_dsp_r2.c in Sources */,
				80377C581F2F666300F89830 /* random_utils.c in Sources */,
				323F8B591F38EF770092B609 /* config_enc.c in Sources */,
				80377DE91F2F66A700F89830 /* yuv_mips32.c in Sources */,
				80377DB41F2F66A700F89830 /* cost.c in Sources */,
				80377DE31F2F66A700F89830 /* upsampling_mips_dsp_r2.c in Sources */,
				80377EBD1F2F66D500F89830 /* io_dec.c in Sources */,
				80377EBC1F2F66D500F89830 /* idec_dec.c in Sources */,
				323F8B991F38EF770092B609 /* near_lossless_enc.c in Sources */,
				80377DE81F2F66A700F89830 /* yuv_mips_dsp_r2.c in Sources */,
				80377EC31F2F66D500F89830 /* vp8l_dec.c in Sources */,
				325312D1200F09910046BF1E /* SDWebImageTransition.m in Sources */,
				321E609D1F38E8ED00405457 /* SDWebImageImageIOCoder.m in Sources */,
				323F8B9F1F38EF770092B609 /* picture_csp_enc.c in Sources */,
				43C892A31D9D6DDD0022038D /* demux.c in Sources */,
				00733A611BC4880000A5A117 /* UIImageView+WebCache.m in Sources */,
				80377EBF1F2F66D500F89830 /* tree_dec.c in Sources */,
				80377DD21F2F66A700F89830 /* lossless_enc_sse41.c in Sources */,
				80377DB31F2F66A700F89830 /* cost_sse2.c in Sources */,
				80377DDE1F2F66A700F89830 /* rescaler_mips32.c in Sources */,
				80377DCA1F2F66A700F89830 /* filters_sse2.c in Sources */,
				80377EBE1F2F66D500F89830 /* quant_dec.c in Sources */,
				80377DB61F2F66A700F89830 /* dec_clip_tables.c in Sources */,
				80377C5E1F2F666300F89830 /* utils.c in Sources */,
				323F8C0B1F38EF770092B609 /* muxedit.c in Sources */,
				80377DC11F2F66A700F89830 /* enc_mips32.c in Sources */,
				80377DBC1F2F66A700F89830 /* dec_sse41.c in Sources */,
				80377DCE1F2F66A700F89830 /* lossless_enc_mips32.c in Sources */,
				80377DCB1F2F66A700F89830 /* filters.c in Sources */,
				80377DAA1F2F66A700F89830 /* alpha_processing_sse2.c in Sources */,
				43A9186E1D8308FE00B3925F /* SDImageCacheConfig.m in Sources */,
				80377C471F2F666300F89830 /* bit_reader_utils.c in Sources */,
				321E60AB1F38E8F600405457 /* SDWebImageGIFCoder.m in Sources */,
				323F8BD51F38EF770092B609 /* tree_enc.c in Sources */,
				80377DBB1F2F66A700F89830 /* dec_sse2.c in Sources */,
				323F8B831F38EF770092B609 /* histogram_enc.c in Sources */,
				321E608F1F38E8C800405457 /* SDWebImageCoder.m in Sources */,
				00733A581BC4880000A5A117 /* SDWebImageManager.m in Sources */,
				323F8B411F38EF770092B609 /* alpha_enc.c in Sources */,
				4397D2F91D0DF44A00BB2784 /* MKAnnotationView+WebCache.m in Sources */,
				323F8BC31F38EF770092B609 /* quant_enc.c in Sources */,
				00733A541BC4880000A5A117 /* SDWebImageCompat.m in Sources */,
				80377DDF1F2F66A700F89830 /* rescaler_msa.c in Sources */,
				80377DE41F2F66A700F89830 /* upsampling_msa.c in Sources */,
				00733A621BC4880000A5A117 /* UIView+WebCacheOperation.m in Sources */,
				80377DC21F2F66A700F89830 /* enc_msa.c in Sources */,
				80377DC91F2F66A700F89830 /* filters_neon.c in Sources */,
				80377DC51F2F66A700F89830 /* enc_sse41.c in Sources */,
				80377DE61F2F66A700F89830 /* upsampling_sse2.c in Sources */,
				43CE75811CFE9427006C64D0 /* FLAnimatedImageView.m in Sources */,
				80377C561F2F666300F89830 /* quant_levels_utils.c in Sources */,
				323F8BCF1F38EF770092B609 /* token_enc.c in Sources */,
				80377DD11F2F66A700F89830 /* lossless_enc_sse2.c in Sources */,
				323F8C1D1F38EF770092B609 /* muxread.c in Sources */,
				807A12311F89636300EC2A9B /* SDWebImageCodersManager.m in Sources */,
				80377C491F2F666300F89830 /* bit_writer_utils.c in Sources */,
				323F8B471F38EF770092B609 /* analysis_enc.c in Sources */,
				00733A5F1BC4880000A5A117 /* UIImage+WebP.m in Sources */,
				80377DB51F2F66A700F89830 /* cpu.c in Sources */,
				80377EC51F2F66D500F89830 /* webp_dec.c in Sources */,
				80377DD61F2F66A700F89830 /* lossless_neon.c in Sources */,
				00733A5C1BC4880000A5A117 /* UIButton+WebCache.m in Sources */,
				80377EC01F2F66D500F89830 /* vp8_dec.c in Sources */,
				80377C521F2F666300F89830 /* huffman_utils.c in Sources */,
				80377DD81F2F66A700F89830 /* lossless.c in Sources */,
				80377DE11F2F66A700F89830 /* rescaler_sse2.c in Sources */,
				324DF4BD200A14DC008A84CC /* SDWebImageDefine.m in Sources */,
				80377DAC1F2F66A700F89830 /* alpha_processing.c in Sources */,
				80377DE01F2F66A700F89830 /* rescaler_neon.c in Sources */,
				80377C541F2F666300F89830 /* quant_levels_dec_utils.c in Sources */,
				80377C4B1F2F666300F89830 /* color_cache_utils.c in Sources */,
				80377DB81F2F66A700F89830 /* dec_mips32.c in Sources */,
				323F8BED1F38EF770092B609 /* webp_enc.c in Sources */,
				80377DC41F2F66A700F89830 /* enc_sse2.c in Sources */,
				00733A5D1BC4880000A5A117 /* UIImage+GIF.m in Sources */,
				323F8C171F38EF770092B609 /* muxinternal.c in Sources */,
				323F8BB11F38EF770092B609 /* picture_rescale_enc.c in Sources */,
				80377DB21F2F66A700F89830 /* cost_mips32.c in Sources */,
				80377DC81F2F66A700F89830 /* filters_msa.c in Sources */,
				43CE757B1CFE9427006C64D0 /* FLAnimatedImage.m in Sources */,
				00733A571BC4880000A5A117 /* SDImageCache.m in Sources */,
				4369C2811D9807EC007E863A /* UIView+WebCache.m in Sources */,
				00733A5E1BC4880000A5A117 /* UIImage+MultiFormat.m in Sources */,
				80377DD01F2F66A700F89830 /* lossless_enc_neon.c in Sources */,
				80377DE21F2F66A700F89830 /* rescaler.c in Sources */,
				329A18621FFF5DFD008C9A2F /* UIImage+WebCache.m in Sources */,
				80377DAD1F2F66A700F89830 /* argb_mips_dsp_r2.c in Sources */,
				00733A601BC4880000A5A117 /* UIImageView+HighlightedWebCache.m in Sources */,
				323F8BAB1F38EF770092B609 /* picture_psnr_enc.c in Sources */,
				323F8BA51F38EF770092B609 /* picture_enc.c in Sources */,
			);
			runOnlyForDeploymentPostprocessing = 0;
		};
		4314D11C1D0E0E3B004B36C9 /* Sources */ = {
			isa = PBXSourcesBuildPhase;
			buildActionMask = 2147483647;
			files = (
				80377E9F1F2F66D400F89830 /* tree_dec.c in Sources */,
				80377D2C1F2F66A700F89830 /* dec_clip_tables.c in Sources */,
				323F8B971F38EF770092B609 /* near_lossless_enc.c in Sources */,
				80377D531F2F66A700F89830 /* rescaler_mips_dsp_r2.c in Sources */,
				43C8929C1D9D6DD90022038D /* anim_decode.c in Sources */,
				80377D311F2F66A700F89830 /* dec_sse2.c in Sources */,
				4314D1231D0E0E3B004B36C9 /* SDImageCache.m in Sources */,
				80377C151F2F666300F89830 /* bit_writer_utils.c in Sources */,
				323F8BEB1F38EF770092B609 /* webp_enc.c in Sources */,
				80377EA01F2F66D400F89830 /* vp8_dec.c in Sources */,
				80377EA31F2F66D400F89830 /* vp8l_dec.c in Sources */,
				80377E9D1F2F66D400F89830 /* io_dec.c in Sources */,
				329A18601FFF5DFD008C9A2F /* UIImage+WebCache.m in Sources */,
				80377D541F2F66A700F89830 /* rescaler_mips32.c in Sources */,
				80377D331F2F66A700F89830 /* dec.c in Sources */,
				323F8BAF1F38EF770092B609 /* picture_rescale_enc.c in Sources */,
				80377D3F1F2F66A700F89830 /* filters_neon.c in Sources */,
				80377D3E1F2F66A700F89830 /* filters_msa.c in Sources */,
				80377D241F2F66A700F89830 /* argb_sse2.c in Sources */,
				323F8B3F1F38EF770092B609 /* alpha_enc.c in Sources */,
				80377D4D1F2F66A700F89830 /* lossless_sse2.c in Sources */,
				80377D271F2F66A700F89830 /* cost_mips_dsp_r2.c in Sources */,
				80377D2D1F2F66A700F89830 /* dec_mips_dsp_r2.c in Sources */,
				80377D301F2F66A700F89830 /* dec_neon.c in Sources */,
				80377D2B1F2F66A700F89830 /* cpu.c in Sources */,
				80377EA51F2F66D400F89830 /* webp_dec.c in Sources */,
				80377E9E1F2F66D400F89830 /* quant_dec.c in Sources */,
				80377D4B1F2F66A700F89830 /* lossless_msa.c in Sources */,
				323F8B5D1F38EF770092B609 /* cost_enc.c in Sources */,
				80377D3B1F2F66A700F89830 /* enc_sse41.c in Sources */,
				321E608D1F38E8C800405457 /* SDWebImageCoder.m in Sources */,
				80377D3A1F2F66A700F89830 /* enc_sse2.c in Sources */,
				80377D381F2F66A700F89830 /* enc_msa.c in Sources */,
				4314D1311D0E0E3B004B36C9 /* SDWebImageDownloader.m in Sources */,
				323F8B811F38EF770092B609 /* histogram_enc.c in Sources */,
				80377D441F2F66A700F89830 /* lossless_enc_mips32.c in Sources */,
				4369C27F1D9807EC007E863A /* UIView+WebCache.m in Sources */,
				80377D4A1F2F66A700F89830 /* lossless_mips_dsp_r2.c in Sources */,
				80377D4C1F2F66A700F89830 /* lossless_neon.c in Sources */,
				80377D591F2F66A700F89830 /* upsampling_mips_dsp_r2.c in Sources */,
				323F8BDF1F38EF770092B609 /* vp8l_enc.c in Sources */,
				4314D1341D0E0E3B004B36C9 /* UIImage+WebP.m in Sources */,
				80377D3D1F2F66A700F89830 /* filters_mips_dsp_r2.c in Sources */,
				323F8B751F38EF770092B609 /* filter_enc.c in Sources */,
				80377D401F2F66A700F89830 /* filters_sse2.c in Sources */,
				80377D1E1F2F66A700F89830 /* alpha_processing_mips_dsp_r2.c in Sources */,
				80377D291F2F66A700F89830 /* cost_sse2.c in Sources */,
				80377D601F2F66A700F89830 /* yuv_sse2.c in Sources */,
				80377C281F2F666300F89830 /* thread_utils.c in Sources */,
				3290FA0B1FA478AF0047D20C /* SDWebImageFrame.m in Sources */,
				80377C2A1F2F666300F89830 /* utils.c in Sources */,
				323F8B4B1F38EF770092B609 /* backward_references_enc.c in Sources */,
				807A122F1F89636300EC2A9B /* SDWebImageCodersManager.m in Sources */,
				4314D1361D0E0E3B004B36C9 /* SDWebImageManager.m in Sources */,
				321E609B1F38E8ED00405457 /* SDWebImageImageIOCoder.m in Sources */,
				80377D4E1F2F66A700F89830 /* lossless.c in Sources */,
				80377D351F2F66A700F89830 /* enc_avx2.c in Sources */,
				80377D201F2F66A700F89830 /* alpha_processing_sse2.c in Sources */,
				323F8C1B1F38EF770092B609 /* muxread.c in Sources */,
				80377D581F2F66A700F89830 /* rescaler.c in Sources */,
				80377D361F2F66A700F89830 /* enc_mips_dsp_r2.c in Sources */,
				323F8BA31F38EF770092B609 /* picture_enc.c in Sources */,
				4314D1371D0E0E3B004B36C9 /* SDWebImagePrefetcher.m in Sources */,
				80377C241F2F666300F89830 /* random_utils.c in Sources */,
				80377D2A1F2F66A700F89830 /* cost.c in Sources */,
				80377D411F2F66A700F89830 /* filters.c in Sources */,
				80377D221F2F66A700F89830 /* alpha_processing.c in Sources */,
				80377D391F2F66A700F89830 /* enc_neon.c in Sources */,
				80377D5B1F2F66A700F89830 /* upsampling_neon.c in Sources */,
				80377D5F1F2F66A700F89830 /* yuv_mips32.c in Sources */,
				80377D3C1F2F66A700F89830 /* enc.c in Sources */,
				4314D13B1D0E0E3B004B36C9 /* UIButton+WebCache.m in Sources */,
				321E60C51F38E91700405457 /* UIImage+ForceDecode.m in Sources */,
				80377D461F2F66A700F89830 /* lossless_enc_neon.c in Sources */,
				80377E9B1F2F66D400F89830 /* frame_dec.c in Sources */,
				80377C1C1F2F666300F89830 /* huffman_encode_utils.c in Sources */,
				323F8B451F38EF770092B609 /* analysis_enc.c in Sources */,
				80377C261F2F666300F89830 /* rescaler_utils.c in Sources */,
				323F8BBB1F38EF770092B609 /* predictor_enc.c in Sources */,
				325312CF200F09910046BF1E /* SDWebImageTransition.m in Sources */,
				80377D2F1F2F66A700F89830 /* dec_msa.c in Sources */,
				323F8C151F38EF770092B609 /* muxinternal.c in Sources */,
				80377D571F2F66A700F89830 /* rescaler_sse2.c in Sources */,
				43C892A11D9D6DDC0022038D /* demux.c in Sources */,
				80377C131F2F666300F89830 /* bit_reader_utils.c in Sources */,
				80377E9C1F2F66D400F89830 /* idec_dec.c in Sources */,
				323F8B7B1F38EF770092B609 /* frame_enc.c in Sources */,
				80377D211F2F66A700F89830 /* alpha_processing_sse41.c in Sources */,
				323F8B8D1F38EF770092B609 /* iterator_enc.c in Sources */,
				80377D481F2F66A700F89830 /* lossless_enc_sse41.c in Sources */,
				323F8BA91F38EF770092B609 /* picture_psnr_enc.c in Sources */,
				323F8C091F38EF770092B609 /* muxedit.c in Sources */,
				80377D1F1F2F66A700F89830 /* alpha_processing_neon.c in Sources */,
				4314D1401D0E0E3B004B36C9 /* UIImageView+WebCache.m in Sources */,
				43A9186C1D8308FE00B3925F /* SDImageCacheConfig.m in Sources */,
				3237F9EC20161AE000A88143 /* NSImage+Additions.m in Sources */,
				4314D1411D0E0E3B004B36C9 /* SDWebImageDownloaderOperation.m in Sources */,
				80377D561F2F66A700F89830 /* rescaler_neon.c in Sources */,
				80377D551F2F66A700F89830 /* rescaler_msa.c in Sources */,
				80377D5E1F2F66A700F89830 /* yuv_mips_dsp_r2.c in Sources */,
				80377D611F2F66A700F89830 /* yuv.c in Sources */,
				323F8BC11F38EF770092B609 /* quant_enc.c in Sources */,
				323F8BB51F38EF770092B609 /* picture_tools_enc.c in Sources */,
				80377C221F2F666300F89830 /* quant_levels_utils.c in Sources */,
				80377D2E1F2F66A700F89830 /* dec_mips32.c in Sources */,
				323F8BD31F38EF770092B609 /* tree_enc.c in Sources */,
				80377D5C1F2F66A700F89830 /* upsampling_sse2.c in Sources */,
				323F8BC71F38EF770092B609 /* syntax_enc.c in Sources */,
				80377D321F2F66A700F89830 /* dec_sse41.c in Sources */,
				324DF4BB200A14DC008A84CC /* SDWebImageDefine.m in Sources */,
				80377D451F2F66A700F89830 /* lossless_enc_msa.c in Sources */,
				80377C1A1F2F666300F89830 /* filters_utils.c in Sources */,
				323F8B9D1F38EF770092B609 /* picture_csp_enc.c in Sources */,
				4314D14B1D0E0E3B004B36C9 /* SDWebImageCompat.m in Sources */,
				4314D14D1D0E0E3B004B36C9 /* UIImage+GIF.m in Sources */,
				32CF1C0E1FA496B000004BD1 /* SDWebImageCoderHelper.m in Sources */,
				323F8B571F38EF770092B609 /* config_enc.c in Sources */,
				80377D371F2F66A700F89830 /* enc_mips32.c in Sources */,
				80377D431F2F66A700F89830 /* lossless_enc_mips_dsp_r2.c in Sources */,
				323F8BCD1F38EF770092B609 /* token_enc.c in Sources */,
				80377E971F2F66D400F89830 /* alpha_dec.c in Sources */,
				323F8B691F38EF770092B609 /* delta_palettization_enc.c in Sources */,
				4314D1501D0E0E3B004B36C9 /* UIView+WebCacheOperation.m in Sources */,
				321E60A91F38E8F600405457 /* SDWebImageGIFCoder.m in Sources */,
				80377D5A1F2F66A700F89830 /* upsampling_msa.c in Sources */,
				80377D491F2F66A700F89830 /* lossless_enc.c in Sources */,
				80377C171F2F666300F89830 /* color_cache_utils.c in Sources */,
				4314D1521D0E0E3B004B36C9 /* NSData+ImageContentType.m in Sources */,
				80377D231F2F66A700F89830 /* argb_mips_dsp_r2.c in Sources */,
				4314D1531D0E0E3B004B36C9 /* UIImage+MultiFormat.m in Sources */,
				321E60B71F38E90100405457 /* SDWebImageWebPCoder.m in Sources */,
				80377D5D1F2F66A700F89830 /* upsampling.c in Sources */,
				80377D251F2F66A700F89830 /* argb.c in Sources */,
				80377D281F2F66A700F89830 /* cost_mips32.c in Sources */,
				323F8BF11F38EF770092B609 /* anim_encode.c in Sources */,
				4314D1551D0E0E3B004B36C9 /* UIImageView+HighlightedWebCache.m in Sources */,
				80377E991F2F66D400F89830 /* buffer_dec.c in Sources */,
				80377C201F2F666300F89830 /* quant_levels_dec_utils.c in Sources */,
				80377D471F2F66A700F89830 /* lossless_enc_sse2.c in Sources */,
				80377C1E1F2F666300F89830 /* huffman_utils.c in Sources */,
			);
			runOnlyForDeploymentPostprocessing = 0;
		};
		431BB68A1D06D2C1006A3455 /* Sources */ = {
			isa = PBXSourcesBuildPhase;
			buildActionMask = 2147483647;
			files = (
				80377ECF1F2F66D500F89830 /* tree_dec.c in Sources */,
				80377DFB1F2F66A800F89830 /* dec_clip_tables.c in Sources */,
				323F8B9A1F38EF770092B609 /* near_lossless_enc.c in Sources */,
				80377E221F2F66A800F89830 /* rescaler_mips_dsp_r2.c in Sources */,
				431BB68C1D06D2C1006A3455 /* SDWebImageDownloaderOperation.m in Sources */,
				431BB68E1D06D2C1006A3455 /* SDWebImagePrefetcher.m in Sources */,
				80377E001F2F66A800F89830 /* dec_sse2.c in Sources */,
				80377C631F2F666400F89830 /* bit_writer_utils.c in Sources */,
				323F8BEE1F38EF770092B609 /* webp_enc.c in Sources */,
				80377ED01F2F66D500F89830 /* vp8_dec.c in Sources */,
				80377ED31F2F66D500F89830 /* vp8l_dec.c in Sources */,
				80377ECD1F2F66D500F89830 /* io_dec.c in Sources */,
				329A18631FFF5DFD008C9A2F /* UIImage+WebCache.m in Sources */,
				80377E231F2F66A800F89830 /* rescaler_mips32.c in Sources */,
				80377E021F2F66A800F89830 /* dec.c in Sources */,
				323F8BB21F38EF770092B609 /* picture_rescale_enc.c in Sources */,
				80377E0E1F2F66A800F89830 /* filters_neon.c in Sources */,
				80377E0D1F2F66A800F89830 /* filters_msa.c in Sources */,
				80377DF31F2F66A800F89830 /* argb_sse2.c in Sources */,
				323F8B421F38EF770092B609 /* alpha_enc.c in Sources */,
				80377E1C1F2F66A800F89830 /* lossless_sse2.c in Sources */,
				80377DF61F2F66A800F89830 /* cost_mips_dsp_r2.c in Sources */,
				80377DFC1F2F66A800F89830 /* dec_mips_dsp_r2.c in Sources */,
				80377DFF1F2F66A800F89830 /* dec_neon.c in Sources */,
				80377DFA1F2F66A800F89830 /* cpu.c in Sources */,
				80377ED51F2F66D500F89830 /* webp_dec.c in Sources */,
				43C8929F1D9D6DDA0022038D /* anim_decode.c in Sources */,
				80377ECE1F2F66D500F89830 /* quant_dec.c in Sources */,
				80377E1A1F2F66A800F89830 /* lossless_msa.c in Sources */,
				323F8B601F38EF770092B609 /* cost_enc.c in Sources */,
				80377E0A1F2F66A800F89830 /* enc_sse41.c in Sources */,
				321E60901F38E8C800405457 /* SDWebImageCoder.m in Sources */,
				80377E091F2F66A800F89830 /* enc_sse2.c in Sources */,
				431BB6921D06D2C1006A3455 /* NSData+ImageContentType.m in Sources */,
				80377E071F2F66A800F89830 /* enc_msa.c in Sources */,
				323F8B841F38EF770092B609 /* histogram_enc.c in Sources */,
				431BB69A1D06D2C1006A3455 /* SDWebImageDownloader.m in Sources */,
				80377E131F2F66A800F89830 /* lossless_enc_mips32.c in Sources */,
				80377E191F2F66A800F89830 /* lossless_mips_dsp_r2.c in Sources */,
				80377E1B1F2F66A800F89830 /* lossless_neon.c in Sources */,
				80377E281F2F66A800F89830 /* upsampling_mips_dsp_r2.c in Sources */,
				323F8BE21F38EF770092B609 /* vp8l_enc.c in Sources */,
				431BB6A31D06D2C1006A3455 /* UIImageView+WebCache.m in Sources */,
				80377E0C1F2F66A800F89830 /* filters_mips_dsp_r2.c in Sources */,
				323F8B781F38EF770092B609 /* filter_enc.c in Sources */,
				4369C2821D9807EC007E863A /* UIView+WebCache.m in Sources */,
				80377E0F1F2F66A800F89830 /* filters_sse2.c in Sources */,
				80377DED1F2F66A800F89830 /* alpha_processing_mips_dsp_r2.c in Sources */,
				80377DF81F2F66A800F89830 /* cost_sse2.c in Sources */,
				3290FA0E1FA478AF0047D20C /* SDWebImageFrame.m in Sources */,
				80377E2F1F2F66A800F89830 /* yuv_sse2.c in Sources */,
				431BB6AA1D06D2C1006A3455 /* SDWebImageManager.m in Sources */,
				323F8B4E1F38EF770092B609 /* backward_references_enc.c in Sources */,
				807A12321F89636300EC2A9B /* SDWebImageCodersManager.m in Sources */,
				80377C761F2F666400F89830 /* thread_utils.c in Sources */,
				321E609E1F38E8ED00405457 /* SDWebImageImageIOCoder.m in Sources */,
				80377E1D1F2F66A800F89830 /* lossless.c in Sources */,
				80377E041F2F66A800F89830 /* enc_avx2.c in Sources */,
				80377DEF1F2F66A800F89830 /* alpha_processing_sse2.c in Sources */,
				323F8C1E1F38EF770092B609 /* muxread.c in Sources */,
				80377E271F2F66A800F89830 /* rescaler.c in Sources */,
				80377E051F2F66A800F89830 /* enc_mips_dsp_r2.c in Sources */,
				323F8BA61F38EF770092B609 /* picture_enc.c in Sources */,
				80377C781F2F666400F89830 /* utils.c in Sources */,
				80377DF91F2F66A800F89830 /* cost.c in Sources */,
				80377E101F2F66A800F89830 /* filters.c in Sources */,
				80377DF11F2F66A800F89830 /* alpha_processing.c in Sources */,
				80377E081F2F66A800F89830 /* enc_neon.c in Sources */,
				80377E2A1F2F66A800F89830 /* upsampling_neon.c in Sources */,
				80377E2E1F2F66A800F89830 /* yuv_mips32.c in Sources */,
				80377E0B1F2F66A800F89830 /* enc.c in Sources */,
				431BB6AC1D06D2C1006A3455 /* SDWebImageCompat.m in Sources */,
				80377E151F2F66A800F89830 /* lossless_enc_neon.c in Sources */,
				321E60C81F38E91700405457 /* UIImage+ForceDecode.m in Sources */,
				80377C721F2F666400F89830 /* random_utils.c in Sources */,
				80377ECB1F2F66D500F89830 /* frame_dec.c in Sources */,
				80377C6A1F2F666400F89830 /* huffman_encode_utils.c in Sources */,
				323F8B481F38EF770092B609 /* analysis_enc.c in Sources */,
				80377DFE1F2F66A800F89830 /* dec_msa.c in Sources */,
				325312D2200F09910046BF1E /* SDWebImageTransition.m in Sources */,
				323F8BBE1F38EF770092B609 /* predictor_enc.c in Sources */,
				80377E261F2F66A800F89830 /* rescaler_sse2.c in Sources */,
				323F8C181F38EF770092B609 /* muxinternal.c in Sources */,
				80377C741F2F666400F89830 /* rescaler_utils.c in Sources */,
				431BB6B11D06D2C1006A3455 /* UIView+WebCacheOperation.m in Sources */,
				80377DF01F2F66A800F89830 /* alpha_processing_sse41.c in Sources */,
				80377ECC1F2F66D500F89830 /* idec_dec.c in Sources */,
				323F8B7E1F38EF770092B609 /* frame_enc.c in Sources */,
				80377E171F2F66A800F89830 /* lossless_enc_sse41.c in Sources */,
				323F8B901F38EF770092B609 /* iterator_enc.c in Sources */,
				80377C611F2F666400F89830 /* bit_reader_utils.c in Sources */,
				323F8BAC1F38EF770092B609 /* picture_psnr_enc.c in Sources */,
				323F8C0C1F38EF770092B609 /* muxedit.c in Sources */,
				80377DEE1F2F66A800F89830 /* alpha_processing_neon.c in Sources */,
				43C892A41D9D6DDD0022038D /* demux.c in Sources */,
				3237F9EA20161AE000A88143 /* NSImage+Additions.m in Sources */,
				431BB6B61D06D2C1006A3455 /* UIImage+WebP.m in Sources */,
				80377E251F2F66A800F89830 /* rescaler_neon.c in Sources */,
				80377E241F2F66A800F89830 /* rescaler_msa.c in Sources */,
				80377E2D1F2F66A800F89830 /* yuv_mips_dsp_r2.c in Sources */,
				431BB6B91D06D2C1006A3455 /* UIButton+WebCache.m in Sources */,
				323F8BC41F38EF770092B609 /* quant_enc.c in Sources */,
				323F8BB81F38EF770092B609 /* picture_tools_enc.c in Sources */,
				80377E301F2F66A800F89830 /* yuv.c in Sources */,
				43A9186F1D8308FE00B3925F /* SDImageCacheConfig.m in Sources */,
				323F8BD61F38EF770092B609 /* tree_enc.c in Sources */,
				80377DFD1F2F66A800F89830 /* dec_mips32.c in Sources */,
				323F8BCA1F38EF770092B609 /* syntax_enc.c in Sources */,
				80377E2B1F2F66A800F89830 /* upsampling_sse2.c in Sources */,
				324DF4BE200A14DC008A84CC /* SDWebImageDefine.m in Sources */,
				80377E011F2F66A800F89830 /* dec_sse41.c in Sources */,
				80377E141F2F66A800F89830 /* lossless_enc_msa.c in Sources */,
				323F8BA01F38EF770092B609 /* picture_csp_enc.c in Sources */,
				80377C701F2F666400F89830 /* quant_levels_utils.c in Sources */,
				431BB6BD1D06D2C1006A3455 /* UIImage+GIF.m in Sources */,
				32CF1C111FA496B000004BD1 /* SDWebImageCoderHelper.m in Sources */,
				323F8B5A1F38EF770092B609 /* config_enc.c in Sources */,
				80377E061F2F66A800F89830 /* enc_mips32.c in Sources */,
				80377E121F2F66A800F89830 /* lossless_enc_mips_dsp_r2.c in Sources */,
				323F8BD01F38EF770092B609 /* token_enc.c in Sources */,
				80377EC71F2F66D500F89830 /* alpha_dec.c in Sources */,
				323F8B6C1F38EF770092B609 /* delta_palettization_enc.c in Sources */,
				80377C681F2F666400F89830 /* filters_utils.c in Sources */,
				321E60AC1F38E8F600405457 /* SDWebImageGIFCoder.m in Sources */,
				80377E291F2F66A800F89830 /* upsampling_msa.c in Sources */,
				80377E181F2F66A800F89830 /* lossless_enc.c in Sources */,
				431BB6C01D06D2C1006A3455 /* SDImageCache.m in Sources */,
				80377C651F2F666400F89830 /* color_cache_utils.c in Sources */,
				431BB6C41D06D2C1006A3455 /* UIImage+MultiFormat.m in Sources */,
				80377DF21F2F66A800F89830 /* argb_mips_dsp_r2.c in Sources */,
				321E60BA1F38E90100405457 /* SDWebImageWebPCoder.m in Sources */,
				80377E2C1F2F66A800F89830 /* upsampling.c in Sources */,
				80377DF41F2F66A800F89830 /* argb.c in Sources */,
				80377DF71F2F66A800F89830 /* cost_mips32.c in Sources */,
				323F8BF41F38EF770092B609 /* anim_encode.c in Sources */,
				80377C6E1F2F666400F89830 /* quant_levels_dec_utils.c in Sources */,
				80377EC91F2F66D500F89830 /* buffer_dec.c in Sources */,
				80377C6C1F2F666400F89830 /* huffman_utils.c in Sources */,
				80377E161F2F66A800F89830 /* lossless_enc_sse2.c in Sources */,
				431BB6C71D06D2C1006A3455 /* UIImageView+HighlightedWebCache.m in Sources */,
			);
			runOnlyForDeploymentPostprocessing = 0;
		};
		4397D2771D0DDD8C00BB2784 /* Sources */ = {
			isa = PBXSourcesBuildPhase;
			buildActionMask = 2147483647;
			files = (
				80377E591F2F66A800F89830 /* lossless_enc_msa.c in Sources */,
				80377E511F2F66A800F89830 /* filters_mips_dsp_r2.c in Sources */,
				80377E371F2F66A800F89830 /* argb_mips_dsp_r2.c in Sources */,
				80377E471F2F66A800F89830 /* dec.c in Sources */,
				80377C921F2F666400F89830 /* utils.c in Sources */,
				4397D27E1D0DDD8C00BB2784 /* UIImage+GIF.m in Sources */,
				321E60911F38E8C800405457 /* SDWebImageCoder.m in Sources */,
				80377C8A1F2F666400F89830 /* quant_levels_utils.c in Sources */,
				4397D27F1D0DDD8C00BB2784 /* UIImage+WebP.m in Sources */,
				4397D2F71D0DE2DF00BB2784 /* NSImage+Additions.m in Sources */,
				80377E751F2F66A800F89830 /* yuv.c in Sources */,
				43C892A01D9D6DDA0022038D /* anim_decode.c in Sources */,
				80377E4A1F2F66A800F89830 /* enc_mips_dsp_r2.c in Sources */,
				80377E411F2F66A800F89830 /* dec_mips_dsp_r2.c in Sources */,
				80377EDC1F2F66D500F89830 /* idec_dec.c in Sources */,
				80377E501F2F66A800F89830 /* enc.c in Sources */,
				80377E721F2F66A800F89830 /* yuv_mips_dsp_r2.c in Sources */,
				323F8BA71F38EF770092B609 /* picture_enc.c in Sources */,
				80377E601F2F66A800F89830 /* lossless_neon.c in Sources */,
				80377E461F2F66A800F89830 /* dec_sse41.c in Sources */,
				43C892A51D9D6DDE0022038D /* demux.c in Sources */,
				80377E3E1F2F66A800F89830 /* cost.c in Sources */,
				323F8BEF1F38EF770092B609 /* webp_enc.c in Sources */,
				323F8BA11F38EF770092B609 /* picture_csp_enc.c in Sources */,
				323F8C1F1F38EF770092B609 /* muxread.c in Sources */,
				323F8C0D1F38EF770092B609 /* muxedit.c in Sources */,
				323F8B491F38EF770092B609 /* analysis_enc.c in Sources */,
				80377E6E1F2F66A800F89830 /* upsampling_msa.c in Sources */,
				323F8B911F38EF770092B609 /* iterator_enc.c in Sources */,
				3290FA0F1FA478AF0047D20C /* SDWebImageFrame.m in Sources */,
				80377EE01F2F66D500F89830 /* vp8_dec.c in Sources */,
				32CF1C121FA496B000004BD1 /* SDWebImageCoderHelper.m in Sources */,
				80377E521F2F66A800F89830 /* filters_msa.c in Sources */,
				329A18641FFF5DFD008C9A2F /* UIImage+WebCache.m in Sources */,
				80377C821F2F666400F89830 /* filters_utils.c in Sources */,
				324DF4BF200A14DC008A84CC /* SDWebImageDefine.m in Sources */,
				4397D28C1D0DDD8C00BB2784 /* UIImageView+WebCache.m in Sources */,
				80377E581F2F66A800F89830 /* lossless_enc_mips32.c in Sources */,
				4397D28F1D0DDD8C00BB2784 /* SDWebImageDownloaderOperation.m in Sources */,
				323F8BB91F38EF770092B609 /* picture_tools_enc.c in Sources */,
				80377E451F2F66A800F89830 /* dec_sse2.c in Sources */,
				80377E3F1F2F66A800F89830 /* cpu.c in Sources */,
				80377E4C1F2F66A800F89830 /* enc_msa.c in Sources */,
				80377E4E1F2F66A800F89830 /* enc_sse2.c in Sources */,
				80377E6C1F2F66A800F89830 /* rescaler.c in Sources */,
				80377EE31F2F66D500F89830 /* vp8l_dec.c in Sources */,
				80377ED71F2F66D500F89830 /* alpha_dec.c in Sources */,
				323F8B7F1F38EF770092B609 /* frame_enc.c in Sources */,
				80377E681F2F66A800F89830 /* rescaler_mips32.c in Sources */,
				80377E621F2F66A800F89830 /* lossless.c in Sources */,
				80377E5D1F2F66A800F89830 /* lossless_enc.c in Sources */,
				80377EDF1F2F66D500F89830 /* tree_dec.c in Sources */,
				80377C7D1F2F666400F89830 /* bit_writer_utils.c in Sources */,
				80377C7B1F2F666400F89830 /* bit_reader_utils.c in Sources */,
				323F8B6D1F38EF770092B609 /* delta_palettization_enc.c in Sources */,
				321E60C91F38E91700405457 /* UIImage+ForceDecode.m in Sources */,
				80377E551F2F66A800F89830 /* filters.c in Sources */,
				80377E731F2F66A800F89830 /* yuv_mips32.c in Sources */,
				4397D2911D0DDD8C00BB2784 /* MKAnnotationView+WebCache.m in Sources */,
				4397D2921D0DDD8C00BB2784 /* SDWebImagePrefetcher.m in Sources */,
				323F8BBF1F38EF770092B609 /* predictor_enc.c in Sources */,
				807A12331F89636300EC2A9B /* SDWebImageCodersManager.m in Sources */,
				323F8BD11F38EF770092B609 /* token_enc.c in Sources */,
				323F8B4F1F38EF770092B609 /* backward_references_enc.c in Sources */,
				80377E4D1F2F66A800F89830 /* enc_neon.c in Sources */,
				4397D2961D0DDD8C00BB2784 /* UIImage+MultiFormat.m in Sources */,
				323F8BF51F38EF770092B609 /* anim_encode.c in Sources */,
				80377E381F2F66A800F89830 /* argb_sse2.c in Sources */,
				323F8B9B1F38EF770092B609 /* near_lossless_enc.c in Sources */,
				80377E3B1F2F66A800F89830 /* cost_mips_dsp_r2.c in Sources */,
				4397D29B1D0DDD8C00BB2784 /* SDWebImageDownloader.m in Sources */,
				80377E711F2F66A800F89830 /* upsampling.c in Sources */,
				4397D29C1D0DDD8C00BB2784 /* NSData+ImageContentType.m in Sources */,
				323F8BB31F38EF770092B609 /* picture_rescale_enc.c in Sources */,
				80377E6A1F2F66A800F89830 /* rescaler_neon.c in Sources */,
				80377C841F2F666400F89830 /* huffman_encode_utils.c in Sources */,
				80377E491F2F66A800F89830 /* enc_avx2.c in Sources */,
				80377E531F2F66A800F89830 /* filters_neon.c in Sources */,
				323F8B431F38EF770092B609 /* alpha_enc.c in Sources */,
				323F8C191F38EF770092B609 /* muxinternal.c in Sources */,
				80377E5F1F2F66A800F89830 /* lossless_msa.c in Sources */,
				80377C8C1F2F666400F89830 /* random_utils.c in Sources */,
				323F8BAD1F38EF770092B609 /* picture_psnr_enc.c in Sources */,
				323F8BC51F38EF770092B609 /* quant_enc.c in Sources */,
				321DB3622011D4D70015D2CB /* NSButton+WebCache.m in Sources */,
				80377C7F1F2F666400F89830 /* color_cache_utils.c in Sources */,
				80377E331F2F66A800F89830 /* alpha_processing_neon.c in Sources */,
				80377E401F2F66A800F89830 /* dec_clip_tables.c in Sources */,
				80377C901F2F666400F89830 /* thread_utils.c in Sources */,
				80377E441F2F66A800F89830 /* dec_neon.c in Sources */,
				80377E741F2F66A800F89830 /* yuv_sse2.c in Sources */,
				80377E431F2F66A800F89830 /* dec_msa.c in Sources */,
				80377E6B1F2F66A800F89830 /* rescaler_sse2.c in Sources */,
				80377E671F2F66A800F89830 /* rescaler_mips_dsp_r2.c in Sources */,
				80377E541F2F66A800F89830 /* filters_sse2.c in Sources */,
				80377EDB1F2F66D500F89830 /* frame_dec.c in Sources */,
				80377C861F2F666400F89830 /* huffman_utils.c in Sources */,
				323F8BD71F38EF770092B609 /* tree_enc.c in Sources */,
				80377E571F2F66A800F89830 /* lossless_enc_mips_dsp_r2.c in Sources */,
				80377E5B1F2F66A800F89830 /* lossless_enc_sse2.c in Sources */,
				80377ED91F2F66D500F89830 /* buffer_dec.c in Sources */,
				4397D2A11D0DDD8C00BB2784 /* SDWebImageManager.m in Sources */,
				323F8BCB1F38EF770092B609 /* syntax_enc.c in Sources */,
				321E60AD1F38E8F600405457 /* SDWebImageGIFCoder.m in Sources */,
				80377E341F2F66A800F89830 /* alpha_processing_sse2.c in Sources */,
				4397D2A61D0DDD8C00BB2784 /* SDWebImageCompat.m in Sources */,
				80377E6F1F2F66A800F89830 /* upsampling_neon.c in Sources */,
				4397D2A81D0DDD8C00BB2784 /* UIButton+WebCache.m in Sources */,
				80377C8E1F2F666400F89830 /* rescaler_utils.c in Sources */,
				80377E5C1F2F66A800F89830 /* lossless_enc_sse41.c in Sources */,
				323F8BE31F38EF770092B609 /* vp8l_enc.c in Sources */,
				80377C881F2F666400F89830 /* quant_levels_dec_utils.c in Sources */,
				80377E5A1F2F66A800F89830 /* lossless_enc_neon.c in Sources */,
				80377E6D1F2F66A800F89830 /* upsampling_mips_dsp_r2.c in Sources */,
				80377E321F2F66A800F89830 /* alpha_processing_mips_dsp_r2.c in Sources */,
				323F8B611F38EF770092B609 /* cost_enc.c in Sources */,
				80377EDE1F2F66D500F89830 /* quant_dec.c in Sources */,
				321E609F1F38E8ED00405457 /* SDWebImageImageIOCoder.m in Sources */,
				323F8B5B1F38EF770092B609 /* config_enc.c in Sources */,
				80377E361F2F66A800F89830 /* alpha_processing.c in Sources */,
				80377E351F2F66A800F89830 /* alpha_processing_sse41.c in Sources */,
				323F8B791F38EF770092B609 /* filter_enc.c in Sources */,
				80377EDD1F2F66D500F89830 /* io_dec.c in Sources */,
				43A918701D8308FE00B3925F /* SDImageCacheConfig.m in Sources */,
				80377E4B1F2F66A800F89830 /* enc_mips32.c in Sources */,
				4397D2AB1D0DDD8C00BB2784 /* UIView+WebCacheOperation.m in Sources */,
				325312D3200F09910046BF1E /* SDWebImageTransition.m in Sources */,
				80377E391F2F66A800F89830 /* argb.c in Sources */,
				4369C2831D9807EC007E863A /* UIView+WebCache.m in Sources */,
				80377E611F2F66A800F89830 /* lossless_sse2.c in Sources */,
				80377E691F2F66A800F89830 /* rescaler_msa.c in Sources */,
				80377E5E1F2F66A800F89830 /* lossless_mips_dsp_r2.c in Sources */,
				80377E3D1F2F66A800F89830 /* cost_sse2.c in Sources */,
				321E60BB1F38E90100405457 /* SDWebImageWebPCoder.m in Sources */,
				80377E3C1F2F66A800F89830 /* cost_mips32.c in Sources */,
				80377E421F2F66A800F89830 /* dec_mips32.c in Sources */,
				4397D2AE1D0DDD8C00BB2784 /* UIImageView+HighlightedWebCache.m in Sources */,
				323F8B851F38EF770092B609 /* histogram_enc.c in Sources */,
				80377EE51F2F66D500F89830 /* webp_dec.c in Sources */,
				4397D2B01D0DDD8C00BB2784 /* SDImageCache.m in Sources */,
				80377E4F1F2F66A800F89830 /* enc_sse41.c in Sources */,
				80377E701F2F66A800F89830 /* upsampling_sse2.c in Sources */,
			);
			runOnlyForDeploymentPostprocessing = 0;
		};
		4A2CADFA1AB4BB5300B6BC39 /* Sources */ = {
			isa = PBXSourcesBuildPhase;
			buildActionMask = 2147483647;
			files = (
				80377D8E1F2F66A700F89830 /* lossless_enc.c in Sources */,
				323F8BBC1F38EF770092B609 /* predictor_enc.c in Sources */,
				3290FA0C1FA478AF0047D20C /* SDWebImageFrame.m in Sources */,
				80377D781F2F66A700F89830 /* dec.c in Sources */,
				80377DA21F2F66A700F89830 /* upsampling.c in Sources */,
				80377C401F2F666300F89830 /* rescaler_utils.c in Sources */,
				321E60C61F38E91700405457 /* UIImage+ForceDecode.m in Sources */,
				323F8BB61F38EF770092B609 /* picture_tools_enc.c in Sources */,
				80377DA51F2F66A700F89830 /* yuv_sse2.c in Sources */,
				323F8B8E1F38EF770092B609 /* iterator_enc.c in Sources */,
				80377D741F2F66A700F89830 /* dec_msa.c in Sources */,
				80377D661F2F66A700F89830 /* alpha_processing_sse41.c in Sources */,
				323F8BE01F38EF770092B609 /* vp8l_enc.c in Sources */,
				80377D751F2F66A700F89830 /* dec_neon.c in Sources */,
				80377C421F2F666300F89830 /* thread_utils.c in Sources */,
				4A2CAE2E1AB4BB7500B6BC39 /* UIImage+GIF.m in Sources */,
				80377D7A1F2F66A700F89830 /* enc_avx2.c in Sources */,
				80377D821F2F66A700F89830 /* filters_mips_dsp_r2.c in Sources */,
				80377D7B1F2F66A700F89830 /* enc_mips_dsp_r2.c in Sources */,
				323F8BC81F38EF770092B609 /* syntax_enc.c in Sources */,
				80377D641F2F66A700F89830 /* alpha_processing_neon.c in Sources */,
				80377C361F2F666300F89830 /* huffman_encode_utils.c in Sources */,
				80377D721F2F66A700F89830 /* dec_mips_dsp_r2.c in Sources */,
				80377D7E1F2F66A700F89830 /* enc_neon.c in Sources */,
				4A2CAE321AB4BB7500B6BC39 /* UIImage+WebP.m in Sources */,
				80377DA01F2F66A700F89830 /* upsampling_neon.c in Sources */,
				80377D691F2F66A700F89830 /* argb_sse2.c in Sources */,
				32CF1C0F1FA496B000004BD1 /* SDWebImageCoderHelper.m in Sources */,
				80377D6A1F2F66A700F89830 /* argb.c in Sources */,
				323F8B7C1F38EF770092B609 /* frame_enc.c in Sources */,
				80377EAB1F2F66D400F89830 /* frame_dec.c in Sources */,
				43C8929D1D9D6DD90022038D /* anim_decode.c in Sources */,
				323F8B6A1F38EF770092B609 /* delta_palettization_enc.c in Sources */,
				43CE75D41CFE98E0006C64D0 /* FLAnimatedImageView+WebCache.m in Sources */,
				323F8B5E1F38EF770092B609 /* cost_enc.c in Sources */,
				80377D8A1F2F66A700F89830 /* lossless_enc_msa.c in Sources */,
				80377EA91F2F66D400F89830 /* buffer_dec.c in Sources */,
				80377C341F2F666300F89830 /* filters_utils.c in Sources */,
				80377D901F2F66A700F89830 /* lossless_msa.c in Sources */,
				80377DA61F2F66A700F89830 /* yuv.c in Sources */,
				321E60B81F38E90100405457 /* SDWebImageWebPCoder.m in Sources */,
				43CE757A1CFE9427006C64D0 /* FLAnimatedImage.m in Sources */,
				3237F9E820161AE000A88143 /* NSImage+Additions.m in Sources */,
				80377D811F2F66A700F89830 /* enc.c in Sources */,
				80377EA71F2F66D400F89830 /* alpha_dec.c in Sources */,
				80377D8F1F2F66A700F89830 /* lossless_mips_dsp_r2.c in Sources */,
				80377C3E1F2F666300F89830 /* random_utils.c in Sources */,
				323F8B761F38EF770092B609 /* filter_enc.c in Sources */,
				80377D981F2F66A700F89830 /* rescaler_mips_dsp_r2.c in Sources */,
				323F8B4C1F38EF770092B609 /* backward_references_enc.c in Sources */,
				80377D881F2F66A700F89830 /* lossless_enc_mips_dsp_r2.c in Sources */,
				323F8BF21F38EF770092B609 /* anim_encode.c in Sources */,
				80377D921F2F66A700F89830 /* lossless_sse2.c in Sources */,
				80377D631F2F66A700F89830 /* alpha_processing_mips_dsp_r2.c in Sources */,
				80377D6C1F2F66A700F89830 /* cost_mips_dsp_r2.c in Sources */,
				4A2CAE361AB4BB7500B6BC39 /* UIImageView+WebCache.m in Sources */,
				323F8B581F38EF770092B609 /* config_enc.c in Sources */,
				43C892A21D9D6DDD0022038D /* demux.c in Sources */,
				80377DA41F2F66A700F89830 /* yuv_mips32.c in Sources */,
				4A2CAE1E1AB4BB6800B6BC39 /* SDWebImageDownloaderOperation.m in Sources */,
				80377EAD1F2F66D400F89830 /* io_dec.c in Sources */,
				80377EAC1F2F66D400F89830 /* idec_dec.c in Sources */,
				323F8B981F38EF770092B609 /* near_lossless_enc.c in Sources */,
				80377D6F1F2F66A700F89830 /* cost.c in Sources */,
				80377EB31F2F66D400F89830 /* vp8l_dec.c in Sources */,
				325312D0200F09910046BF1E /* SDWebImageTransition.m in Sources */,
				321E609C1F38E8ED00405457 /* SDWebImageImageIOCoder.m in Sources */,
				323F8B9E1F38EF770092B609 /* picture_csp_enc.c in Sources */,
				80377D9E1F2F66A700F89830 /* upsampling_mips_dsp_r2.c in Sources */,
				80377DA31F2F66A700F89830 /* yuv_mips_dsp_r2.c in Sources */,
				80377EAF1F2F66D400F89830 /* tree_dec.c in Sources */,
				4A2CAE281AB4BB7500B6BC39 /* MKAnnotationView+WebCache.m in Sources */,
				4A2CAE261AB4BB7000B6BC39 /* SDWebImagePrefetcher.m in Sources */,
				80377C441F2F666300F89830 /* utils.c in Sources */,
				80377D8D1F2F66A700F89830 /* lossless_enc_sse41.c in Sources */,
				80377EAE1F2F66D400F89830 /* quant_dec.c in Sources */,
				80377D6E1F2F66A700F89830 /* cost_sse2.c in Sources */,
				80377D991F2F66A700F89830 /* rescaler_mips32.c in Sources */,
				323F8C0A1F38EF770092B609 /* muxedit.c in Sources */,
				80377D851F2F66A700F89830 /* filters_sse2.c in Sources */,
				80377D711F2F66A700F89830 /* dec_clip_tables.c in Sources */,
				43A9186D1D8308FE00B3925F /* SDImageCacheConfig.m in Sources */,
				80377D7C1F2F66A700F89830 /* enc_mips32.c in Sources */,
				80377D771F2F66A700F89830 /* dec_sse41.c in Sources */,
				80377D891F2F66A700F89830 /* lossless_enc_mips32.c in Sources */,
				80377D861F2F66A700F89830 /* filters.c in Sources */,
				321E60AA1F38E8F600405457 /* SDWebImageGIFCoder.m in Sources */,
				323F8BD41F38EF770092B609 /* tree_enc.c in Sources */,
				80377D651F2F66A700F89830 /* alpha_processing_sse2.c in Sources */,
				323F8B821F38EF770092B609 /* histogram_enc.c in Sources */,
				321E608E1F38E8C800405457 /* SDWebImageCoder.m in Sources */,
				4A2CAE301AB4BB7500B6BC39 /* UIImage+MultiFormat.m in Sources */,
				323F8B401F38EF770092B609 /* alpha_enc.c in Sources */,
				80377C2D1F2F666300F89830 /* bit_reader_utils.c in Sources */,
				323F8BC21F38EF770092B609 /* quant_enc.c in Sources */,
				80377D761F2F66A700F89830 /* dec_sse2.c in Sources */,
				4A2CAE1C1AB4BB6800B6BC39 /* SDWebImageDownloader.m in Sources */,
				4A2CAE2A1AB4BB7500B6BC39 /* NSData+ImageContentType.m in Sources */,
				80377D9A1F2F66A700F89830 /* rescaler_msa.c in Sources */,
				80377D9F1F2F66A700F89830 /* upsampling_msa.c in Sources */,
				80377D7D1F2F66A700F89830 /* enc_msa.c in Sources */,
				80377D841F2F66A700F89830 /* filters_neon.c in Sources */,
				80377D801F2F66A700F89830 /* enc_sse41.c in Sources */,
				4A2CAE221AB4BB7000B6BC39 /* SDWebImageManager.m in Sources */,
				4A2CAE191AB4BB6400B6BC39 /* SDWebImageCompat.m in Sources */,
				80377DA11F2F66A700F89830 /* upsampling_sse2.c in Sources */,
				323F8BCE1F38EF770092B609 /* token_enc.c in Sources */,
				80377C3C1F2F666300F89830 /* quant_levels_utils.c in Sources */,
				323F8C1C1F38EF770092B609 /* muxread.c in Sources */,
				807A12301F89636300EC2A9B /* SDWebImageCodersManager.m in Sources */,
				80377C2F1F2F666300F89830 /* bit_writer_utils.c in Sources */,
				323F8B461F38EF770092B609 /* analysis_enc.c in Sources */,
				80377D8C1F2F66A700F89830 /* lossless_enc_sse2.c in Sources */,
				4A2CAE2C1AB4BB7500B6BC39 /* UIButton+WebCache.m in Sources */,
				80377EB51F2F66D400F89830 /* webp_dec.c in Sources */,
				80377D701F2F66A700F89830 /* cpu.c in Sources */,
				80377D911F2F66A700F89830 /* lossless_neon.c in Sources */,
				80377EB01F2F66D400F89830 /* vp8_dec.c in Sources */,
				80377C381F2F666300F89830 /* huffman_utils.c in Sources */,
				80377C3A1F2F666300F89830 /* quant_levels_dec_utils.c in Sources */,
				324DF4BC200A14DC008A84CC /* SDWebImageDefine.m in Sources */,
				80377D931F2F66A700F89830 /* lossless.c in Sources */,
				80377D9C1F2F66A700F89830 /* rescaler_sse2.c in Sources */,
				80377D671F2F66A700F89830 /* alpha_processing.c in Sources */,
				80377D9B1F2F66A700F89830 /* rescaler_neon.c in Sources */,
				4A2CAE381AB4BB7500B6BC39 /* UIView+WebCacheOperation.m in Sources */,
				80377C311F2F666300F89830 /* color_cache_utils.c in Sources */,
				323F8BEC1F38EF770092B609 /* webp_enc.c in Sources */,
				80377D731F2F66A700F89830 /* dec_mips32.c in Sources */,
				80377D7F1F2F66A700F89830 /* enc_sse2.c in Sources */,
				323F8C161F38EF770092B609 /* muxinternal.c in Sources */,
				323F8BB01F38EF770092B609 /* picture_rescale_enc.c in Sources */,
				80377D6D1F2F66A700F89830 /* cost_mips32.c in Sources */,
				80377D831F2F66A700F89830 /* filters_msa.c in Sources */,
				4A2CAE341AB4BB7500B6BC39 /* UIImageView+HighlightedWebCache.m in Sources */,
				4A2CAE201AB4BB6C00B6BC39 /* SDImageCache.m in Sources */,
				43CE75801CFE9427006C64D0 /* FLAnimatedImageView.m in Sources */,
				4369C2801D9807EC007E863A /* UIView+WebCache.m in Sources */,
				80377D8B1F2F66A700F89830 /* lossless_enc_neon.c in Sources */,
				329A18611FFF5DFD008C9A2F /* UIImage+WebCache.m in Sources */,
				80377D9D1F2F66A700F89830 /* rescaler.c in Sources */,
				80377D681F2F66A700F89830 /* argb_mips_dsp_r2.c in Sources */,
				323F8BAA1F38EF770092B609 /* picture_psnr_enc.c in Sources */,
				323F8BA41F38EF770092B609 /* picture_enc.c in Sources */,
			);
			runOnlyForDeploymentPostprocessing = 0;
		};
		53761308155AD0D5005750A4 /* Sources */ = {
			isa = PBXSourcesBuildPhase;
			buildActionMask = 2147483647;
			files = (
				80377D041F2F66A100F89830 /* lossless_enc.c in Sources */,
				323F8BBA1F38EF770092B609 /* predictor_enc.c in Sources */,
				3290FA0A1FA478AF0047D20C /* SDWebImageFrame.m in Sources */,
				80377CEE1F2F66A100F89830 /* dec.c in Sources */,
				80377D181F2F66A100F89830 /* upsampling.c in Sources */,
				80377C0C1F2F665300F89830 /* rescaler_utils.c in Sources */,
				321E60C41F38E91700405457 /* UIImage+ForceDecode.m in Sources */,
				323F8BB41F38EF770092B609 /* picture_tools_enc.c in Sources */,
				80377D1B1F2F66A100F89830 /* yuv_sse2.c in Sources */,
				323F8B8C1F38EF770092B609 /* iterator_enc.c in Sources */,
				80377CEA1F2F66A100F89830 /* dec_msa.c in Sources */,
				80377CDC1F2F66A100F89830 /* alpha_processing_sse41.c in Sources */,
				323F8BDE1F38EF770092B609 /* vp8l_enc.c in Sources */,
				80377CEB1F2F66A100F89830 /* dec_neon.c in Sources */,
				80377C0E1F2F665300F89830 /* thread_utils.c in Sources */,
				53761309155AD0D5005750A4 /* SDImageCache.m in Sources */,
				80377CF01F2F66A100F89830 /* enc_avx2.c in Sources */,
				80377CF81F2F66A100F89830 /* filters_mips_dsp_r2.c in Sources */,
				80377CF11F2F66A100F89830 /* enc_mips_dsp_r2.c in Sources */,
				323F8BC61F38EF770092B609 /* syntax_enc.c in Sources */,
				80377CDA1F2F66A100F89830 /* alpha_processing_neon.c in Sources */,
				80377C021F2F665300F89830 /* huffman_encode_utils.c in Sources */,
				80377CE81F2F66A100F89830 /* dec_mips_dsp_r2.c in Sources */,
				80377CF41F2F66A100F89830 /* enc_neon.c in Sources */,
				80377D161F2F66A100F89830 /* upsampling_neon.c in Sources */,
				80377CDF1F2F66A100F89830 /* argb_sse2.c in Sources */,
				80377CE01F2F66A100F89830 /* argb.c in Sources */,
				32CF1C0D1FA496B000004BD1 /* SDWebImageCoderHelper.m in Sources */,
				323F8B7A1F38EF770092B609 /* frame_enc.c in Sources */,
				80377E8B1F2F66D000F89830 /* frame_dec.c in Sources */,
				43C8929A1D9D6DD70022038D /* anim_decode.c in Sources */,
				323F8B681F38EF770092B609 /* delta_palettization_enc.c in Sources */,
				43CE75D31CFE98E0006C64D0 /* FLAnimatedImageView+WebCache.m in Sources */,
				323F8B5C1F38EF770092B609 /* cost_enc.c in Sources */,
				80377D001F2F66A100F89830 /* lossless_enc_msa.c in Sources */,
				80377E891F2F66D000F89830 /* buffer_dec.c in Sources */,
				80377C001F2F665300F89830 /* filters_utils.c in Sources */,
				80377D061F2F66A100F89830 /* lossless_msa.c in Sources */,
				80377D1C1F2F66A100F89830 /* yuv.c in Sources */,
				321E60B61F38E90100405457 /* SDWebImageWebPCoder.m in Sources */,
				43CE75791CFE9427006C64D0 /* FLAnimatedImage.m in Sources */,
				80377CF71F2F66A100F89830 /* enc.c in Sources */,
				3237F9EB20161AE000A88143 /* NSImage+Additions.m in Sources */,
				80377E871F2F66D000F89830 /* alpha_dec.c in Sources */,
				80377D051F2F66A100F89830 /* lossless_mips_dsp_r2.c in Sources */,
				80377C0A1F2F665300F89830 /* random_utils.c in Sources */,
				323F8B741F38EF770092B609 /* filter_enc.c in Sources */,
				80377D0E1F2F66A100F89830 /* rescaler_mips_dsp_r2.c in Sources */,
				323F8B4A1F38EF770092B609 /* backward_references_enc.c in Sources */,
				80377CFE1F2F66A100F89830 /* lossless_enc_mips_dsp_r2.c in Sources */,
				323F8BF01F38EF770092B609 /* anim_encode.c in Sources */,
				80377D081F2F66A100F89830 /* lossless_sse2.c in Sources */,
				80377CD91F2F66A100F89830 /* alpha_processing_mips_dsp_r2.c in Sources */,
				80377CE21F2F66A100F89830 /* cost_mips_dsp_r2.c in Sources */,
				5376130B155AD0D5005750A4 /* SDWebImageDownloader.m in Sources */,
				323F8B561F38EF770092B609 /* config_enc.c in Sources */,
				43C8929B1D9D6DD70022038D /* demux.c in Sources */,
				80377D1A1F2F66A100F89830 /* yuv_mips32.c in Sources */,
				438096751CDFC0A100DC626B /* UIImage+WebP.m in Sources */,
				80377E8D1F2F66D000F89830 /* io_dec.c in Sources */,
				80377E8C1F2F66D000F89830 /* idec_dec.c in Sources */,
				323F8B961F38EF770092B609 /* near_lossless_enc.c in Sources */,
				80377CE51F2F66A100F89830 /* cost.c in Sources */,
				80377E931F2F66D000F89830 /* vp8l_dec.c in Sources */,
				321E609A1F38E8ED00405457 /* SDWebImageImageIOCoder.m in Sources */,
				325312CE200F09910046BF1E /* SDWebImageTransition.m in Sources */,
				323F8B9C1F38EF770092B609 /* picture_csp_enc.c in Sources */,
				80377D141F2F66A100F89830 /* upsampling_mips_dsp_r2.c in Sources */,
				80377D191F2F66A100F89830 /* yuv_mips_dsp_r2.c in Sources */,
				80377E8F1F2F66D000F89830 /* tree_dec.c in Sources */,
				5376130C155AD0D5005750A4 /* SDWebImageManager.m in Sources */,
				5376130D155AD0D5005750A4 /* SDWebImagePrefetcher.m in Sources */,
				80377C101F2F665300F89830 /* utils.c in Sources */,
				80377D031F2F66A100F89830 /* lossless_enc_sse41.c in Sources */,
				80377E8E1F2F66D000F89830 /* quant_dec.c in Sources */,
				80377CE41F2F66A100F89830 /* cost_sse2.c in Sources */,
				80377D0F1F2F66A100F89830 /* rescaler_mips32.c in Sources */,
				323F8C081F38EF770092B609 /* muxedit.c in Sources */,
				80377CFB1F2F66A100F89830 /* filters_sse2.c in Sources */,
				80377CE71F2F66A100F89830 /* dec_clip_tables.c in Sources */,
				43A9186B1D8308FE00B3925F /* SDImageCacheConfig.m in Sources */,
				80377CF21F2F66A100F89830 /* enc_mips32.c in Sources */,
				80377CED1F2F66A100F89830 /* dec_sse41.c in Sources */,
				80377CFF1F2F66A100F89830 /* lossless_enc_mips32.c in Sources */,
				80377CFC1F2F66A100F89830 /* filters.c in Sources */,
				321E60A81F38E8F600405457 /* SDWebImageGIFCoder.m in Sources */,
				323F8BD21F38EF770092B609 /* tree_enc.c in Sources */,
				80377CDB1F2F66A100F89830 /* alpha_processing_sse2.c in Sources */,
				323F8B801F38EF770092B609 /* histogram_enc.c in Sources */,
				321E608C1F38E8C800405457 /* SDWebImageCoder.m in Sources */,
				5376130E155AD0D5005750A4 /* UIButton+WebCache.m in Sources */,
				323F8B3E1F38EF770092B609 /* alpha_enc.c in Sources */,
				80377BF91F2F665300F89830 /* bit_reader_utils.c in Sources */,
				323F8BC01F38EF770092B609 /* quant_enc.c in Sources */,
				80377CEC1F2F66A100F89830 /* dec_sse2.c in Sources */,
				5376130F155AD0D5005750A4 /* UIImageView+WebCache.m in Sources */,
				530E49EC16464C84002868E7 /* SDWebImageDownloaderOperation.m in Sources */,
				80377D101F2F66A100F89830 /* rescaler_msa.c in Sources */,
				80377D151F2F66A100F89830 /* upsampling_msa.c in Sources */,
				80377CF31F2F66A100F89830 /* enc_msa.c in Sources */,
				80377CFA1F2F66A100F89830 /* filters_neon.c in Sources */,
				80377CF61F2F66A100F89830 /* enc_sse41.c in Sources */,
				438096731CDFC08F00DC626B /* MKAnnotationView+WebCache.m in Sources */,
				53406750167780C40042B59E /* SDWebImageCompat.m in Sources */,
				80377D171F2F66A100F89830 /* upsampling_sse2.c in Sources */,
				323F8BCC1F38EF770092B609 /* token_enc.c in Sources */,
				80377C081F2F665300F89830 /* quant_levels_utils.c in Sources */,
				323F8C1A1F38EF770092B609 /* muxread.c in Sources */,
				807A122E1F89636300EC2A9B /* SDWebImageCodersManager.m in Sources */,
				80377BFB1F2F665300F89830 /* bit_writer_utils.c in Sources */,
				323F8B441F38EF770092B609 /* analysis_enc.c in Sources */,
				80377D021F2F66A100F89830 /* lossless_enc_sse2.c in Sources */,
				A18A6CC9172DC28500419892 /* UIImage+GIF.m in Sources */,
				80377E951F2F66D000F89830 /* webp_dec.c in Sources */,
				80377CE61F2F66A100F89830 /* cpu.c in Sources */,
				80377D071F2F66A100F89830 /* lossless_neon.c in Sources */,
				80377E901F2F66D000F89830 /* vp8_dec.c in Sources */,
				80377C041F2F665300F89830 /* huffman_utils.c in Sources */,
				80377C061F2F665300F89830 /* quant_levels_dec_utils.c in Sources */,
				80377D091F2F66A100F89830 /* lossless.c in Sources */,
				324DF4BA200A14DC008A84CC /* SDWebImageDefine.m in Sources */,
				80377D121F2F66A100F89830 /* rescaler_sse2.c in Sources */,
				80377CDD1F2F66A100F89830 /* alpha_processing.c in Sources */,
				80377D111F2F66A100F89830 /* rescaler_neon.c in Sources */,
				AB615306192DA24600A2D8E9 /* UIView+WebCacheOperation.m in Sources */,
				80377BFD1F2F665300F89830 /* color_cache_utils.c in Sources */,
				323F8BEA1F38EF770092B609 /* webp_enc.c in Sources */,
				80377CE91F2F66A100F89830 /* dec_mips32.c in Sources */,
				80377CF51F2F66A100F89830 /* enc_sse2.c in Sources */,
				323F8C141F38EF770092B609 /* muxinternal.c in Sources */,
				323F8BAE1F38EF770092B609 /* picture_rescale_enc.c in Sources */,
				80377CE31F2F66A100F89830 /* cost_mips32.c in Sources */,
				80377CF91F2F66A100F89830 /* filters_msa.c in Sources */,
				5D5B9145188EE8DD006D06BD /* NSData+ImageContentType.m in Sources */,
				53EDFB8C17623F7C00698166 /* UIImage+MultiFormat.m in Sources */,
				ABBE71A818C43B4D00B75E91 /* UIImageView+HighlightedWebCache.m in Sources */,
				43CE757F1CFE9427006C64D0 /* FLAnimatedImageView.m in Sources */,
				4369C27E1D9807EC007E863A /* UIView+WebCache.m in Sources */,
				80377D011F2F66A100F89830 /* lossless_enc_neon.c in Sources */,
				329A185F1FFF5DFD008C9A2F /* UIImage+WebCache.m in Sources */,
				80377D131F2F66A100F89830 /* rescaler.c in Sources */,
				80377CDE1F2F66A100F89830 /* argb_mips_dsp_r2.c in Sources */,
				323F8BA81F38EF770092B609 /* picture_psnr_enc.c in Sources */,
				323F8BA21F38EF770092B609 /* picture_enc.c in Sources */,
			);
			runOnlyForDeploymentPostprocessing = 0;
		};
/* End PBXSourcesBuildPhase section */

/* Begin XCBuildConfiguration section */
		00733A511BC487C100A5A117 /* Debug */ = {
			isa = XCBuildConfiguration;
			buildSettings = {
				"CODE_SIGN_IDENTITY[sdk=appletvos*]" = "";
				CURRENT_PROJECT_VERSION = 1;
				DEBUG_INFORMATION_FORMAT = dwarf;
				DEFINES_MODULE = YES;
				DYLIB_COMPATIBILITY_VERSION = 1;
				DYLIB_CURRENT_VERSION = 1;
				DYLIB_INSTALL_NAME_BASE = "@rpath";
				ENABLE_BITCODE = YES;
				ENABLE_STRICT_OBJC_MSGSEND = YES;
				ENABLE_TESTABILITY = YES;
				GCC_NO_COMMON_BLOCKS = YES;
				INFOPLIST_FILE = WebImage/Info.plist;
				LD_RUNPATH_SEARCH_PATHS = "$(inherited) @executable_path/Frameworks @loader_path/Frameworks";
				MTL_ENABLE_DEBUG_INFO = YES;
				PRODUCT_BUNDLE_IDENTIFIER = "com.dailymotion.$(PRODUCT_NAME:rfc1034identifier).tvos";
				PRODUCT_NAME = SDWebImage;
				SDKROOT = appletvos;
				SKIP_INSTALL = YES;
				SWIFT_OPTIMIZATION_LEVEL = "-Onone";
				TARGETED_DEVICE_FAMILY = 3;
				TVOS_DEPLOYMENT_TARGET = 9.0;
				VERSIONING_SYSTEM = "apple-generic";
				VERSION_INFO_PREFIX = "";
			};
			name = Debug;
		};
		00733A521BC487C100A5A117 /* Release */ = {
			isa = XCBuildConfiguration;
			buildSettings = {
				"CODE_SIGN_IDENTITY[sdk=appletvos*]" = "";
				COPY_PHASE_STRIP = NO;
				CURRENT_PROJECT_VERSION = 1;
				DEBUG_INFORMATION_FORMAT = "dwarf-with-dsym";
				DEFINES_MODULE = YES;
				DYLIB_COMPATIBILITY_VERSION = 1;
				DYLIB_CURRENT_VERSION = 1;
				DYLIB_INSTALL_NAME_BASE = "@rpath";
				ENABLE_BITCODE = YES;
				ENABLE_NS_ASSERTIONS = NO;
				ENABLE_STRICT_OBJC_MSGSEND = YES;
				GCC_NO_COMMON_BLOCKS = YES;
				INFOPLIST_FILE = WebImage/Info.plist;
				LD_RUNPATH_SEARCH_PATHS = "$(inherited) @executable_path/Frameworks @loader_path/Frameworks";
				MTL_ENABLE_DEBUG_INFO = NO;
				PRODUCT_BUNDLE_IDENTIFIER = "com.dailymotion.$(PRODUCT_NAME:rfc1034identifier).tvos";
				PRODUCT_NAME = SDWebImage;
				SDKROOT = appletvos;
				SKIP_INSTALL = YES;
				TARGETED_DEVICE_FAMILY = 3;
				TVOS_DEPLOYMENT_TARGET = 9.0;
				VERSIONING_SYSTEM = "apple-generic";
				VERSION_INFO_PREFIX = "";
			};
			name = Release;
		};
		4314D1971D0E0E3B004B36C9 /* Debug */ = {
			isa = XCBuildConfiguration;
			buildSettings = {
				GCC_PREPROCESSOR_DEFINITIONS = (
					"WEBP_USE_INTRINSICS=1",
					"$(inherited)",
				);
				PRODUCT_NAME = "$(TARGET_NAME)";
				PUBLIC_HEADERS_FOLDER_PATH = include/SDWebImage;
				SDKROOT = watchos;
				TARGETED_DEVICE_FAMILY = 4;
				WATCHOS_DEPLOYMENT_TARGET = 2.0;
			};
			name = Debug;
		};
		4314D1981D0E0E3B004B36C9 /* Release */ = {
			isa = XCBuildConfiguration;
			buildSettings = {
				GCC_PREPROCESSOR_DEFINITIONS = (
					"WEBP_USE_INTRINSICS=1",
					"$(inherited)",
				);
				PRODUCT_NAME = "$(TARGET_NAME)";
				PUBLIC_HEADERS_FOLDER_PATH = include/SDWebImage;
				SDKROOT = watchos;
				TARGETED_DEVICE_FAMILY = 4;
				WATCHOS_DEPLOYMENT_TARGET = 2.0;
			};
			name = Release;
		};
		431BB7011D06D2C1006A3455 /* Debug */ = {
			isa = XCBuildConfiguration;
			buildSettings = {
				"CODE_SIGN_IDENTITY[sdk=watchos*]" = "";
				CURRENT_PROJECT_VERSION = 1;
				DEBUG_INFORMATION_FORMAT = dwarf;
				DEFINES_MODULE = YES;
				DYLIB_COMPATIBILITY_VERSION = 1;
				DYLIB_CURRENT_VERSION = 1;
				DYLIB_INSTALL_NAME_BASE = "@rpath";
				ENABLE_STRICT_OBJC_MSGSEND = YES;
				ENABLE_TESTABILITY = YES;
				GCC_NO_COMMON_BLOCKS = YES;
				GCC_PREPROCESSOR_DEFINITIONS = (
					"WEBP_USE_INTRINSICS=1",
					"$(inherited)",
				);
				INFOPLIST_FILE = WebImage/Info.plist;
				LD_RUNPATH_SEARCH_PATHS = "$(inherited) @executable_path/Frameworks @loader_path/Frameworks";
				MTL_ENABLE_DEBUG_INFO = YES;
				PRODUCT_BUNDLE_IDENTIFIER = "com.dailymotion.$(PRODUCT_NAME:rfc1034identifier).watchos";
				PRODUCT_NAME = SDWebImage;
				SDKROOT = watchos;
				SKIP_INSTALL = YES;
				SWIFT_OPTIMIZATION_LEVEL = "-Onone";
				TARGETED_DEVICE_FAMILY = 4;
				VERSIONING_SYSTEM = "apple-generic";
				VERSION_INFO_PREFIX = "";
				WATCHOS_DEPLOYMENT_TARGET = 2.0;
			};
			name = Debug;
		};
		431BB7021D06D2C1006A3455 /* Release */ = {
			isa = XCBuildConfiguration;
			buildSettings = {
				"CODE_SIGN_IDENTITY[sdk=watchos*]" = "";
				COPY_PHASE_STRIP = NO;
				CURRENT_PROJECT_VERSION = 1;
				DEBUG_INFORMATION_FORMAT = "dwarf-with-dsym";
				DEFINES_MODULE = YES;
				DYLIB_COMPATIBILITY_VERSION = 1;
				DYLIB_CURRENT_VERSION = 1;
				DYLIB_INSTALL_NAME_BASE = "@rpath";
				ENABLE_NS_ASSERTIONS = NO;
				ENABLE_STRICT_OBJC_MSGSEND = YES;
				GCC_NO_COMMON_BLOCKS = YES;
				GCC_PREPROCESSOR_DEFINITIONS = (
					"WEBP_USE_INTRINSICS=1",
					"$(inherited)",
				);
				INFOPLIST_FILE = WebImage/Info.plist;
				LD_RUNPATH_SEARCH_PATHS = "$(inherited) @executable_path/Frameworks @loader_path/Frameworks";
				MTL_ENABLE_DEBUG_INFO = NO;
				PRODUCT_BUNDLE_IDENTIFIER = "com.dailymotion.$(PRODUCT_NAME:rfc1034identifier).watchos";
				PRODUCT_NAME = SDWebImage;
				SDKROOT = watchos;
				SKIP_INSTALL = YES;
				TARGETED_DEVICE_FAMILY = 4;
				VERSIONING_SYSTEM = "apple-generic";
				VERSION_INFO_PREFIX = "";
				WATCHOS_DEPLOYMENT_TARGET = 2.0;
			};
			name = Release;
		};
		4397D2F01D0DDD8C00BB2784 /* Debug */ = {
			isa = XCBuildConfiguration;
			buildSettings = {
				APPLICATION_EXTENSION_API_ONLY = YES;
				COMBINE_HIDPI_IMAGES = YES;
				DEFINES_MODULE = YES;
				DYLIB_COMPATIBILITY_VERSION = 1;
				DYLIB_CURRENT_VERSION = 1;
				DYLIB_INSTALL_NAME_BASE = "@rpath";
				ENABLE_STRICT_OBJC_MSGSEND = YES;
				GCC_PREPROCESSOR_DEFINITIONS = "$(inherited)";
				INFOPLIST_FILE = WebImage/Info.plist;
				LD_RUNPATH_SEARCH_PATHS = "$(inherited) @executable_path/Frameworks @loader_path/Frameworks";
				MACOSX_DEPLOYMENT_TARGET = 10.10;
				MTL_ENABLE_DEBUG_INFO = YES;
				PRODUCT_BUNDLE_IDENTIFIER = "com.dailymotion.$(PRODUCT_NAME:rfc1034identifier).ios";
				PRODUCT_NAME = SDWebImage;
				SDKROOT = macosx;
			};
			name = Debug;
		};
		4397D2F11D0DDD8C00BB2784 /* Release */ = {
			isa = XCBuildConfiguration;
			buildSettings = {
				APPLICATION_EXTENSION_API_ONLY = YES;
				COMBINE_HIDPI_IMAGES = YES;
				DEFINES_MODULE = YES;
				DYLIB_COMPATIBILITY_VERSION = 1;
				DYLIB_CURRENT_VERSION = 1;
				DYLIB_INSTALL_NAME_BASE = "@rpath";
				ENABLE_NS_ASSERTIONS = NO;
				ENABLE_STRICT_OBJC_MSGSEND = YES;
				INFOPLIST_FILE = WebImage/Info.plist;
				LD_RUNPATH_SEARCH_PATHS = "$(inherited) @executable_path/Frameworks @loader_path/Frameworks";
				MACOSX_DEPLOYMENT_TARGET = 10.10;
				MTL_ENABLE_DEBUG_INFO = NO;
				PRODUCT_BUNDLE_IDENTIFIER = "com.dailymotion.$(PRODUCT_NAME:rfc1034identifier).ios";
				PRODUCT_NAME = SDWebImage;
				SDKROOT = macosx;
			};
			name = Release;
		};
		4A2CAE131AB4BB5400B6BC39 /* Debug */ = {
			isa = XCBuildConfiguration;
			buildSettings = {
				APPLICATION_EXTENSION_API_ONLY = YES;
				"CODE_SIGN_IDENTITY[sdk=iphoneos*]" = "";
				DEFINES_MODULE = YES;
				DYLIB_COMPATIBILITY_VERSION = 1;
				DYLIB_CURRENT_VERSION = 1;
				DYLIB_INSTALL_NAME_BASE = "@rpath";
				ENABLE_STRICT_OBJC_MSGSEND = YES;
				GCC_PREPROCESSOR_DEFINITIONS = "$(inherited)";
				INFOPLIST_FILE = WebImage/Info.plist;
				IPHONEOS_DEPLOYMENT_TARGET = 8.0;
				LD_RUNPATH_SEARCH_PATHS = "$(inherited) @executable_path/Frameworks @loader_path/Frameworks";
				MTL_ENABLE_DEBUG_INFO = YES;
				PRODUCT_BUNDLE_IDENTIFIER = "com.dailymotion.$(PRODUCT_NAME:rfc1034identifier).ios";
				PRODUCT_NAME = SDWebImage;
				SDKROOT = iphoneos;
				TARGETED_DEVICE_FAMILY = "1,2";
			};
			name = Debug;
		};
		4A2CAE141AB4BB5400B6BC39 /* Release */ = {
			isa = XCBuildConfiguration;
			buildSettings = {
				APPLICATION_EXTENSION_API_ONLY = YES;
				"CODE_SIGN_IDENTITY[sdk=iphoneos*]" = "";
				DEFINES_MODULE = YES;
				DYLIB_COMPATIBILITY_VERSION = 1;
				DYLIB_CURRENT_VERSION = 1;
				DYLIB_INSTALL_NAME_BASE = "@rpath";
				ENABLE_NS_ASSERTIONS = NO;
				ENABLE_STRICT_OBJC_MSGSEND = YES;
				INFOPLIST_FILE = WebImage/Info.plist;
				IPHONEOS_DEPLOYMENT_TARGET = 8.0;
				LD_RUNPATH_SEARCH_PATHS = "$(inherited) @executable_path/Frameworks @loader_path/Frameworks";
				MTL_ENABLE_DEBUG_INFO = NO;
				PRODUCT_BUNDLE_IDENTIFIER = "com.dailymotion.$(PRODUCT_NAME:rfc1034identifier).ios";
				PRODUCT_NAME = SDWebImage;
				SDKROOT = iphoneos;
				TARGETED_DEVICE_FAMILY = "1,2";
			};
			name = Release;
		};
		53761323155AD0D5005750A4 /* Debug */ = {
			isa = XCBuildConfiguration;
			buildSettings = {
				GCC_PREPROCESSOR_DEFINITIONS = "$(inherited)";
				IPHONEOS_DEPLOYMENT_TARGET = 8.0;
				PRODUCT_NAME = "$(TARGET_NAME)";
				PUBLIC_HEADERS_FOLDER_PATH = include/SDWebImage;
				SDKROOT = iphoneos;
				TARGETED_DEVICE_FAMILY = "1,2";
			};
			name = Debug;
		};
		53761324155AD0D5005750A4 /* Release */ = {
			isa = XCBuildConfiguration;
			buildSettings = {
				IPHONEOS_DEPLOYMENT_TARGET = 8.0;
				PRODUCT_NAME = "$(TARGET_NAME)";
				PUBLIC_HEADERS_FOLDER_PATH = include/SDWebImage;
				SDKROOT = iphoneos;
				TARGETED_DEVICE_FAMILY = "1,2";
			};
			name = Release;
		};
		53922D7A148C55820056699D /* Debug */ = {
			isa = XCBuildConfiguration;
			buildSettings = {
				ALWAYS_SEARCH_USER_PATHS = NO;
				CLANG_ANALYZER_NONNULL = YES;
				CLANG_CXX_LANGUAGE_STANDARD = "gnu++0x";
				CLANG_CXX_LIBRARY = "libc++";
				CLANG_ENABLE_MODULES = YES;
				CLANG_ENABLE_OBJC_ARC = YES;
				CLANG_WARN_BLOCK_CAPTURE_AUTORELEASING = YES;
				CLANG_WARN_BOOL_CONVERSION = YES;
				CLANG_WARN_COMMA = YES;
				CLANG_WARN_CONSTANT_CONVERSION = YES;
				CLANG_WARN_DIRECT_OBJC_ISA_USAGE = YES_ERROR;
				CLANG_WARN_EMPTY_BODY = YES;
				CLANG_WARN_ENUM_CONVERSION = YES;
				CLANG_WARN_INFINITE_RECURSION = YES;
				CLANG_WARN_INT_CONVERSION = YES;
				CLANG_WARN_NON_LITERAL_NULL_CONVERSION = YES;
				CLANG_WARN_OBJC_LITERAL_CONVERSION = YES;
				CLANG_WARN_OBJC_ROOT_CLASS = YES_ERROR;
				CLANG_WARN_RANGE_LOOP_ANALYSIS = YES;
				CLANG_WARN_STRICT_PROTOTYPES = YES;
				CLANG_WARN_SUSPICIOUS_MOVE = YES;
				CLANG_WARN_UNREACHABLE_CODE = NO;
				CLANG_WARN__DUPLICATE_METHOD_MATCH = YES;
				"CODE_SIGN_IDENTITY[sdk=iphoneos*]" = "iPhone Developer";
				COPY_PHASE_STRIP = NO;
				CURRENT_PROJECT_VERSION = 1;
				ENABLE_STRICT_OBJC_MSGSEND = YES;
				ENABLE_TESTABILITY = YES;
				FRAMEWORK_SEARCH_PATHS = (
					"$(inherited)",
					"\"$(SRCROOT)\"",
				);
				GCC_C_LANGUAGE_STANDARD = gnu99;
				GCC_DYNAMIC_NO_PIC = NO;
				GCC_NO_COMMON_BLOCKS = YES;
				GCC_OPTIMIZATION_LEVEL = 0;
				GCC_PREPROCESSOR_DEFINITIONS = (
					"DEBUG=1",
					"SD_WEBP=1",
					"$(inherited)",
				);
				GCC_SYMBOLS_PRIVATE_EXTERN = NO;
				GCC_TREAT_WARNINGS_AS_ERRORS = NO;
				GCC_WARN_64_TO_32_BIT_CONVERSION = YES;
				GCC_WARN_ABOUT_MISSING_FIELD_INITIALIZERS = YES;
				GCC_WARN_ABOUT_MISSING_NEWLINE = YES;
				GCC_WARN_ABOUT_MISSING_PROTOTYPES = YES;
				GCC_WARN_ABOUT_RETURN_TYPE = YES_ERROR;
				GCC_WARN_INITIALIZER_NOT_FULLY_BRACKETED = YES;
				GCC_WARN_SHADOW = YES;
				GCC_WARN_SIGN_COMPARE = YES;
				GCC_WARN_UNDECLARED_SELECTOR = YES;
				GCC_WARN_UNINITIALIZED_AUTOS = YES_AGGRESSIVE;
				GCC_WARN_UNUSED_FUNCTION = YES;
				GCC_WARN_UNUSED_LABEL = YES;
				GCC_WARN_UNUSED_PARAMETER = NO;
				GCC_WARN_UNUSED_VARIABLE = YES;
				HEADER_SEARCH_PATHS = Vendors/libwebp/src;
				ONLY_ACTIVE_ARCH = YES;
				OTHER_LDFLAGS = "-ObjC";
				RUN_CLANG_STATIC_ANALYZER = YES;
				SKIP_INSTALL = YES;
			};
			name = Debug;
		};
		53922D7B148C55820056699D /* Release */ = {
			isa = XCBuildConfiguration;
			buildSettings = {
				ALWAYS_SEARCH_USER_PATHS = NO;
				CLANG_ANALYZER_NONNULL = YES;
				CLANG_CXX_LANGUAGE_STANDARD = "gnu++0x";
				CLANG_CXX_LIBRARY = "libc++";
				CLANG_ENABLE_MODULES = YES;
				CLANG_ENABLE_OBJC_ARC = YES;
				CLANG_WARN_BLOCK_CAPTURE_AUTORELEASING = YES;
				CLANG_WARN_BOOL_CONVERSION = YES;
				CLANG_WARN_COMMA = YES;
				CLANG_WARN_CONSTANT_CONVERSION = YES;
				CLANG_WARN_DIRECT_OBJC_ISA_USAGE = YES_ERROR;
				CLANG_WARN_EMPTY_BODY = YES;
				CLANG_WARN_ENUM_CONVERSION = YES;
				CLANG_WARN_INFINITE_RECURSION = YES;
				CLANG_WARN_INT_CONVERSION = YES;
				CLANG_WARN_NON_LITERAL_NULL_CONVERSION = YES;
				CLANG_WARN_OBJC_LITERAL_CONVERSION = YES;
				CLANG_WARN_OBJC_ROOT_CLASS = YES_ERROR;
				CLANG_WARN_RANGE_LOOP_ANALYSIS = YES;
				CLANG_WARN_STRICT_PROTOTYPES = YES;
				CLANG_WARN_SUSPICIOUS_MOVE = YES;
				CLANG_WARN_UNREACHABLE_CODE = NO;
				CLANG_WARN__DUPLICATE_METHOD_MATCH = YES;
				"CODE_SIGN_IDENTITY[sdk=iphoneos*]" = "iPhone Developer";
				COPY_PHASE_STRIP = YES;
				CURRENT_PROJECT_VERSION = 1;
				ENABLE_STRICT_OBJC_MSGSEND = YES;
				FRAMEWORK_SEARCH_PATHS = (
					"$(inherited)",
					"\"$(SRCROOT)\"",
				);
				GCC_C_LANGUAGE_STANDARD = gnu99;
				GCC_NO_COMMON_BLOCKS = YES;
				GCC_PREPROCESSOR_DEFINITIONS = (
					"SD_WEBP=1",
					"$(inherited)",
				);
				GCC_TREAT_WARNINGS_AS_ERRORS = NO;
				GCC_WARN_64_TO_32_BIT_CONVERSION = YES;
				GCC_WARN_ABOUT_MISSING_FIELD_INITIALIZERS = YES;
				GCC_WARN_ABOUT_MISSING_NEWLINE = YES;
				GCC_WARN_ABOUT_MISSING_PROTOTYPES = YES;
				GCC_WARN_ABOUT_RETURN_TYPE = YES_ERROR;
				GCC_WARN_INITIALIZER_NOT_FULLY_BRACKETED = YES;
				GCC_WARN_SHADOW = YES;
				GCC_WARN_SIGN_COMPARE = YES;
				GCC_WARN_UNDECLARED_SELECTOR = YES;
				GCC_WARN_UNINITIALIZED_AUTOS = YES_AGGRESSIVE;
				GCC_WARN_UNUSED_FUNCTION = YES;
				GCC_WARN_UNUSED_LABEL = YES;
				GCC_WARN_UNUSED_PARAMETER = NO;
				GCC_WARN_UNUSED_VARIABLE = YES;
				HEADER_SEARCH_PATHS = Vendors/libwebp/src;
				OTHER_LDFLAGS = "-ObjC";
				RUN_CLANG_STATIC_ANALYZER = YES;
				SKIP_INSTALL = YES;
				VALIDATE_PRODUCT = YES;
			};
			name = Release;
		};
/* End XCBuildConfiguration section */

/* Begin XCConfigurationList section */
		00733A531BC487C100A5A117 /* Build configuration list for PBXNativeTarget "SDWebImage tvOS" */ = {
			isa = XCConfigurationList;
			buildConfigurations = (
				00733A511BC487C100A5A117 /* Debug */,
				00733A521BC487C100A5A117 /* Release */,
			);
			defaultConfigurationIsVisible = 0;
			defaultConfigurationName = Release;
		};
		4314D1961D0E0E3B004B36C9 /* Build configuration list for PBXNativeTarget "SDWebImage watchOS static" */ = {
			isa = XCConfigurationList;
			buildConfigurations = (
				4314D1971D0E0E3B004B36C9 /* Debug */,
				4314D1981D0E0E3B004B36C9 /* Release */,
			);
			defaultConfigurationIsVisible = 0;
			defaultConfigurationName = Release;
		};
		431BB7001D06D2C1006A3455 /* Build configuration list for PBXNativeTarget "SDWebImage watchOS" */ = {
			isa = XCConfigurationList;
			buildConfigurations = (
				431BB7011D06D2C1006A3455 /* Debug */,
				431BB7021D06D2C1006A3455 /* Release */,
			);
			defaultConfigurationIsVisible = 0;
			defaultConfigurationName = Release;
		};
		4397D2EF1D0DDD8C00BB2784 /* Build configuration list for PBXNativeTarget "SDWebImage OSX" */ = {
			isa = XCConfigurationList;
			buildConfigurations = (
				4397D2F01D0DDD8C00BB2784 /* Debug */,
				4397D2F11D0DDD8C00BB2784 /* Release */,
			);
			defaultConfigurationIsVisible = 0;
			defaultConfigurationName = Release;
		};
		4A2CAE121AB4BB5400B6BC39 /* Build configuration list for PBXNativeTarget "SDWebImage iOS" */ = {
			isa = XCConfigurationList;
			buildConfigurations = (
				4A2CAE131AB4BB5400B6BC39 /* Debug */,
				4A2CAE141AB4BB5400B6BC39 /* Release */,
			);
			defaultConfigurationIsVisible = 0;
			defaultConfigurationName = Release;
		};
		53761322155AD0D5005750A4 /* Build configuration list for PBXNativeTarget "SDWebImage iOS static" */ = {
			isa = XCConfigurationList;
			buildConfigurations = (
				53761323155AD0D5005750A4 /* Debug */,
				53761324155AD0D5005750A4 /* Release */,
			);
			defaultConfigurationIsVisible = 0;
			defaultConfigurationName = Release;
		};
		53922D69148C55810056699D /* Build configuration list for PBXProject "SDWebImage" */ = {
			isa = XCConfigurationList;
			buildConfigurations = (
				53922D7A148C55820056699D /* Debug */,
				53922D7B148C55820056699D /* Release */,
			);
			defaultConfigurationIsVisible = 0;
			defaultConfigurationName = Release;
		};
/* End XCConfigurationList section */
	};
	rootObject = 53922D66148C55810056699D /* Project object */;
}<|MERGE_RESOLUTION|>--- conflicted
+++ resolved
@@ -314,7 +314,6 @@
 		323F8C1D1F38EF770092B609 /* muxread.c in Sources */ = {isa = PBXBuildFile; fileRef = 323F8B3D1F38EF770092B609 /* muxread.c */; };
 		323F8C1E1F38EF770092B609 /* muxread.c in Sources */ = {isa = PBXBuildFile; fileRef = 323F8B3D1F38EF770092B609 /* muxread.c */; };
 		323F8C1F1F38EF770092B609 /* muxread.c in Sources */ = {isa = PBXBuildFile; fileRef = 323F8B3D1F38EF770092B609 /* muxread.c */; };
-<<<<<<< HEAD
 		324DF4B4200A14DC008A84CC /* SDWebImageDefine.h in Headers */ = {isa = PBXBuildFile; fileRef = 324DF4B2200A14DC008A84CC /* SDWebImageDefine.h */; settings = {ATTRIBUTES = (Public, ); }; };
 		324DF4B5200A14DC008A84CC /* SDWebImageDefine.h in Headers */ = {isa = PBXBuildFile; fileRef = 324DF4B2200A14DC008A84CC /* SDWebImageDefine.h */; settings = {ATTRIBUTES = (Public, ); }; };
 		324DF4B6200A14DC008A84CC /* SDWebImageDefine.h in Headers */ = {isa = PBXBuildFile; fileRef = 324DF4B2200A14DC008A84CC /* SDWebImageDefine.h */; settings = {ATTRIBUTES = (Public, ); }; };
@@ -327,7 +326,6 @@
 		324DF4BD200A14DC008A84CC /* SDWebImageDefine.m in Sources */ = {isa = PBXBuildFile; fileRef = 324DF4B3200A14DC008A84CC /* SDWebImageDefine.m */; };
 		324DF4BE200A14DC008A84CC /* SDWebImageDefine.m in Sources */ = {isa = PBXBuildFile; fileRef = 324DF4B3200A14DC008A84CC /* SDWebImageDefine.m */; };
 		324DF4BF200A14DC008A84CC /* SDWebImageDefine.m in Sources */ = {isa = PBXBuildFile; fileRef = 324DF4B3200A14DC008A84CC /* SDWebImageDefine.m */; };
-=======
 		325312C8200F09910046BF1E /* SDWebImageTransition.h in Headers */ = {isa = PBXBuildFile; fileRef = 325312C6200F09910046BF1E /* SDWebImageTransition.h */; settings = {ATTRIBUTES = (Public, ); }; };
 		325312C9200F09910046BF1E /* SDWebImageTransition.h in Headers */ = {isa = PBXBuildFile; fileRef = 325312C6200F09910046BF1E /* SDWebImageTransition.h */; settings = {ATTRIBUTES = (Public, ); }; };
 		325312CA200F09910046BF1E /* SDWebImageTransition.h in Headers */ = {isa = PBXBuildFile; fileRef = 325312C6200F09910046BF1E /* SDWebImageTransition.h */; settings = {ATTRIBUTES = (Public, ); }; };
@@ -340,7 +338,6 @@
 		325312D1200F09910046BF1E /* SDWebImageTransition.m in Sources */ = {isa = PBXBuildFile; fileRef = 325312C7200F09910046BF1E /* SDWebImageTransition.m */; };
 		325312D2200F09910046BF1E /* SDWebImageTransition.m in Sources */ = {isa = PBXBuildFile; fileRef = 325312C7200F09910046BF1E /* SDWebImageTransition.m */; };
 		325312D3200F09910046BF1E /* SDWebImageTransition.m in Sources */ = {isa = PBXBuildFile; fileRef = 325312C7200F09910046BF1E /* SDWebImageTransition.m */; };
->>>>>>> 5308754e
 		3290FA041FA478AF0047D20C /* SDWebImageFrame.h in Headers */ = {isa = PBXBuildFile; fileRef = 3290FA021FA478AF0047D20C /* SDWebImageFrame.h */; settings = {ATTRIBUTES = (Public, ); }; };
 		3290FA051FA478AF0047D20C /* SDWebImageFrame.h in Headers */ = {isa = PBXBuildFile; fileRef = 3290FA021FA478AF0047D20C /* SDWebImageFrame.h */; settings = {ATTRIBUTES = (Public, ); }; };
 		3290FA061FA478AF0047D20C /* SDWebImageFrame.h in Headers */ = {isa = PBXBuildFile; fileRef = 3290FA021FA478AF0047D20C /* SDWebImageFrame.h */; settings = {ATTRIBUTES = (Public, ); }; };
@@ -1366,13 +1363,10 @@
 		323F8B3B1F38EF770092B609 /* muxi.h */ = {isa = PBXFileReference; fileEncoding = 4; lastKnownFileType = sourcecode.c.h; path = muxi.h; sourceTree = "<group>"; };
 		323F8B3C1F38EF770092B609 /* muxinternal.c */ = {isa = PBXFileReference; fileEncoding = 4; lastKnownFileType = sourcecode.c.c; path = muxinternal.c; sourceTree = "<group>"; };
 		323F8B3D1F38EF770092B609 /* muxread.c */ = {isa = PBXFileReference; fileEncoding = 4; lastKnownFileType = sourcecode.c.c; path = muxread.c; sourceTree = "<group>"; };
-<<<<<<< HEAD
 		324DF4B2200A14DC008A84CC /* SDWebImageDefine.h */ = {isa = PBXFileReference; lastKnownFileType = sourcecode.c.h; path = SDWebImageDefine.h; sourceTree = "<group>"; };
 		324DF4B3200A14DC008A84CC /* SDWebImageDefine.m */ = {isa = PBXFileReference; lastKnownFileType = sourcecode.c.objc; path = SDWebImageDefine.m; sourceTree = "<group>"; };
-=======
 		325312C6200F09910046BF1E /* SDWebImageTransition.h */ = {isa = PBXFileReference; lastKnownFileType = sourcecode.c.h; path = SDWebImageTransition.h; sourceTree = "<group>"; };
 		325312C7200F09910046BF1E /* SDWebImageTransition.m */ = {isa = PBXFileReference; lastKnownFileType = sourcecode.c.objc; path = SDWebImageTransition.m; sourceTree = "<group>"; };
->>>>>>> 5308754e
 		3290FA021FA478AF0047D20C /* SDWebImageFrame.h */ = {isa = PBXFileReference; lastKnownFileType = sourcecode.c.h; path = SDWebImageFrame.h; sourceTree = "<group>"; };
 		3290FA031FA478AF0047D20C /* SDWebImageFrame.m */ = {isa = PBXFileReference; lastKnownFileType = sourcecode.c.objc; path = SDWebImageFrame.m; sourceTree = "<group>"; };
 		329A18571FFF5DFD008C9A2F /* UIImage+WebCache.h */ = {isa = PBXFileReference; fileEncoding = 4; lastKnownFileType = sourcecode.c.h; name = "UIImage+WebCache.h"; path = "SDWebImage/UIImage+WebCache.h"; sourceTree = "<group>"; };
@@ -1681,15 +1675,10 @@
 		4369C2851D9811BB007E863A /* WebCache Categories */ = {
 			isa = PBXGroup;
 			children = (
-<<<<<<< HEAD
 				329A18571FFF5DFD008C9A2F /* UIImage+WebCache.h */,
 				329A18581FFF5DFD008C9A2F /* UIImage+WebCache.m */,
-=======
-				4397D2F41D0DE2DF00BB2784 /* NSImage+WebCache.h */,
-				4397D2F51D0DE2DF00BB2784 /* NSImage+WebCache.m */,
 				321DB35F2011D4D60015D2CB /* NSButton+WebCache.h */,
 				321DB3602011D4D60015D2CB /* NSButton+WebCache.m */,
->>>>>>> 5308754e
 				535699B415113E7300A4C397 /* MKAnnotationView+WebCache.h */,
 				535699B515113E7300A4C397 /* MKAnnotationView+WebCache.m */,
 				53922D93148C56230056699D /* UIButton+WebCache.h */,
@@ -1863,13 +1852,10 @@
 				53922D8F148C56230056699D /* SDWebImageManager.m */,
 				53922D91148C56230056699D /* SDWebImagePrefetcher.h */,
 				53922D92148C56230056699D /* SDWebImagePrefetcher.m */,
-<<<<<<< HEAD
 				324DF4B2200A14DC008A84CC /* SDWebImageDefine.h */,
 				324DF4B3200A14DC008A84CC /* SDWebImageDefine.m */,
-=======
 				325312C6200F09910046BF1E /* SDWebImageTransition.h */,
 				325312C7200F09910046BF1E /* SDWebImageTransition.m */,
->>>>>>> 5308754e
 			);
 			name = Utils;
 			sourceTree = "<group>";
