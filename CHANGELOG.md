--- conflicted
+++ resolved
@@ -1,4 +1,3 @@
-<<<<<<< HEAD
 ## [4.0.0 - In progress](https://github.com/rs/SDWebImage/tree/4.x)
 
 #### Infrastructure:
@@ -61,13 +60,11 @@
 - Fix multiple requests for same image and then canceling one #883 + 8a78586
 - Fixed #1444 and the master build thanks to [@kenmaz](https://github.com/kenmaz/SDWebImage/commit/5034c334be50765dfe4e97c48bcb74ef64175188)
 
-=======
 ## [3.8.2 Patch release for 3.8.0 on Sep 5th, 2016](https://github.com/rs/SDWebImage/releases/tag/3.8.2)
 
 #### Fixes:
 
 - Fixed #1608 #1623 #1644 Crash in `[NSURLCache cachedResponseForRequest:]` -  the fix is actually avoiding to access `NSURLCache` which appears to generate a race condition. We only call it if necesarry (`SDWebImageRefreshCached` is used and the image cannot be cached by the system when it's too big or behind authentication)
->>>>>>> 42a5e6f6
 
 ## [3.8.1 Patch release for 3.8.0 on Jun 7th, 2016](https://github.com/rs/SDWebImage/releases/tag/3.8.1)
 
